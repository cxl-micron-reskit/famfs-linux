--- conflicted
+++ resolved
@@ -841,9 +841,6 @@
 			goto out_unlock;
 		}
 
-<<<<<<< HEAD
-		ASSERT(offset + len < i_size_read(inode));
-=======
 		/*
 		 * There is no need to overlap collapse range with EOF,
 		 * in which case it is effectively a truncate operation
@@ -853,7 +850,6 @@
 			goto out_unlock;
 		}
 
->>>>>>> f58b8487
 		new_size = i_size_read(inode) - len;
 
 		error = xfs_collapse_file_space(ip, offset, len);
