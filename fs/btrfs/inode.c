/*
 * Copyright (C) 2007 Oracle.  All rights reserved.
 *
 * This program is free software; you can redistribute it and/or
 * modify it under the terms of the GNU General Public
 * License v2 as published by the Free Software Foundation.
 *
 * This program is distributed in the hope that it will be useful,
 * but WITHOUT ANY WARRANTY; without even the implied warranty of
 * MERCHANTABILITY or FITNESS FOR A PARTICULAR PURPOSE.  See the GNU
 * General Public License for more details.
 *
 * You should have received a copy of the GNU General Public
 * License along with this program; if not, write to the
 * Free Software Foundation, Inc., 59 Temple Place - Suite 330,
 * Boston, MA 021110-1307, USA.
 */

#include <linux/kernel.h>
#include <linux/bio.h>
#include <linux/buffer_head.h>
#include <linux/file.h>
#include <linux/fs.h>
#include <linux/pagemap.h>
#include <linux/highmem.h>
#include <linux/time.h>
#include <linux/init.h>
#include <linux/string.h>
#include <linux/smp_lock.h>
#include <linux/backing-dev.h>
#include <linux/mpage.h>
#include <linux/swap.h>
#include <linux/writeback.h>
#include <linux/statfs.h>
#include <linux/compat.h>
#include <linux/bit_spinlock.h>
#include <linux/xattr.h>
#include <linux/posix_acl.h>
#include <linux/falloc.h>
#include "compat.h"
#include "ctree.h"
#include "disk-io.h"
#include "transaction.h"
#include "btrfs_inode.h"
#include "ioctl.h"
#include "print-tree.h"
#include "volumes.h"
#include "ordered-data.h"
#include "xattr.h"
#include "tree-log.h"
#include "ref-cache.h"
#include "compression.h"
#include "locking.h"

struct btrfs_iget_args {
	u64 ino;
	struct btrfs_root *root;
};

static struct inode_operations btrfs_dir_inode_operations;
static struct inode_operations btrfs_symlink_inode_operations;
static struct inode_operations btrfs_dir_ro_inode_operations;
static struct inode_operations btrfs_special_inode_operations;
static struct inode_operations btrfs_file_inode_operations;
static struct address_space_operations btrfs_aops;
static struct address_space_operations btrfs_symlink_aops;
static struct file_operations btrfs_dir_file_operations;
static struct extent_io_ops btrfs_extent_io_ops;

static struct kmem_cache *btrfs_inode_cachep;
struct kmem_cache *btrfs_trans_handle_cachep;
struct kmem_cache *btrfs_transaction_cachep;
struct kmem_cache *btrfs_path_cachep;

#define S_SHIFT 12
static unsigned char btrfs_type_by_mode[S_IFMT >> S_SHIFT] = {
	[S_IFREG >> S_SHIFT]	= BTRFS_FT_REG_FILE,
	[S_IFDIR >> S_SHIFT]	= BTRFS_FT_DIR,
	[S_IFCHR >> S_SHIFT]	= BTRFS_FT_CHRDEV,
	[S_IFBLK >> S_SHIFT]	= BTRFS_FT_BLKDEV,
	[S_IFIFO >> S_SHIFT]	= BTRFS_FT_FIFO,
	[S_IFSOCK >> S_SHIFT]	= BTRFS_FT_SOCK,
	[S_IFLNK >> S_SHIFT]	= BTRFS_FT_SYMLINK,
};

static void btrfs_truncate(struct inode *inode);
static int btrfs_finish_ordered_io(struct inode *inode, u64 start, u64 end);
static noinline int cow_file_range(struct inode *inode,
				   struct page *locked_page,
				   u64 start, u64 end, int *page_started,
				   unsigned long *nr_written, int unlock);

static int btrfs_init_inode_security(struct inode *inode,  struct inode *dir)
{
	int err;

	err = btrfs_init_acl(inode, dir);
	if (!err)
		err = btrfs_xattr_security_init(inode, dir);
	return err;
}

/*
 * this does all the hard work for inserting an inline extent into
 * the btree.  The caller should have done a btrfs_drop_extents so that
 * no overlapping inline items exist in the btree
 */
static noinline int insert_inline_extent(struct btrfs_trans_handle *trans,
				struct btrfs_root *root, struct inode *inode,
				u64 start, size_t size, size_t compressed_size,
				struct page **compressed_pages)
{
	struct btrfs_key key;
	struct btrfs_path *path;
	struct extent_buffer *leaf;
	struct page *page = NULL;
	char *kaddr;
	unsigned long ptr;
	struct btrfs_file_extent_item *ei;
	int err = 0;
	int ret;
	size_t cur_size = size;
	size_t datasize;
	unsigned long offset;
	int use_compress = 0;

	if (compressed_size && compressed_pages) {
		use_compress = 1;
		cur_size = compressed_size;
	}

	path = btrfs_alloc_path();
	if (!path)
		return -ENOMEM;

	path->leave_spinning = 1;
	btrfs_set_trans_block_group(trans, inode);

	key.objectid = inode->i_ino;
	key.offset = start;
	btrfs_set_key_type(&key, BTRFS_EXTENT_DATA_KEY);
	datasize = btrfs_file_extent_calc_inline_size(cur_size);

	inode_add_bytes(inode, size);
	ret = btrfs_insert_empty_item(trans, root, path, &key,
				      datasize);
	BUG_ON(ret);
	if (ret) {
		err = ret;
		goto fail;
	}
	leaf = path->nodes[0];
	ei = btrfs_item_ptr(leaf, path->slots[0],
			    struct btrfs_file_extent_item);
	btrfs_set_file_extent_generation(leaf, ei, trans->transid);
	btrfs_set_file_extent_type(leaf, ei, BTRFS_FILE_EXTENT_INLINE);
	btrfs_set_file_extent_encryption(leaf, ei, 0);
	btrfs_set_file_extent_other_encoding(leaf, ei, 0);
	btrfs_set_file_extent_ram_bytes(leaf, ei, size);
	ptr = btrfs_file_extent_inline_start(ei);

	if (use_compress) {
		struct page *cpage;
		int i = 0;
		while (compressed_size > 0) {
			cpage = compressed_pages[i];
			cur_size = min_t(unsigned long, compressed_size,
				       PAGE_CACHE_SIZE);

			kaddr = kmap_atomic(cpage, KM_USER0);
			write_extent_buffer(leaf, kaddr, ptr, cur_size);
			kunmap_atomic(kaddr, KM_USER0);

			i++;
			ptr += cur_size;
			compressed_size -= cur_size;
		}
		btrfs_set_file_extent_compression(leaf, ei,
						  BTRFS_COMPRESS_ZLIB);
	} else {
		page = find_get_page(inode->i_mapping,
				     start >> PAGE_CACHE_SHIFT);
		btrfs_set_file_extent_compression(leaf, ei, 0);
		kaddr = kmap_atomic(page, KM_USER0);
		offset = start & (PAGE_CACHE_SIZE - 1);
		write_extent_buffer(leaf, kaddr + offset, ptr, size);
		kunmap_atomic(kaddr, KM_USER0);
		page_cache_release(page);
	}
	btrfs_mark_buffer_dirty(leaf);
	btrfs_free_path(path);

	BTRFS_I(inode)->disk_i_size = inode->i_size;
	btrfs_update_inode(trans, root, inode);
	return 0;
fail:
	btrfs_free_path(path);
	return err;
}


/*
 * conditionally insert an inline extent into the file.  This
 * does the checks required to make sure the data is small enough
 * to fit as an inline extent.
 */
static noinline int cow_file_range_inline(struct btrfs_trans_handle *trans,
				 struct btrfs_root *root,
				 struct inode *inode, u64 start, u64 end,
				 size_t compressed_size,
				 struct page **compressed_pages)
{
	u64 isize = i_size_read(inode);
	u64 actual_end = min(end + 1, isize);
	u64 inline_len = actual_end - start;
	u64 aligned_end = (end + root->sectorsize - 1) &
			~((u64)root->sectorsize - 1);
	u64 hint_byte;
	u64 data_len = inline_len;
	int ret;

	if (compressed_size)
		data_len = compressed_size;

	if (start > 0 ||
	    actual_end >= PAGE_CACHE_SIZE ||
	    data_len >= BTRFS_MAX_INLINE_DATA_SIZE(root) ||
	    (!compressed_size &&
	    (actual_end & (root->sectorsize - 1)) == 0) ||
	    end + 1 < isize ||
	    data_len > root->fs_info->max_inline) {
		return 1;
	}

	ret = btrfs_drop_extents(trans, root, inode, start,
				 aligned_end, aligned_end, start, &hint_byte);
	BUG_ON(ret);

	if (isize > actual_end)
		inline_len = min_t(u64, isize, actual_end);
	ret = insert_inline_extent(trans, root, inode, start,
				   inline_len, compressed_size,
				   compressed_pages);
	BUG_ON(ret);
	btrfs_drop_extent_cache(inode, start, aligned_end, 0);
	return 0;
}

struct async_extent {
	u64 start;
	u64 ram_size;
	u64 compressed_size;
	struct page **pages;
	unsigned long nr_pages;
	struct list_head list;
};

struct async_cow {
	struct inode *inode;
	struct btrfs_root *root;
	struct page *locked_page;
	u64 start;
	u64 end;
	struct list_head extents;
	struct btrfs_work work;
};

static noinline int add_async_extent(struct async_cow *cow,
				     u64 start, u64 ram_size,
				     u64 compressed_size,
				     struct page **pages,
				     unsigned long nr_pages)
{
	struct async_extent *async_extent;

	async_extent = kmalloc(sizeof(*async_extent), GFP_NOFS);
	async_extent->start = start;
	async_extent->ram_size = ram_size;
	async_extent->compressed_size = compressed_size;
	async_extent->pages = pages;
	async_extent->nr_pages = nr_pages;
	list_add_tail(&async_extent->list, &cow->extents);
	return 0;
}

/*
 * we create compressed extents in two phases.  The first
 * phase compresses a range of pages that have already been
 * locked (both pages and state bits are locked).
 *
 * This is done inside an ordered work queue, and the compression
 * is spread across many cpus.  The actual IO submission is step
 * two, and the ordered work queue takes care of making sure that
 * happens in the same order things were put onto the queue by
 * writepages and friends.
 *
 * If this code finds it can't get good compression, it puts an
 * entry onto the work queue to write the uncompressed bytes.  This
 * makes sure that both compressed inodes and uncompressed inodes
 * are written in the same order that pdflush sent them down.
 */
static noinline int compress_file_range(struct inode *inode,
					struct page *locked_page,
					u64 start, u64 end,
					struct async_cow *async_cow,
					int *num_added)
{
	struct btrfs_root *root = BTRFS_I(inode)->root;
	struct btrfs_trans_handle *trans;
	u64 num_bytes;
	u64 orig_start;
	u64 disk_num_bytes;
	u64 blocksize = root->sectorsize;
	u64 actual_end;
	u64 isize = i_size_read(inode);
	int ret = 0;
	struct page **pages = NULL;
	unsigned long nr_pages;
	unsigned long nr_pages_ret = 0;
	unsigned long total_compressed = 0;
	unsigned long total_in = 0;
	unsigned long max_compressed = 128 * 1024;
	unsigned long max_uncompressed = 128 * 1024;
	int i;
	int will_compress;

	orig_start = start;

	actual_end = min_t(u64, isize, end + 1);
again:
	will_compress = 0;
	nr_pages = (end >> PAGE_CACHE_SHIFT) - (start >> PAGE_CACHE_SHIFT) + 1;
	nr_pages = min(nr_pages, (128 * 1024UL) / PAGE_CACHE_SIZE);

	/*
	 * we don't want to send crud past the end of i_size through
	 * compression, that's just a waste of CPU time.  So, if the
	 * end of the file is before the start of our current
	 * requested range of bytes, we bail out to the uncompressed
	 * cleanup code that can deal with all of this.
	 *
	 * It isn't really the fastest way to fix things, but this is a
	 * very uncommon corner.
	 */
	if (actual_end <= start)
		goto cleanup_and_bail_uncompressed;

	total_compressed = actual_end - start;

	/* we want to make sure that amount of ram required to uncompress
	 * an extent is reasonable, so we limit the total size in ram
	 * of a compressed extent to 128k.  This is a crucial number
	 * because it also controls how easily we can spread reads across
	 * cpus for decompression.
	 *
	 * We also want to make sure the amount of IO required to do
	 * a random read is reasonably small, so we limit the size of
	 * a compressed extent to 128k.
	 */
	total_compressed = min(total_compressed, max_uncompressed);
	num_bytes = (end - start + blocksize) & ~(blocksize - 1);
	num_bytes = max(blocksize,  num_bytes);
	disk_num_bytes = num_bytes;
	total_in = 0;
	ret = 0;

	/*
	 * we do compression for mount -o compress and when the
	 * inode has not been flagged as nocompress.  This flag can
	 * change at any time if we discover bad compression ratios.
	 */
	if (!btrfs_test_flag(inode, NOCOMPRESS) &&
	    btrfs_test_opt(root, COMPRESS)) {
		WARN_ON(pages);
		pages = kzalloc(sizeof(struct page *) * nr_pages, GFP_NOFS);

		ret = btrfs_zlib_compress_pages(inode->i_mapping, start,
						total_compressed, pages,
						nr_pages, &nr_pages_ret,
						&total_in,
						&total_compressed,
						max_compressed);

		if (!ret) {
			unsigned long offset = total_compressed &
				(PAGE_CACHE_SIZE - 1);
			struct page *page = pages[nr_pages_ret - 1];
			char *kaddr;

			/* zero the tail end of the last page, we might be
			 * sending it down to disk
			 */
			if (offset) {
				kaddr = kmap_atomic(page, KM_USER0);
				memset(kaddr + offset, 0,
				       PAGE_CACHE_SIZE - offset);
				kunmap_atomic(kaddr, KM_USER0);
			}
			will_compress = 1;
		}
	}
	if (start == 0) {
		trans = btrfs_join_transaction(root, 1);
		BUG_ON(!trans);
		btrfs_set_trans_block_group(trans, inode);

		/* lets try to make an inline extent */
		if (ret || total_in < (actual_end - start)) {
			/* we didn't compress the entire range, try
			 * to make an uncompressed inline extent.
			 */
			ret = cow_file_range_inline(trans, root, inode,
						    start, end, 0, NULL);
		} else {
			/* try making a compressed inline extent */
			ret = cow_file_range_inline(trans, root, inode,
						    start, end,
						    total_compressed, pages);
		}
		btrfs_end_transaction(trans, root);
		if (ret == 0) {
			/*
			 * inline extent creation worked, we don't need
			 * to create any more async work items.  Unlock
			 * and free up our temp pages.
			 */
			extent_clear_unlock_delalloc(inode,
						     &BTRFS_I(inode)->io_tree,
						     start, end, NULL, 1, 0,
						     0, 1, 1, 1);
			ret = 0;
			goto free_pages_out;
		}
	}

	if (will_compress) {
		/*
		 * we aren't doing an inline extent round the compressed size
		 * up to a block size boundary so the allocator does sane
		 * things
		 */
		total_compressed = (total_compressed + blocksize - 1) &
			~(blocksize - 1);

		/*
		 * one last check to make sure the compression is really a
		 * win, compare the page count read with the blocks on disk
		 */
		total_in = (total_in + PAGE_CACHE_SIZE - 1) &
			~(PAGE_CACHE_SIZE - 1);
		if (total_compressed >= total_in) {
			will_compress = 0;
		} else {
			disk_num_bytes = total_compressed;
			num_bytes = total_in;
		}
	}
	if (!will_compress && pages) {
		/*
		 * the compression code ran but failed to make things smaller,
		 * free any pages it allocated and our page pointer array
		 */
		for (i = 0; i < nr_pages_ret; i++) {
			WARN_ON(pages[i]->mapping);
			page_cache_release(pages[i]);
		}
		kfree(pages);
		pages = NULL;
		total_compressed = 0;
		nr_pages_ret = 0;

		/* flag the file so we don't compress in the future */
		btrfs_set_flag(inode, NOCOMPRESS);
	}
	if (will_compress) {
		*num_added += 1;

		/* the async work queues will take care of doing actual
		 * allocation on disk for these compressed pages,
		 * and will submit them to the elevator.
		 */
		add_async_extent(async_cow, start, num_bytes,
				 total_compressed, pages, nr_pages_ret);

		if (start + num_bytes < end && start + num_bytes < actual_end) {
			start += num_bytes;
			pages = NULL;
			cond_resched();
			goto again;
		}
	} else {
cleanup_and_bail_uncompressed:
		/*
		 * No compression, but we still need to write the pages in
		 * the file we've been given so far.  redirty the locked
		 * page if it corresponds to our extent and set things up
		 * for the async work queue to run cow_file_range to do
		 * the normal delalloc dance
		 */
		if (page_offset(locked_page) >= start &&
		    page_offset(locked_page) <= end) {
			__set_page_dirty_nobuffers(locked_page);
			/* unlocked later on in the async handlers */
		}
		add_async_extent(async_cow, start, end - start + 1, 0, NULL, 0);
		*num_added += 1;
	}

out:
	return 0;

free_pages_out:
	for (i = 0; i < nr_pages_ret; i++) {
		WARN_ON(pages[i]->mapping);
		page_cache_release(pages[i]);
	}
	kfree(pages);

	goto out;
}

/*
 * phase two of compressed writeback.  This is the ordered portion
 * of the code, which only gets called in the order the work was
 * queued.  We walk all the async extents created by compress_file_range
 * and send them down to the disk.
 */
static noinline int submit_compressed_extents(struct inode *inode,
					      struct async_cow *async_cow)
{
	struct async_extent *async_extent;
	u64 alloc_hint = 0;
	struct btrfs_trans_handle *trans;
	struct btrfs_key ins;
	struct extent_map *em;
	struct btrfs_root *root = BTRFS_I(inode)->root;
	struct extent_map_tree *em_tree = &BTRFS_I(inode)->extent_tree;
	struct extent_io_tree *io_tree;
	int ret;

	if (list_empty(&async_cow->extents))
		return 0;

	trans = btrfs_join_transaction(root, 1);

	while (!list_empty(&async_cow->extents)) {
		async_extent = list_entry(async_cow->extents.next,
					  struct async_extent, list);
		list_del(&async_extent->list);

		io_tree = &BTRFS_I(inode)->io_tree;

		/* did the compression code fall back to uncompressed IO? */
		if (!async_extent->pages) {
			int page_started = 0;
			unsigned long nr_written = 0;

			lock_extent(io_tree, async_extent->start,
				    async_extent->start +
				    async_extent->ram_size - 1, GFP_NOFS);

			/* allocate blocks */
			cow_file_range(inode, async_cow->locked_page,
				       async_extent->start,
				       async_extent->start +
				       async_extent->ram_size - 1,
				       &page_started, &nr_written, 0);

			/*
			 * if page_started, cow_file_range inserted an
			 * inline extent and took care of all the unlocking
			 * and IO for us.  Otherwise, we need to submit
			 * all those pages down to the drive.
			 */
			if (!page_started)
				extent_write_locked_range(io_tree,
						  inode, async_extent->start,
						  async_extent->start +
						  async_extent->ram_size - 1,
						  btrfs_get_extent,
						  WB_SYNC_ALL);
			kfree(async_extent);
			cond_resched();
			continue;
		}

		lock_extent(io_tree, async_extent->start,
			    async_extent->start + async_extent->ram_size - 1,
			    GFP_NOFS);
		/*
		 * here we're doing allocation and writeback of the
		 * compressed pages
		 */
		btrfs_drop_extent_cache(inode, async_extent->start,
					async_extent->start +
					async_extent->ram_size - 1, 0);

		ret = btrfs_reserve_extent(trans, root,
					   async_extent->compressed_size,
					   async_extent->compressed_size,
					   0, alloc_hint,
					   (u64)-1, &ins, 1);
		BUG_ON(ret);
		em = alloc_extent_map(GFP_NOFS);
		em->start = async_extent->start;
		em->len = async_extent->ram_size;
		em->orig_start = em->start;

		em->block_start = ins.objectid;
		em->block_len = ins.offset;
		em->bdev = root->fs_info->fs_devices->latest_bdev;
		set_bit(EXTENT_FLAG_PINNED, &em->flags);
		set_bit(EXTENT_FLAG_COMPRESSED, &em->flags);

		while (1) {
			spin_lock(&em_tree->lock);
			ret = add_extent_mapping(em_tree, em);
			spin_unlock(&em_tree->lock);
			if (ret != -EEXIST) {
				free_extent_map(em);
				break;
			}
			btrfs_drop_extent_cache(inode, async_extent->start,
						async_extent->start +
						async_extent->ram_size - 1, 0);
		}

		ret = btrfs_add_ordered_extent(inode, async_extent->start,
					       ins.objectid,
					       async_extent->ram_size,
					       ins.offset,
					       BTRFS_ORDERED_COMPRESSED);
		BUG_ON(ret);

		btrfs_end_transaction(trans, root);

		/*
		 * clear dirty, set writeback and unlock the pages.
		 */
		extent_clear_unlock_delalloc(inode,
					     &BTRFS_I(inode)->io_tree,
					     async_extent->start,
					     async_extent->start +
					     async_extent->ram_size - 1,
					     NULL, 1, 1, 0, 1, 1, 0);

		ret = btrfs_submit_compressed_write(inode,
				    async_extent->start,
				    async_extent->ram_size,
				    ins.objectid,
				    ins.offset, async_extent->pages,
				    async_extent->nr_pages);

		BUG_ON(ret);
		trans = btrfs_join_transaction(root, 1);
		alloc_hint = ins.objectid + ins.offset;
		kfree(async_extent);
		cond_resched();
	}

	btrfs_end_transaction(trans, root);
	return 0;
}

/*
 * when extent_io.c finds a delayed allocation range in the file,
 * the call backs end up in this code.  The basic idea is to
 * allocate extents on disk for the range, and create ordered data structs
 * in ram to track those extents.
 *
 * locked_page is the page that writepage had locked already.  We use
 * it to make sure we don't do extra locks or unlocks.
 *
 * *page_started is set to one if we unlock locked_page and do everything
 * required to start IO on it.  It may be clean and already done with
 * IO when we return.
 */
static noinline int cow_file_range(struct inode *inode,
				   struct page *locked_page,
				   u64 start, u64 end, int *page_started,
				   unsigned long *nr_written,
				   int unlock)
{
	struct btrfs_root *root = BTRFS_I(inode)->root;
	struct btrfs_trans_handle *trans;
	u64 alloc_hint = 0;
	u64 num_bytes;
	unsigned long ram_size;
	u64 disk_num_bytes;
	u64 cur_alloc_size;
	u64 blocksize = root->sectorsize;
	u64 actual_end;
	u64 isize = i_size_read(inode);
	struct btrfs_key ins;
	struct extent_map *em;
	struct extent_map_tree *em_tree = &BTRFS_I(inode)->extent_tree;
	int ret = 0;

	trans = btrfs_join_transaction(root, 1);
	BUG_ON(!trans);
	btrfs_set_trans_block_group(trans, inode);

	actual_end = min_t(u64, isize, end + 1);

	num_bytes = (end - start + blocksize) & ~(blocksize - 1);
	num_bytes = max(blocksize,  num_bytes);
	disk_num_bytes = num_bytes;
	ret = 0;

	if (start == 0) {
		/* lets try to make an inline extent */
		ret = cow_file_range_inline(trans, root, inode,
					    start, end, 0, NULL);
		if (ret == 0) {
			extent_clear_unlock_delalloc(inode,
						     &BTRFS_I(inode)->io_tree,
						     start, end, NULL, 1, 1,
						     1, 1, 1, 1);
			*nr_written = *nr_written +
			     (end - start + PAGE_CACHE_SIZE) / PAGE_CACHE_SIZE;
			*page_started = 1;
			ret = 0;
			goto out;
		}
	}

	BUG_ON(disk_num_bytes >
	       btrfs_super_total_bytes(&root->fs_info->super_copy));

	btrfs_drop_extent_cache(inode, start, start + num_bytes - 1, 0);

	while (disk_num_bytes > 0) {
		cur_alloc_size = min(disk_num_bytes, root->fs_info->max_extent);
		ret = btrfs_reserve_extent(trans, root, cur_alloc_size,
					   root->sectorsize, 0, alloc_hint,
					   (u64)-1, &ins, 1);
		BUG_ON(ret);

		em = alloc_extent_map(GFP_NOFS);
		em->start = start;
		em->orig_start = em->start;

		ram_size = ins.offset;
		em->len = ins.offset;

		em->block_start = ins.objectid;
		em->block_len = ins.offset;
		em->bdev = root->fs_info->fs_devices->latest_bdev;
		set_bit(EXTENT_FLAG_PINNED, &em->flags);

		while (1) {
			spin_lock(&em_tree->lock);
			ret = add_extent_mapping(em_tree, em);
			spin_unlock(&em_tree->lock);
			if (ret != -EEXIST) {
				free_extent_map(em);
				break;
			}
			btrfs_drop_extent_cache(inode, start,
						start + ram_size - 1, 0);
		}

		cur_alloc_size = ins.offset;
		ret = btrfs_add_ordered_extent(inode, start, ins.objectid,
					       ram_size, cur_alloc_size, 0);
		BUG_ON(ret);

		if (root->root_key.objectid ==
		    BTRFS_DATA_RELOC_TREE_OBJECTID) {
			ret = btrfs_reloc_clone_csums(inode, start,
						      cur_alloc_size);
			BUG_ON(ret);
		}

		if (disk_num_bytes < cur_alloc_size)
			break;

		/* we're not doing compressed IO, don't unlock the first
		 * page (which the caller expects to stay locked), don't
		 * clear any dirty bits and don't set any writeback bits
		 */
		extent_clear_unlock_delalloc(inode, &BTRFS_I(inode)->io_tree,
					     start, start + ram_size - 1,
					     locked_page, unlock, 1,
					     1, 0, 0, 0);
		disk_num_bytes -= cur_alloc_size;
		num_bytes -= cur_alloc_size;
		alloc_hint = ins.objectid + ins.offset;
		start += cur_alloc_size;
	}
out:
	ret = 0;
	btrfs_end_transaction(trans, root);

	return ret;
}

/*
 * work queue call back to started compression on a file and pages
 */
static noinline void async_cow_start(struct btrfs_work *work)
{
	struct async_cow *async_cow;
	int num_added = 0;
	async_cow = container_of(work, struct async_cow, work);

	compress_file_range(async_cow->inode, async_cow->locked_page,
			    async_cow->start, async_cow->end, async_cow,
			    &num_added);
	if (num_added == 0)
		async_cow->inode = NULL;
}

/*
 * work queue call back to submit previously compressed pages
 */
static noinline void async_cow_submit(struct btrfs_work *work)
{
	struct async_cow *async_cow;
	struct btrfs_root *root;
	unsigned long nr_pages;

	async_cow = container_of(work, struct async_cow, work);

	root = async_cow->root;
	nr_pages = (async_cow->end - async_cow->start + PAGE_CACHE_SIZE) >>
		PAGE_CACHE_SHIFT;

	atomic_sub(nr_pages, &root->fs_info->async_delalloc_pages);

	if (atomic_read(&root->fs_info->async_delalloc_pages) <
	    5 * 1042 * 1024 &&
	    waitqueue_active(&root->fs_info->async_submit_wait))
		wake_up(&root->fs_info->async_submit_wait);

	if (async_cow->inode)
		submit_compressed_extents(async_cow->inode, async_cow);
}

static noinline void async_cow_free(struct btrfs_work *work)
{
	struct async_cow *async_cow;
	async_cow = container_of(work, struct async_cow, work);
	kfree(async_cow);
}

static int cow_file_range_async(struct inode *inode, struct page *locked_page,
				u64 start, u64 end, int *page_started,
				unsigned long *nr_written)
{
	struct async_cow *async_cow;
	struct btrfs_root *root = BTRFS_I(inode)->root;
	unsigned long nr_pages;
	u64 cur_end;
	int limit = 10 * 1024 * 1042;

	clear_extent_bit(&BTRFS_I(inode)->io_tree, start, end, EXTENT_LOCKED |
			 EXTENT_DELALLOC, 1, 0, GFP_NOFS);
	while (start < end) {
		async_cow = kmalloc(sizeof(*async_cow), GFP_NOFS);
		async_cow->inode = inode;
		async_cow->root = root;
		async_cow->locked_page = locked_page;
		async_cow->start = start;

		if (btrfs_test_flag(inode, NOCOMPRESS))
			cur_end = end;
		else
			cur_end = min(end, start + 512 * 1024 - 1);

		async_cow->end = cur_end;
		INIT_LIST_HEAD(&async_cow->extents);

		async_cow->work.func = async_cow_start;
		async_cow->work.ordered_func = async_cow_submit;
		async_cow->work.ordered_free = async_cow_free;
		async_cow->work.flags = 0;

		nr_pages = (cur_end - start + PAGE_CACHE_SIZE) >>
			PAGE_CACHE_SHIFT;
		atomic_add(nr_pages, &root->fs_info->async_delalloc_pages);

		btrfs_queue_worker(&root->fs_info->delalloc_workers,
				   &async_cow->work);

		if (atomic_read(&root->fs_info->async_delalloc_pages) > limit) {
			wait_event(root->fs_info->async_submit_wait,
			   (atomic_read(&root->fs_info->async_delalloc_pages) <
			    limit));
		}

		while (atomic_read(&root->fs_info->async_submit_draining) &&
		      atomic_read(&root->fs_info->async_delalloc_pages)) {
			wait_event(root->fs_info->async_submit_wait,
			  (atomic_read(&root->fs_info->async_delalloc_pages) ==
			   0));
		}

		*nr_written += nr_pages;
		start = cur_end + 1;
	}
	*page_started = 1;
	return 0;
}

static noinline int csum_exist_in_range(struct btrfs_root *root,
					u64 bytenr, u64 num_bytes)
{
	int ret;
	struct btrfs_ordered_sum *sums;
	LIST_HEAD(list);

	ret = btrfs_lookup_csums_range(root->fs_info->csum_root, bytenr,
				       bytenr + num_bytes - 1, &list);
	if (ret == 0 && list_empty(&list))
		return 0;

	while (!list_empty(&list)) {
		sums = list_entry(list.next, struct btrfs_ordered_sum, list);
		list_del(&sums->list);
		kfree(sums);
	}
	return 1;
}

/*
 * when nowcow writeback call back.  This checks for snapshots or COW copies
 * of the extents that exist in the file, and COWs the file as required.
 *
 * If no cow copies or snapshots exist, we write directly to the existing
 * blocks on disk
 */
static noinline int run_delalloc_nocow(struct inode *inode,
				       struct page *locked_page,
			      u64 start, u64 end, int *page_started, int force,
			      unsigned long *nr_written)
{
	struct btrfs_root *root = BTRFS_I(inode)->root;
	struct btrfs_trans_handle *trans;
	struct extent_buffer *leaf;
	struct btrfs_path *path;
	struct btrfs_file_extent_item *fi;
	struct btrfs_key found_key;
	u64 cow_start;
	u64 cur_offset;
	u64 extent_end;
	u64 disk_bytenr;
	u64 num_bytes;
	int extent_type;
	int ret;
	int type;
	int nocow;
	int check_prev = 1;

	path = btrfs_alloc_path();
	BUG_ON(!path);
	trans = btrfs_join_transaction(root, 1);
	BUG_ON(!trans);

	cow_start = (u64)-1;
	cur_offset = start;
	while (1) {
		ret = btrfs_lookup_file_extent(trans, root, path, inode->i_ino,
					       cur_offset, 0);
		BUG_ON(ret < 0);
		if (ret > 0 && path->slots[0] > 0 && check_prev) {
			leaf = path->nodes[0];
			btrfs_item_key_to_cpu(leaf, &found_key,
					      path->slots[0] - 1);
			if (found_key.objectid == inode->i_ino &&
			    found_key.type == BTRFS_EXTENT_DATA_KEY)
				path->slots[0]--;
		}
		check_prev = 0;
next_slot:
		leaf = path->nodes[0];
		if (path->slots[0] >= btrfs_header_nritems(leaf)) {
			ret = btrfs_next_leaf(root, path);
			if (ret < 0)
				BUG_ON(1);
			if (ret > 0)
				break;
			leaf = path->nodes[0];
		}

		nocow = 0;
		disk_bytenr = 0;
		num_bytes = 0;
		btrfs_item_key_to_cpu(leaf, &found_key, path->slots[0]);

		if (found_key.objectid > inode->i_ino ||
		    found_key.type > BTRFS_EXTENT_DATA_KEY ||
		    found_key.offset > end)
			break;

		if (found_key.offset > cur_offset) {
			extent_end = found_key.offset;
			goto out_check;
		}

		fi = btrfs_item_ptr(leaf, path->slots[0],
				    struct btrfs_file_extent_item);
		extent_type = btrfs_file_extent_type(leaf, fi);

		if (extent_type == BTRFS_FILE_EXTENT_REG ||
		    extent_type == BTRFS_FILE_EXTENT_PREALLOC) {
			disk_bytenr = btrfs_file_extent_disk_bytenr(leaf, fi);
			extent_end = found_key.offset +
				btrfs_file_extent_num_bytes(leaf, fi);
			if (extent_end <= start) {
				path->slots[0]++;
				goto next_slot;
			}
			if (disk_bytenr == 0)
				goto out_check;
			if (btrfs_file_extent_compression(leaf, fi) ||
			    btrfs_file_extent_encryption(leaf, fi) ||
			    btrfs_file_extent_other_encoding(leaf, fi))
				goto out_check;
			if (extent_type == BTRFS_FILE_EXTENT_REG && !force)
				goto out_check;
			if (btrfs_extent_readonly(root, disk_bytenr))
				goto out_check;
			if (btrfs_cross_ref_exist(trans, root, inode->i_ino,
						  disk_bytenr))
				goto out_check;
			disk_bytenr += btrfs_file_extent_offset(leaf, fi);
			disk_bytenr += cur_offset - found_key.offset;
			num_bytes = min(end + 1, extent_end) - cur_offset;
			/*
			 * force cow if csum exists in the range.
			 * this ensure that csum for a given extent are
			 * either valid or do not exist.
			 */
			if (csum_exist_in_range(root, disk_bytenr, num_bytes))
				goto out_check;
			nocow = 1;
		} else if (extent_type == BTRFS_FILE_EXTENT_INLINE) {
			extent_end = found_key.offset +
				btrfs_file_extent_inline_len(leaf, fi);
			extent_end = ALIGN(extent_end, root->sectorsize);
		} else {
			BUG_ON(1);
		}
out_check:
		if (extent_end <= start) {
			path->slots[0]++;
			goto next_slot;
		}
		if (!nocow) {
			if (cow_start == (u64)-1)
				cow_start = cur_offset;
			cur_offset = extent_end;
			if (cur_offset > end)
				break;
			path->slots[0]++;
			goto next_slot;
		}

		btrfs_release_path(root, path);
		if (cow_start != (u64)-1) {
			ret = cow_file_range(inode, locked_page, cow_start,
					found_key.offset - 1, page_started,
					nr_written, 1);
			BUG_ON(ret);
			cow_start = (u64)-1;
		}

		if (extent_type == BTRFS_FILE_EXTENT_PREALLOC) {
			struct extent_map *em;
			struct extent_map_tree *em_tree;
			em_tree = &BTRFS_I(inode)->extent_tree;
			em = alloc_extent_map(GFP_NOFS);
			em->start = cur_offset;
			em->orig_start = em->start;
			em->len = num_bytes;
			em->block_len = num_bytes;
			em->block_start = disk_bytenr;
			em->bdev = root->fs_info->fs_devices->latest_bdev;
			set_bit(EXTENT_FLAG_PINNED, &em->flags);
			while (1) {
				spin_lock(&em_tree->lock);
				ret = add_extent_mapping(em_tree, em);
				spin_unlock(&em_tree->lock);
				if (ret != -EEXIST) {
					free_extent_map(em);
					break;
				}
				btrfs_drop_extent_cache(inode, em->start,
						em->start + em->len - 1, 0);
			}
			type = BTRFS_ORDERED_PREALLOC;
		} else {
			type = BTRFS_ORDERED_NOCOW;
		}

		ret = btrfs_add_ordered_extent(inode, cur_offset, disk_bytenr,
					       num_bytes, num_bytes, type);
		BUG_ON(ret);

		extent_clear_unlock_delalloc(inode, &BTRFS_I(inode)->io_tree,
					cur_offset, cur_offset + num_bytes - 1,
					locked_page, 1, 1, 1, 0, 0, 0);
		cur_offset = extent_end;
		if (cur_offset > end)
			break;
	}
	btrfs_release_path(root, path);

	if (cur_offset <= end && cow_start == (u64)-1)
		cow_start = cur_offset;
	if (cow_start != (u64)-1) {
		ret = cow_file_range(inode, locked_page, cow_start, end,
				     page_started, nr_written, 1);
		BUG_ON(ret);
	}

	ret = btrfs_end_transaction(trans, root);
	BUG_ON(ret);
	btrfs_free_path(path);
	return 0;
}

/*
 * extent_io.c call back to do delayed allocation processing
 */
static int run_delalloc_range(struct inode *inode, struct page *locked_page,
			      u64 start, u64 end, int *page_started,
			      unsigned long *nr_written)
{
	int ret;
	struct btrfs_root *root = BTRFS_I(inode)->root;

	if (btrfs_test_flag(inode, NODATACOW))
		ret = run_delalloc_nocow(inode, locked_page, start, end,
					 page_started, 1, nr_written);
	else if (btrfs_test_flag(inode, PREALLOC))
		ret = run_delalloc_nocow(inode, locked_page, start, end,
					 page_started, 0, nr_written);
	else if (!btrfs_test_opt(root, COMPRESS))
		ret = cow_file_range(inode, locked_page, start, end,
				      page_started, nr_written, 1);
	else
		ret = cow_file_range_async(inode, locked_page, start, end,
					   page_started, nr_written);
	return ret;
}

/*
 * extent_io.c set_bit_hook, used to track delayed allocation
 * bytes in this file, and to maintain the list of inodes that
 * have pending delalloc work to be done.
 */
static int btrfs_set_bit_hook(struct inode *inode, u64 start, u64 end,
		       unsigned long old, unsigned long bits)
{
	/*
	 * set_bit and clear bit hooks normally require _irqsave/restore
	 * but in this case, we are only testeing for the DELALLOC
	 * bit, which is only set or cleared with irqs on
	 */
	if (!(old & EXTENT_DELALLOC) && (bits & EXTENT_DELALLOC)) {
		struct btrfs_root *root = BTRFS_I(inode)->root;
		btrfs_delalloc_reserve_space(root, inode, end - start + 1);
		spin_lock(&root->fs_info->delalloc_lock);
		BTRFS_I(inode)->delalloc_bytes += end - start + 1;
		root->fs_info->delalloc_bytes += end - start + 1;
		if (list_empty(&BTRFS_I(inode)->delalloc_inodes)) {
			list_add_tail(&BTRFS_I(inode)->delalloc_inodes,
				      &root->fs_info->delalloc_inodes);
		}
		spin_unlock(&root->fs_info->delalloc_lock);
	}
	return 0;
}

/*
 * extent_io.c clear_bit_hook, see set_bit_hook for why
 */
static int btrfs_clear_bit_hook(struct inode *inode, u64 start, u64 end,
			 unsigned long old, unsigned long bits)
{
	/*
	 * set_bit and clear bit hooks normally require _irqsave/restore
	 * but in this case, we are only testeing for the DELALLOC
	 * bit, which is only set or cleared with irqs on
	 */
	if ((old & EXTENT_DELALLOC) && (bits & EXTENT_DELALLOC)) {
		struct btrfs_root *root = BTRFS_I(inode)->root;

		spin_lock(&root->fs_info->delalloc_lock);
		if (end - start + 1 > root->fs_info->delalloc_bytes) {
			printk(KERN_INFO "btrfs warning: delalloc account "
			       "%llu %llu\n",
			       (unsigned long long)end - start + 1,
			       (unsigned long long)
			       root->fs_info->delalloc_bytes);
			btrfs_delalloc_free_space(root, inode, (u64)-1);
			root->fs_info->delalloc_bytes = 0;
			BTRFS_I(inode)->delalloc_bytes = 0;
		} else {
			btrfs_delalloc_free_space(root, inode,
						  end - start + 1);
			root->fs_info->delalloc_bytes -= end - start + 1;
			BTRFS_I(inode)->delalloc_bytes -= end - start + 1;
		}
		if (BTRFS_I(inode)->delalloc_bytes == 0 &&
		    !list_empty(&BTRFS_I(inode)->delalloc_inodes)) {
			list_del_init(&BTRFS_I(inode)->delalloc_inodes);
		}
		spin_unlock(&root->fs_info->delalloc_lock);
	}
	return 0;
}

/*
 * extent_io.c merge_bio_hook, this must check the chunk tree to make sure
 * we don't create bios that span stripes or chunks
 */
int btrfs_merge_bio_hook(struct page *page, unsigned long offset,
			 size_t size, struct bio *bio,
			 unsigned long bio_flags)
{
	struct btrfs_root *root = BTRFS_I(page->mapping->host)->root;
	struct btrfs_mapping_tree *map_tree;
	u64 logical = (u64)bio->bi_sector << 9;
	u64 length = 0;
	u64 map_length;
	int ret;

	if (bio_flags & EXTENT_BIO_COMPRESSED)
		return 0;

	length = bio->bi_size;
	map_tree = &root->fs_info->mapping_tree;
	map_length = length;
	ret = btrfs_map_block(map_tree, READ, logical,
			      &map_length, NULL, 0);

	if (map_length < length + size)
		return 1;
	return 0;
}

/*
 * in order to insert checksums into the metadata in large chunks,
 * we wait until bio submission time.   All the pages in the bio are
 * checksummed and sums are attached onto the ordered extent record.
 *
 * At IO completion time the cums attached on the ordered extent record
 * are inserted into the btree
 */
static int __btrfs_submit_bio_start(struct inode *inode, int rw,
				    struct bio *bio, int mirror_num,
				    unsigned long bio_flags)
{
	struct btrfs_root *root = BTRFS_I(inode)->root;
	int ret = 0;

	ret = btrfs_csum_one_bio(root, inode, bio, 0, 0);
	BUG_ON(ret);
	return 0;
}

/*
 * in order to insert checksums into the metadata in large chunks,
 * we wait until bio submission time.   All the pages in the bio are
 * checksummed and sums are attached onto the ordered extent record.
 *
 * At IO completion time the cums attached on the ordered extent record
 * are inserted into the btree
 */
static int __btrfs_submit_bio_done(struct inode *inode, int rw, struct bio *bio,
			  int mirror_num, unsigned long bio_flags)
{
	struct btrfs_root *root = BTRFS_I(inode)->root;
	return btrfs_map_bio(root, rw, bio, mirror_num, 1);
}

/*
 * extent_io.c submission hook. This does the right thing for csum calculation
 * on write, or reading the csums from the tree before a read
 */
static int btrfs_submit_bio_hook(struct inode *inode, int rw, struct bio *bio,
			  int mirror_num, unsigned long bio_flags)
{
	struct btrfs_root *root = BTRFS_I(inode)->root;
	int ret = 0;
	int skip_sum;

	skip_sum = btrfs_test_flag(inode, NODATASUM);

	ret = btrfs_bio_wq_end_io(root->fs_info, bio, 0);
	BUG_ON(ret);

	if (!(rw & (1 << BIO_RW))) {
		if (bio_flags & EXTENT_BIO_COMPRESSED) {
			return btrfs_submit_compressed_read(inode, bio,
						    mirror_num, bio_flags);
		} else if (!skip_sum)
			btrfs_lookup_bio_sums(root, inode, bio, NULL);
		goto mapit;
	} else if (!skip_sum) {
		/* csum items have already been cloned */
		if (root->root_key.objectid == BTRFS_DATA_RELOC_TREE_OBJECTID)
			goto mapit;
		/* we're doing a write, do the async checksumming */
		return btrfs_wq_submit_bio(BTRFS_I(inode)->root->fs_info,
				   inode, rw, bio, mirror_num,
				   bio_flags, __btrfs_submit_bio_start,
				   __btrfs_submit_bio_done);
	}

mapit:
	return btrfs_map_bio(root, rw, bio, mirror_num, 0);
}

/*
 * given a list of ordered sums record them in the inode.  This happens
 * at IO completion time based on sums calculated at bio submission time.
 */
static noinline int add_pending_csums(struct btrfs_trans_handle *trans,
			     struct inode *inode, u64 file_offset,
			     struct list_head *list)
{
	struct btrfs_ordered_sum *sum;

	btrfs_set_trans_block_group(trans, inode);

	list_for_each_entry(sum, list, list) {
		btrfs_csum_file_blocks(trans,
		       BTRFS_I(inode)->root->fs_info->csum_root, sum);
	}
	return 0;
}

int btrfs_set_extent_delalloc(struct inode *inode, u64 start, u64 end)
{
	if ((end & (PAGE_CACHE_SIZE - 1)) == 0)
		WARN_ON(1);
	return set_extent_delalloc(&BTRFS_I(inode)->io_tree, start, end,
				   GFP_NOFS);
}

/* see btrfs_writepage_start_hook for details on why this is required */
struct btrfs_writepage_fixup {
	struct page *page;
	struct btrfs_work work;
};

static void btrfs_writepage_fixup_worker(struct btrfs_work *work)
{
	struct btrfs_writepage_fixup *fixup;
	struct btrfs_ordered_extent *ordered;
	struct page *page;
	struct inode *inode;
	u64 page_start;
	u64 page_end;

	fixup = container_of(work, struct btrfs_writepage_fixup, work);
	page = fixup->page;
again:
	lock_page(page);
	if (!page->mapping || !PageDirty(page) || !PageChecked(page)) {
		ClearPageChecked(page);
		goto out_page;
	}

	inode = page->mapping->host;
	page_start = page_offset(page);
	page_end = page_offset(page) + PAGE_CACHE_SIZE - 1;

	lock_extent(&BTRFS_I(inode)->io_tree, page_start, page_end, GFP_NOFS);

	/* already ordered? We're done */
	if (test_range_bit(&BTRFS_I(inode)->io_tree, page_start, page_end,
			     EXTENT_ORDERED, 0)) {
		goto out;
	}

	ordered = btrfs_lookup_ordered_extent(inode, page_start);
	if (ordered) {
		unlock_extent(&BTRFS_I(inode)->io_tree, page_start,
			      page_end, GFP_NOFS);
		unlock_page(page);
		btrfs_start_ordered_extent(inode, ordered, 1);
		goto again;
	}

	btrfs_set_extent_delalloc(inode, page_start, page_end);
	ClearPageChecked(page);
out:
	unlock_extent(&BTRFS_I(inode)->io_tree, page_start, page_end, GFP_NOFS);
out_page:
	unlock_page(page);
	page_cache_release(page);
}

/*
 * There are a few paths in the higher layers of the kernel that directly
 * set the page dirty bit without asking the filesystem if it is a
 * good idea.  This causes problems because we want to make sure COW
 * properly happens and the data=ordered rules are followed.
 *
 * In our case any range that doesn't have the ORDERED bit set
 * hasn't been properly setup for IO.  We kick off an async process
 * to fix it up.  The async helper will wait for ordered extents, set
 * the delalloc bit and make it safe to write the page.
 */
static int btrfs_writepage_start_hook(struct page *page, u64 start, u64 end)
{
	struct inode *inode = page->mapping->host;
	struct btrfs_writepage_fixup *fixup;
	struct btrfs_root *root = BTRFS_I(inode)->root;
	int ret;

	ret = test_range_bit(&BTRFS_I(inode)->io_tree, start, end,
			     EXTENT_ORDERED, 0);
	if (ret)
		return 0;

	if (PageChecked(page))
		return -EAGAIN;

	fixup = kzalloc(sizeof(*fixup), GFP_NOFS);
	if (!fixup)
		return -EAGAIN;

	SetPageChecked(page);
	page_cache_get(page);
	fixup->work.func = btrfs_writepage_fixup_worker;
	fixup->page = page;
	btrfs_queue_worker(&root->fs_info->fixup_workers, &fixup->work);
	return -EAGAIN;
}

static int insert_reserved_file_extent(struct btrfs_trans_handle *trans,
				       struct inode *inode, u64 file_pos,
				       u64 disk_bytenr, u64 disk_num_bytes,
				       u64 num_bytes, u64 ram_bytes,
				       u64 locked_end,
				       u8 compression, u8 encryption,
				       u16 other_encoding, int extent_type)
{
	struct btrfs_root *root = BTRFS_I(inode)->root;
	struct btrfs_file_extent_item *fi;
	struct btrfs_path *path;
	struct extent_buffer *leaf;
	struct btrfs_key ins;
	u64 hint;
	int ret;

	path = btrfs_alloc_path();
	BUG_ON(!path);

	path->leave_spinning = 1;
	ret = btrfs_drop_extents(trans, root, inode, file_pos,
				 file_pos + num_bytes, locked_end,
				 file_pos, &hint);
	BUG_ON(ret);

	ins.objectid = inode->i_ino;
	ins.offset = file_pos;
	ins.type = BTRFS_EXTENT_DATA_KEY;
	ret = btrfs_insert_empty_item(trans, root, path, &ins, sizeof(*fi));
	BUG_ON(ret);
	leaf = path->nodes[0];
	fi = btrfs_item_ptr(leaf, path->slots[0],
			    struct btrfs_file_extent_item);
	btrfs_set_file_extent_generation(leaf, fi, trans->transid);
	btrfs_set_file_extent_type(leaf, fi, extent_type);
	btrfs_set_file_extent_disk_bytenr(leaf, fi, disk_bytenr);
	btrfs_set_file_extent_disk_num_bytes(leaf, fi, disk_num_bytes);
	btrfs_set_file_extent_offset(leaf, fi, 0);
	btrfs_set_file_extent_num_bytes(leaf, fi, num_bytes);
	btrfs_set_file_extent_ram_bytes(leaf, fi, ram_bytes);
	btrfs_set_file_extent_compression(leaf, fi, compression);
	btrfs_set_file_extent_encryption(leaf, fi, encryption);
	btrfs_set_file_extent_other_encoding(leaf, fi, other_encoding);

	btrfs_unlock_up_safe(path, 1);
	btrfs_set_lock_blocking(leaf);

	btrfs_mark_buffer_dirty(leaf);

	inode_add_bytes(inode, num_bytes);
	btrfs_drop_extent_cache(inode, file_pos, file_pos + num_bytes - 1, 0);

	ins.objectid = disk_bytenr;
	ins.offset = disk_num_bytes;
	ins.type = BTRFS_EXTENT_ITEM_KEY;
	ret = btrfs_alloc_reserved_extent(trans, root, leaf->start,
					  root->root_key.objectid,
					  trans->transid, inode->i_ino, &ins);
	BUG_ON(ret);
	btrfs_free_path(path);

	return 0;
}

/*
 * helper function for btrfs_finish_ordered_io, this
 * just reads in some of the csum leaves to prime them into ram
 * before we start the transaction.  It limits the amount of btree
 * reads required while inside the transaction.
 */
static noinline void reada_csum(struct btrfs_root *root,
				struct btrfs_path *path,
				struct btrfs_ordered_extent *ordered_extent)
{
	struct btrfs_ordered_sum *sum;
	u64 bytenr;

	sum = list_entry(ordered_extent->list.next, struct btrfs_ordered_sum,
			 list);
	bytenr = sum->sums[0].bytenr;

	/*
	 * we don't care about the results, the point of this search is
	 * just to get the btree leaves into ram
	 */
	btrfs_lookup_csum(NULL, root->fs_info->csum_root, path, bytenr, 0);
}

/* as ordered data IO finishes, this gets called so we can finish
 * an ordered extent if the range of bytes in the file it covers are
 * fully written.
 */
static int btrfs_finish_ordered_io(struct inode *inode, u64 start, u64 end)
{
	struct btrfs_root *root = BTRFS_I(inode)->root;
	struct btrfs_trans_handle *trans;
	struct btrfs_ordered_extent *ordered_extent = NULL;
	struct extent_io_tree *io_tree = &BTRFS_I(inode)->io_tree;
	struct btrfs_path *path;
	int compressed = 0;
	int ret;

	ret = btrfs_dec_test_ordered_pending(inode, start, end - start + 1);
	if (!ret)
		return 0;

	/*
	 * before we join the transaction, try to do some of our IO.
	 * This will limit the amount of IO that we have to do with
	 * the transaction running.  We're unlikely to need to do any
	 * IO if the file extents are new, the disk_i_size checks
	 * covers the most common case.
	 */
	if (start < BTRFS_I(inode)->disk_i_size) {
		path = btrfs_alloc_path();
		if (path) {
			ret = btrfs_lookup_file_extent(NULL, root, path,
						       inode->i_ino,
						       start, 0);
			ordered_extent = btrfs_lookup_ordered_extent(inode,
								     start);
			if (!list_empty(&ordered_extent->list)) {
				btrfs_release_path(root, path);
				reada_csum(root, path, ordered_extent);
			}
			btrfs_free_path(path);
		}
	}

	trans = btrfs_join_transaction(root, 1);

	if (!ordered_extent)
		ordered_extent = btrfs_lookup_ordered_extent(inode, start);
	BUG_ON(!ordered_extent);
	if (test_bit(BTRFS_ORDERED_NOCOW, &ordered_extent->flags))
		goto nocow;

	lock_extent(io_tree, ordered_extent->file_offset,
		    ordered_extent->file_offset + ordered_extent->len - 1,
		    GFP_NOFS);

	if (test_bit(BTRFS_ORDERED_COMPRESSED, &ordered_extent->flags))
		compressed = 1;
	if (test_bit(BTRFS_ORDERED_PREALLOC, &ordered_extent->flags)) {
		BUG_ON(compressed);
		ret = btrfs_mark_extent_written(trans, root, inode,
						ordered_extent->file_offset,
						ordered_extent->file_offset +
						ordered_extent->len);
		BUG_ON(ret);
	} else {
		ret = insert_reserved_file_extent(trans, inode,
						ordered_extent->file_offset,
						ordered_extent->start,
						ordered_extent->disk_len,
						ordered_extent->len,
						ordered_extent->len,
						ordered_extent->file_offset +
						ordered_extent->len,
						compressed, 0, 0,
						BTRFS_FILE_EXTENT_REG);
		BUG_ON(ret);
	}
	unlock_extent(io_tree, ordered_extent->file_offset,
		    ordered_extent->file_offset + ordered_extent->len - 1,
		    GFP_NOFS);
nocow:
	add_pending_csums(trans, inode, ordered_extent->file_offset,
			  &ordered_extent->list);

	mutex_lock(&BTRFS_I(inode)->extent_mutex);
	btrfs_ordered_update_i_size(inode, ordered_extent);
	btrfs_update_inode(trans, root, inode);
	btrfs_remove_ordered_extent(inode, ordered_extent);
	mutex_unlock(&BTRFS_I(inode)->extent_mutex);

	/* once for us */
	btrfs_put_ordered_extent(ordered_extent);
	/* once for the tree */
	btrfs_put_ordered_extent(ordered_extent);

	btrfs_end_transaction(trans, root);
	return 0;
}

static int btrfs_writepage_end_io_hook(struct page *page, u64 start, u64 end,
				struct extent_state *state, int uptodate)
{
	return btrfs_finish_ordered_io(page->mapping->host, start, end);
}

/*
 * When IO fails, either with EIO or csum verification fails, we
 * try other mirrors that might have a good copy of the data.  This
 * io_failure_record is used to record state as we go through all the
 * mirrors.  If another mirror has good data, the page is set up to date
 * and things continue.  If a good mirror can't be found, the original
 * bio end_io callback is called to indicate things have failed.
 */
struct io_failure_record {
	struct page *page;
	u64 start;
	u64 len;
	u64 logical;
	unsigned long bio_flags;
	int last_mirror;
};

static int btrfs_io_failed_hook(struct bio *failed_bio,
			 struct page *page, u64 start, u64 end,
			 struct extent_state *state)
{
	struct io_failure_record *failrec = NULL;
	u64 private;
	struct extent_map *em;
	struct inode *inode = page->mapping->host;
	struct extent_io_tree *failure_tree = &BTRFS_I(inode)->io_failure_tree;
	struct extent_map_tree *em_tree = &BTRFS_I(inode)->extent_tree;
	struct bio *bio;
	int num_copies;
	int ret;
	int rw;
	u64 logical;

	ret = get_state_private(failure_tree, start, &private);
	if (ret) {
		failrec = kmalloc(sizeof(*failrec), GFP_NOFS);
		if (!failrec)
			return -ENOMEM;
		failrec->start = start;
		failrec->len = end - start + 1;
		failrec->last_mirror = 0;
		failrec->bio_flags = 0;

		spin_lock(&em_tree->lock);
		em = lookup_extent_mapping(em_tree, start, failrec->len);
		if (em->start > start || em->start + em->len < start) {
			free_extent_map(em);
			em = NULL;
		}
		spin_unlock(&em_tree->lock);

		if (!em || IS_ERR(em)) {
			kfree(failrec);
			return -EIO;
		}
		logical = start - em->start;
		logical = em->block_start + logical;
		if (test_bit(EXTENT_FLAG_COMPRESSED, &em->flags)) {
			logical = em->block_start;
			failrec->bio_flags = EXTENT_BIO_COMPRESSED;
		}
		failrec->logical = logical;
		free_extent_map(em);
		set_extent_bits(failure_tree, start, end, EXTENT_LOCKED |
				EXTENT_DIRTY, GFP_NOFS);
		set_state_private(failure_tree, start,
				 (u64)(unsigned long)failrec);
	} else {
		failrec = (struct io_failure_record *)(unsigned long)private;
	}
	num_copies = btrfs_num_copies(
			      &BTRFS_I(inode)->root->fs_info->mapping_tree,
			      failrec->logical, failrec->len);
	failrec->last_mirror++;
	if (!state) {
		spin_lock(&BTRFS_I(inode)->io_tree.lock);
		state = find_first_extent_bit_state(&BTRFS_I(inode)->io_tree,
						    failrec->start,
						    EXTENT_LOCKED);
		if (state && state->start != failrec->start)
			state = NULL;
		spin_unlock(&BTRFS_I(inode)->io_tree.lock);
	}
	if (!state || failrec->last_mirror > num_copies) {
		set_state_private(failure_tree, failrec->start, 0);
		clear_extent_bits(failure_tree, failrec->start,
				  failrec->start + failrec->len - 1,
				  EXTENT_LOCKED | EXTENT_DIRTY, GFP_NOFS);
		kfree(failrec);
		return -EIO;
	}
	bio = bio_alloc(GFP_NOFS, 1);
	bio->bi_private = state;
	bio->bi_end_io = failed_bio->bi_end_io;
	bio->bi_sector = failrec->logical >> 9;
	bio->bi_bdev = failed_bio->bi_bdev;
	bio->bi_size = 0;

	bio_add_page(bio, page, failrec->len, start - page_offset(page));
	if (failed_bio->bi_rw & (1 << BIO_RW))
		rw = WRITE;
	else
		rw = READ;

	BTRFS_I(inode)->io_tree.ops->submit_bio_hook(inode, rw, bio,
						      failrec->last_mirror,
						      failrec->bio_flags);
	return 0;
}

/*
 * each time an IO finishes, we do a fast check in the IO failure tree
 * to see if we need to process or clean up an io_failure_record
 */
static int btrfs_clean_io_failures(struct inode *inode, u64 start)
{
	u64 private;
	u64 private_failure;
	struct io_failure_record *failure;
	int ret;

	private = 0;
	if (count_range_bits(&BTRFS_I(inode)->io_failure_tree, &private,
			     (u64)-1, 1, EXTENT_DIRTY)) {
		ret = get_state_private(&BTRFS_I(inode)->io_failure_tree,
					start, &private_failure);
		if (ret == 0) {
			failure = (struct io_failure_record *)(unsigned long)
				   private_failure;
			set_state_private(&BTRFS_I(inode)->io_failure_tree,
					  failure->start, 0);
			clear_extent_bits(&BTRFS_I(inode)->io_failure_tree,
					  failure->start,
					  failure->start + failure->len - 1,
					  EXTENT_DIRTY | EXTENT_LOCKED,
					  GFP_NOFS);
			kfree(failure);
		}
	}
	return 0;
}

/*
 * when reads are done, we need to check csums to verify the data is correct
 * if there's a match, we allow the bio to finish.  If not, we go through
 * the io_failure_record routines to find good copies
 */
static int btrfs_readpage_end_io_hook(struct page *page, u64 start, u64 end,
			       struct extent_state *state)
{
	size_t offset = start - ((u64)page->index << PAGE_CACHE_SHIFT);
	struct inode *inode = page->mapping->host;
	struct extent_io_tree *io_tree = &BTRFS_I(inode)->io_tree;
	char *kaddr;
	u64 private = ~(u32)0;
	int ret;
	struct btrfs_root *root = BTRFS_I(inode)->root;
	u32 csum = ~(u32)0;

	if (PageChecked(page)) {
		ClearPageChecked(page);
		goto good;
	}
	if (btrfs_test_flag(inode, NODATASUM))
		return 0;

	if (root->root_key.objectid == BTRFS_DATA_RELOC_TREE_OBJECTID &&
	    test_range_bit(io_tree, start, end, EXTENT_NODATASUM, 1)) {
		clear_extent_bits(io_tree, start, end, EXTENT_NODATASUM,
				  GFP_NOFS);
		return 0;
	}

	if (state && state->start == start) {
		private = state->private;
		ret = 0;
	} else {
		ret = get_state_private(io_tree, start, &private);
	}
	kaddr = kmap_atomic(page, KM_USER0);
	if (ret)
		goto zeroit;

	csum = btrfs_csum_data(root, kaddr + offset, csum,  end - start + 1);
	btrfs_csum_final(csum, (char *)&csum);
	if (csum != private)
		goto zeroit;

	kunmap_atomic(kaddr, KM_USER0);
good:
	/* if the io failure tree for this inode is non-empty,
	 * check to see if we've recovered from a failed IO
	 */
	btrfs_clean_io_failures(inode, start);
	return 0;

zeroit:
	if (printk_ratelimit()) {
		printk(KERN_INFO "btrfs csum failed ino %lu off %llu csum %u "
		       "private %llu\n", page->mapping->host->i_ino,
		       (unsigned long long)start, csum,
		       (unsigned long long)private);
	}
	memset(kaddr + offset, 1, end - start + 1);
	flush_dcache_page(page);
	kunmap_atomic(kaddr, KM_USER0);
	if (private == 0)
		return 0;
	return -EIO;
}

/*
 * This creates an orphan entry for the given inode in case something goes
 * wrong in the middle of an unlink/truncate.
 */
int btrfs_orphan_add(struct btrfs_trans_handle *trans, struct inode *inode)
{
	struct btrfs_root *root = BTRFS_I(inode)->root;
	int ret = 0;

	spin_lock(&root->list_lock);

	/* already on the orphan list, we're good */
	if (!list_empty(&BTRFS_I(inode)->i_orphan)) {
		spin_unlock(&root->list_lock);
		return 0;
	}

	list_add(&BTRFS_I(inode)->i_orphan, &root->orphan_list);

	spin_unlock(&root->list_lock);

	/*
	 * insert an orphan item to track this unlinked/truncated file
	 */
	ret = btrfs_insert_orphan_item(trans, root, inode->i_ino);

	return ret;
}

/*
 * We have done the truncate/delete so we can go ahead and remove the orphan
 * item for this particular inode.
 */
int btrfs_orphan_del(struct btrfs_trans_handle *trans, struct inode *inode)
{
	struct btrfs_root *root = BTRFS_I(inode)->root;
	int ret = 0;

	spin_lock(&root->list_lock);

	if (list_empty(&BTRFS_I(inode)->i_orphan)) {
		spin_unlock(&root->list_lock);
		return 0;
	}

	list_del_init(&BTRFS_I(inode)->i_orphan);
	if (!trans) {
		spin_unlock(&root->list_lock);
		return 0;
	}

	spin_unlock(&root->list_lock);

	ret = btrfs_del_orphan_item(trans, root, inode->i_ino);

	return ret;
}

/*
 * this cleans up any orphans that may be left on the list from the last use
 * of this root.
 */
void btrfs_orphan_cleanup(struct btrfs_root *root)
{
	struct btrfs_path *path;
	struct extent_buffer *leaf;
	struct btrfs_item *item;
	struct btrfs_key key, found_key;
	struct btrfs_trans_handle *trans;
	struct inode *inode;
	int ret = 0, nr_unlink = 0, nr_truncate = 0;

	path = btrfs_alloc_path();
	if (!path)
		return;
	path->reada = -1;

	key.objectid = BTRFS_ORPHAN_OBJECTID;
	btrfs_set_key_type(&key, BTRFS_ORPHAN_ITEM_KEY);
	key.offset = (u64)-1;


	while (1) {
		ret = btrfs_search_slot(NULL, root, &key, path, 0, 0);
		if (ret < 0) {
			printk(KERN_ERR "Error searching slot for orphan: %d"
			       "\n", ret);
			break;
		}

		/*
		 * if ret == 0 means we found what we were searching for, which
		 * is weird, but possible, so only screw with path if we didnt
		 * find the key and see if we have stuff that matches
		 */
		if (ret > 0) {
			if (path->slots[0] == 0)
				break;
			path->slots[0]--;
		}

		/* pull out the item */
		leaf = path->nodes[0];
		item = btrfs_item_nr(leaf, path->slots[0]);
		btrfs_item_key_to_cpu(leaf, &found_key, path->slots[0]);

		/* make sure the item matches what we want */
		if (found_key.objectid != BTRFS_ORPHAN_OBJECTID)
			break;
		if (btrfs_key_type(&found_key) != BTRFS_ORPHAN_ITEM_KEY)
			break;

		/* release the path since we're done with it */
		btrfs_release_path(root, path);

		/*
		 * this is where we are basically btrfs_lookup, without the
		 * crossing root thing.  we store the inode number in the
		 * offset of the orphan item.
		 */
		inode = btrfs_iget_locked(root->fs_info->sb,
					  found_key.offset, root);
		if (!inode)
			break;

		if (inode->i_state & I_NEW) {
			BTRFS_I(inode)->root = root;

			/* have to set the location manually */
			BTRFS_I(inode)->location.objectid = inode->i_ino;
			BTRFS_I(inode)->location.type = BTRFS_INODE_ITEM_KEY;
			BTRFS_I(inode)->location.offset = 0;

			btrfs_read_locked_inode(inode);
			unlock_new_inode(inode);
		}

		/*
		 * add this inode to the orphan list so btrfs_orphan_del does
		 * the proper thing when we hit it
		 */
		spin_lock(&root->list_lock);
		list_add(&BTRFS_I(inode)->i_orphan, &root->orphan_list);
		spin_unlock(&root->list_lock);

		/*
		 * if this is a bad inode, means we actually succeeded in
		 * removing the inode, but not the orphan record, which means
		 * we need to manually delete the orphan since iput will just
		 * do a destroy_inode
		 */
		if (is_bad_inode(inode)) {
			trans = btrfs_start_transaction(root, 1);
			btrfs_orphan_del(trans, inode);
			btrfs_end_transaction(trans, root);
			iput(inode);
			continue;
		}

		/* if we have links, this was a truncate, lets do that */
		if (inode->i_nlink) {
			nr_truncate++;
			btrfs_truncate(inode);
		} else {
			nr_unlink++;
		}

		/* this will do delete_inode and everything for us */
		iput(inode);
	}

	if (nr_unlink)
		printk(KERN_INFO "btrfs: unlinked %d orphans\n", nr_unlink);
	if (nr_truncate)
		printk(KERN_INFO "btrfs: truncated %d orphans\n", nr_truncate);

	btrfs_free_path(path);
}

/*
 * very simple check to peek ahead in the leaf looking for xattrs.  If we
 * don't find any xattrs, we know there can't be any acls.
 *
 * slot is the slot the inode is in, objectid is the objectid of the inode
 */
static noinline int acls_after_inode_item(struct extent_buffer *leaf,
					  int slot, u64 objectid)
{
	u32 nritems = btrfs_header_nritems(leaf);
	struct btrfs_key found_key;
	int scanned = 0;

	slot++;
	while (slot < nritems) {
		btrfs_item_key_to_cpu(leaf, &found_key, slot);

		/* we found a different objectid, there must not be acls */
		if (found_key.objectid != objectid)
			return 0;

		/* we found an xattr, assume we've got an acl */
		if (found_key.type == BTRFS_XATTR_ITEM_KEY)
			return 1;

		/*
		 * we found a key greater than an xattr key, there can't
		 * be any acls later on
		 */
		if (found_key.type > BTRFS_XATTR_ITEM_KEY)
			return 0;

		slot++;
		scanned++;

		/*
		 * it goes inode, inode backrefs, xattrs, extents,
		 * so if there are a ton of hard links to an inode there can
		 * be a lot of backrefs.  Don't waste time searching too hard,
		 * this is just an optimization
		 */
		if (scanned >= 8)
			break;
	}
	/* we hit the end of the leaf before we found an xattr or
	 * something larger than an xattr.  We have to assume the inode
	 * has acls
	 */
	return 1;
}

/*
 * read an inode from the btree into the in-memory inode
 */
void btrfs_read_locked_inode(struct inode *inode)
{
	struct btrfs_path *path;
	struct extent_buffer *leaf;
	struct btrfs_inode_item *inode_item;
	struct btrfs_timespec *tspec;
	struct btrfs_root *root = BTRFS_I(inode)->root;
	struct btrfs_key location;
	int maybe_acls;
	u64 alloc_group_block;
	u32 rdev;
	int ret;

	path = btrfs_alloc_path();
	BUG_ON(!path);
	memcpy(&location, &BTRFS_I(inode)->location, sizeof(location));

	ret = btrfs_lookup_inode(NULL, root, path, &location, 0);
	if (ret)
		goto make_bad;

	leaf = path->nodes[0];
	inode_item = btrfs_item_ptr(leaf, path->slots[0],
				    struct btrfs_inode_item);

	inode->i_mode = btrfs_inode_mode(leaf, inode_item);
	inode->i_nlink = btrfs_inode_nlink(leaf, inode_item);
	inode->i_uid = btrfs_inode_uid(leaf, inode_item);
	inode->i_gid = btrfs_inode_gid(leaf, inode_item);
	btrfs_i_size_write(inode, btrfs_inode_size(leaf, inode_item));

	tspec = btrfs_inode_atime(inode_item);
	inode->i_atime.tv_sec = btrfs_timespec_sec(leaf, tspec);
	inode->i_atime.tv_nsec = btrfs_timespec_nsec(leaf, tspec);

	tspec = btrfs_inode_mtime(inode_item);
	inode->i_mtime.tv_sec = btrfs_timespec_sec(leaf, tspec);
	inode->i_mtime.tv_nsec = btrfs_timespec_nsec(leaf, tspec);

	tspec = btrfs_inode_ctime(inode_item);
	inode->i_ctime.tv_sec = btrfs_timespec_sec(leaf, tspec);
	inode->i_ctime.tv_nsec = btrfs_timespec_nsec(leaf, tspec);

	inode_set_bytes(inode, btrfs_inode_nbytes(leaf, inode_item));
	BTRFS_I(inode)->generation = btrfs_inode_generation(leaf, inode_item);
	BTRFS_I(inode)->sequence = btrfs_inode_sequence(leaf, inode_item);
	inode->i_generation = BTRFS_I(inode)->generation;
	inode->i_rdev = 0;
	rdev = btrfs_inode_rdev(leaf, inode_item);

	BTRFS_I(inode)->index_cnt = (u64)-1;
	BTRFS_I(inode)->flags = btrfs_inode_flags(leaf, inode_item);

	alloc_group_block = btrfs_inode_block_group(leaf, inode_item);

<<<<<<< HEAD
=======
	/*
	 * try to precache a NULL acl entry for files that don't have
	 * any xattrs or acls
	 */
	maybe_acls = acls_after_inode_item(leaf, path->slots[0], inode->i_ino);
	if (!maybe_acls) {
		BTRFS_I(inode)->i_acl = NULL;
		BTRFS_I(inode)->i_default_acl = NULL;
	}

>>>>>>> 6574612f
	BTRFS_I(inode)->block_group = btrfs_find_block_group(root, 0,
						alloc_group_block, 0);
	btrfs_free_path(path);
	inode_item = NULL;

	switch (inode->i_mode & S_IFMT) {
	case S_IFREG:
		inode->i_mapping->a_ops = &btrfs_aops;
		inode->i_mapping->backing_dev_info = &root->fs_info->bdi;
		BTRFS_I(inode)->io_tree.ops = &btrfs_extent_io_ops;
		inode->i_fop = &btrfs_file_operations;
		inode->i_op = &btrfs_file_inode_operations;
		break;
	case S_IFDIR:
		inode->i_fop = &btrfs_dir_file_operations;
		if (root == root->fs_info->tree_root)
			inode->i_op = &btrfs_dir_ro_inode_operations;
		else
			inode->i_op = &btrfs_dir_inode_operations;
		break;
	case S_IFLNK:
		inode->i_op = &btrfs_symlink_inode_operations;
		inode->i_mapping->a_ops = &btrfs_symlink_aops;
		inode->i_mapping->backing_dev_info = &root->fs_info->bdi;
		break;
	default:
		inode->i_op = &btrfs_special_inode_operations;
		init_special_inode(inode, inode->i_mode, rdev);
		break;
	}
	return;

make_bad:
	btrfs_free_path(path);
	make_bad_inode(inode);
}

/*
 * given a leaf and an inode, copy the inode fields into the leaf
 */
static void fill_inode_item(struct btrfs_trans_handle *trans,
			    struct extent_buffer *leaf,
			    struct btrfs_inode_item *item,
			    struct inode *inode)
{
	btrfs_set_inode_uid(leaf, item, inode->i_uid);
	btrfs_set_inode_gid(leaf, item, inode->i_gid);
	btrfs_set_inode_size(leaf, item, BTRFS_I(inode)->disk_i_size);
	btrfs_set_inode_mode(leaf, item, inode->i_mode);
	btrfs_set_inode_nlink(leaf, item, inode->i_nlink);

	btrfs_set_timespec_sec(leaf, btrfs_inode_atime(item),
			       inode->i_atime.tv_sec);
	btrfs_set_timespec_nsec(leaf, btrfs_inode_atime(item),
				inode->i_atime.tv_nsec);

	btrfs_set_timespec_sec(leaf, btrfs_inode_mtime(item),
			       inode->i_mtime.tv_sec);
	btrfs_set_timespec_nsec(leaf, btrfs_inode_mtime(item),
				inode->i_mtime.tv_nsec);

	btrfs_set_timespec_sec(leaf, btrfs_inode_ctime(item),
			       inode->i_ctime.tv_sec);
	btrfs_set_timespec_nsec(leaf, btrfs_inode_ctime(item),
				inode->i_ctime.tv_nsec);

	btrfs_set_inode_nbytes(leaf, item, inode_get_bytes(inode));
	btrfs_set_inode_generation(leaf, item, BTRFS_I(inode)->generation);
	btrfs_set_inode_sequence(leaf, item, BTRFS_I(inode)->sequence);
	btrfs_set_inode_transid(leaf, item, trans->transid);
	btrfs_set_inode_rdev(leaf, item, inode->i_rdev);
	btrfs_set_inode_flags(leaf, item, BTRFS_I(inode)->flags);
	btrfs_set_inode_block_group(leaf, item, BTRFS_I(inode)->block_group);
}

/*
 * copy everything in the in-memory inode into the btree.
 */
noinline int btrfs_update_inode(struct btrfs_trans_handle *trans,
				struct btrfs_root *root, struct inode *inode)
{
	struct btrfs_inode_item *inode_item;
	struct btrfs_path *path;
	struct extent_buffer *leaf;
	int ret;

	path = btrfs_alloc_path();
	BUG_ON(!path);
	path->leave_spinning = 1;
	ret = btrfs_lookup_inode(trans, root, path,
				 &BTRFS_I(inode)->location, 1);
	if (ret) {
		if (ret > 0)
			ret = -ENOENT;
		goto failed;
	}

	btrfs_unlock_up_safe(path, 1);
	leaf = path->nodes[0];
	inode_item = btrfs_item_ptr(leaf, path->slots[0],
				  struct btrfs_inode_item);

	fill_inode_item(trans, leaf, inode_item, inode);
	btrfs_mark_buffer_dirty(leaf);
	btrfs_set_inode_last_trans(trans, inode);
	ret = 0;
failed:
	btrfs_free_path(path);
	return ret;
}


/*
 * unlink helper that gets used here in inode.c and in the tree logging
 * recovery code.  It remove a link in a directory with a given name, and
 * also drops the back refs in the inode to the directory
 */
int btrfs_unlink_inode(struct btrfs_trans_handle *trans,
		       struct btrfs_root *root,
		       struct inode *dir, struct inode *inode,
		       const char *name, int name_len)
{
	struct btrfs_path *path;
	int ret = 0;
	struct extent_buffer *leaf;
	struct btrfs_dir_item *di;
	struct btrfs_key key;
	u64 index;

	path = btrfs_alloc_path();
	if (!path) {
		ret = -ENOMEM;
		goto err;
	}

	path->leave_spinning = 1;
	di = btrfs_lookup_dir_item(trans, root, path, dir->i_ino,
				    name, name_len, -1);
	if (IS_ERR(di)) {
		ret = PTR_ERR(di);
		goto err;
	}
	if (!di) {
		ret = -ENOENT;
		goto err;
	}
	leaf = path->nodes[0];
	btrfs_dir_item_key_to_cpu(leaf, di, &key);
	ret = btrfs_delete_one_dir_name(trans, root, path, di);
	if (ret)
		goto err;
	btrfs_release_path(root, path);

	ret = btrfs_del_inode_ref(trans, root, name, name_len,
				  inode->i_ino,
				  dir->i_ino, &index);
	if (ret) {
		printk(KERN_INFO "btrfs failed to delete reference to %.*s, "
		       "inode %lu parent %lu\n", name_len, name,
		       inode->i_ino, dir->i_ino);
		goto err;
	}

	di = btrfs_lookup_dir_index_item(trans, root, path, dir->i_ino,
					 index, name, name_len, -1);
	if (IS_ERR(di)) {
		ret = PTR_ERR(di);
		goto err;
	}
	if (!di) {
		ret = -ENOENT;
		goto err;
	}
	ret = btrfs_delete_one_dir_name(trans, root, path, di);
	btrfs_release_path(root, path);

	ret = btrfs_del_inode_ref_in_log(trans, root, name, name_len,
					 inode, dir->i_ino);
	BUG_ON(ret != 0 && ret != -ENOENT);

	ret = btrfs_del_dir_entries_in_log(trans, root, name, name_len,
					   dir, index);
	BUG_ON(ret);
err:
	btrfs_free_path(path);
	if (ret)
		goto out;

	btrfs_i_size_write(dir, dir->i_size - name_len * 2);
	inode->i_ctime = dir->i_mtime = dir->i_ctime = CURRENT_TIME;
	btrfs_update_inode(trans, root, dir);
	btrfs_drop_nlink(inode);
	ret = btrfs_update_inode(trans, root, inode);
	dir->i_sb->s_dirt = 1;
out:
	return ret;
}

static int btrfs_unlink(struct inode *dir, struct dentry *dentry)
{
	struct btrfs_root *root;
	struct btrfs_trans_handle *trans;
	struct inode *inode = dentry->d_inode;
	int ret;
	unsigned long nr = 0;

	root = BTRFS_I(dir)->root;

	trans = btrfs_start_transaction(root, 1);

	btrfs_set_trans_block_group(trans, dir);

	btrfs_record_unlink_dir(trans, dir, dentry->d_inode, 0);

	ret = btrfs_unlink_inode(trans, root, dir, dentry->d_inode,
				 dentry->d_name.name, dentry->d_name.len);

	if (inode->i_nlink == 0)
		ret = btrfs_orphan_add(trans, inode);

	nr = trans->blocks_used;

	btrfs_end_transaction_throttle(trans, root);
	btrfs_btree_balance_dirty(root, nr);
	return ret;
}

static int btrfs_rmdir(struct inode *dir, struct dentry *dentry)
{
	struct inode *inode = dentry->d_inode;
	int err = 0;
	int ret;
	struct btrfs_root *root = BTRFS_I(dir)->root;
	struct btrfs_trans_handle *trans;
	unsigned long nr = 0;

	/*
	 * the FIRST_FREE_OBJECTID check makes sure we don't try to rmdir
	 * the root of a subvolume or snapshot
	 */
	if (inode->i_size > BTRFS_EMPTY_DIR_SIZE ||
	    inode->i_ino == BTRFS_FIRST_FREE_OBJECTID) {
		return -ENOTEMPTY;
	}

	trans = btrfs_start_transaction(root, 1);
	btrfs_set_trans_block_group(trans, dir);

	err = btrfs_orphan_add(trans, inode);
	if (err)
		goto fail_trans;

	/* now the directory is empty */
	err = btrfs_unlink_inode(trans, root, dir, dentry->d_inode,
				 dentry->d_name.name, dentry->d_name.len);
	if (!err)
		btrfs_i_size_write(inode, 0);

fail_trans:
	nr = trans->blocks_used;
	ret = btrfs_end_transaction_throttle(trans, root);
	btrfs_btree_balance_dirty(root, nr);

	if (ret && !err)
		err = ret;
	return err;
}

#if 0
/*
 * when truncating bytes in a file, it is possible to avoid reading
 * the leaves that contain only checksum items.  This can be the
 * majority of the IO required to delete a large file, but it must
 * be done carefully.
 *
 * The keys in the level just above the leaves are checked to make sure
 * the lowest key in a given leaf is a csum key, and starts at an offset
 * after the new  size.
 *
 * Then the key for the next leaf is checked to make sure it also has
 * a checksum item for the same file.  If it does, we know our target leaf
 * contains only checksum items, and it can be safely freed without reading
 * it.
 *
 * This is just an optimization targeted at large files.  It may do
 * nothing.  It will return 0 unless things went badly.
 */
static noinline int drop_csum_leaves(struct btrfs_trans_handle *trans,
				     struct btrfs_root *root,
				     struct btrfs_path *path,
				     struct inode *inode, u64 new_size)
{
	struct btrfs_key key;
	int ret;
	int nritems;
	struct btrfs_key found_key;
	struct btrfs_key other_key;
	struct btrfs_leaf_ref *ref;
	u64 leaf_gen;
	u64 leaf_start;

	path->lowest_level = 1;
	key.objectid = inode->i_ino;
	key.type = BTRFS_CSUM_ITEM_KEY;
	key.offset = new_size;
again:
	ret = btrfs_search_slot(trans, root, &key, path, -1, 1);
	if (ret < 0)
		goto out;

	if (path->nodes[1] == NULL) {
		ret = 0;
		goto out;
	}
	ret = 0;
	btrfs_node_key_to_cpu(path->nodes[1], &found_key, path->slots[1]);
	nritems = btrfs_header_nritems(path->nodes[1]);

	if (!nritems)
		goto out;

	if (path->slots[1] >= nritems)
		goto next_node;

	/* did we find a key greater than anything we want to delete? */
	if (found_key.objectid > inode->i_ino ||
	   (found_key.objectid == inode->i_ino && found_key.type > key.type))
		goto out;

	/* we check the next key in the node to make sure the leave contains
	 * only checksum items.  This comparison doesn't work if our
	 * leaf is the last one in the node
	 */
	if (path->slots[1] + 1 >= nritems) {
next_node:
		/* search forward from the last key in the node, this
		 * will bring us into the next node in the tree
		 */
		btrfs_node_key_to_cpu(path->nodes[1], &found_key, nritems - 1);

		/* unlikely, but we inc below, so check to be safe */
		if (found_key.offset == (u64)-1)
			goto out;

		/* search_forward needs a path with locks held, do the
		 * search again for the original key.  It is possible
		 * this will race with a balance and return a path that
		 * we could modify, but this drop is just an optimization
		 * and is allowed to miss some leaves.
		 */
		btrfs_release_path(root, path);
		found_key.offset++;

		/* setup a max key for search_forward */
		other_key.offset = (u64)-1;
		other_key.type = key.type;
		other_key.objectid = key.objectid;

		path->keep_locks = 1;
		ret = btrfs_search_forward(root, &found_key, &other_key,
					   path, 0, 0);
		path->keep_locks = 0;
		if (ret || found_key.objectid != key.objectid ||
		    found_key.type != key.type) {
			ret = 0;
			goto out;
		}

		key.offset = found_key.offset;
		btrfs_release_path(root, path);
		cond_resched();
		goto again;
	}

	/* we know there's one more slot after us in the tree,
	 * read that key so we can verify it is also a checksum item
	 */
	btrfs_node_key_to_cpu(path->nodes[1], &other_key, path->slots[1] + 1);

	if (found_key.objectid < inode->i_ino)
		goto next_key;

	if (found_key.type != key.type || found_key.offset < new_size)
		goto next_key;

	/*
	 * if the key for the next leaf isn't a csum key from this objectid,
	 * we can't be sure there aren't good items inside this leaf.
	 * Bail out
	 */
	if (other_key.objectid != inode->i_ino || other_key.type != key.type)
		goto out;

	leaf_start = btrfs_node_blockptr(path->nodes[1], path->slots[1]);
	leaf_gen = btrfs_node_ptr_generation(path->nodes[1], path->slots[1]);
	/*
	 * it is safe to delete this leaf, it contains only
	 * csum items from this inode at an offset >= new_size
	 */
	ret = btrfs_del_leaf(trans, root, path, leaf_start);
	BUG_ON(ret);

	if (root->ref_cows && leaf_gen < trans->transid) {
		ref = btrfs_alloc_leaf_ref(root, 0);
		if (ref) {
			ref->root_gen = root->root_key.offset;
			ref->bytenr = leaf_start;
			ref->owner = 0;
			ref->generation = leaf_gen;
			ref->nritems = 0;

			btrfs_sort_leaf_ref(ref);

			ret = btrfs_add_leaf_ref(root, ref, 0);
			WARN_ON(ret);
			btrfs_free_leaf_ref(root, ref);
		} else {
			WARN_ON(1);
		}
	}
next_key:
	btrfs_release_path(root, path);

	if (other_key.objectid == inode->i_ino &&
	    other_key.type == key.type && other_key.offset > key.offset) {
		key.offset = other_key.offset;
		cond_resched();
		goto again;
	}
	ret = 0;
out:
	/* fixup any changes we've made to the path */
	path->lowest_level = 0;
	path->keep_locks = 0;
	btrfs_release_path(root, path);
	return ret;
}

#endif

/*
 * this can truncate away extent items, csum items and directory items.
 * It starts at a high offset and removes keys until it can't find
 * any higher than new_size
 *
 * csum items that cross the new i_size are truncated to the new size
 * as well.
 *
 * min_type is the minimum key type to truncate down to.  If set to 0, this
 * will kill all the items on this inode, including the INODE_ITEM_KEY.
 */
noinline int btrfs_truncate_inode_items(struct btrfs_trans_handle *trans,
					struct btrfs_root *root,
					struct inode *inode,
					u64 new_size, u32 min_type)
{
	int ret;
	struct btrfs_path *path;
	struct btrfs_key key;
	struct btrfs_key found_key;
	u32 found_type = (u8)-1;
	struct extent_buffer *leaf;
	struct btrfs_file_extent_item *fi;
	u64 extent_start = 0;
	u64 extent_num_bytes = 0;
	u64 item_end = 0;
	u64 root_gen = 0;
	u64 root_owner = 0;
	int found_extent;
	int del_item;
	int pending_del_nr = 0;
	int pending_del_slot = 0;
	int extent_type = -1;
	int encoding;
	u64 mask = root->sectorsize - 1;

	if (root->ref_cows)
		btrfs_drop_extent_cache(inode, new_size & (~mask), (u64)-1, 0);
	path = btrfs_alloc_path();
	path->reada = -1;
	BUG_ON(!path);

	/* FIXME, add redo link to tree so we don't leak on crash */
	key.objectid = inode->i_ino;
	key.offset = (u64)-1;
	key.type = (u8)-1;

search_again:
	path->leave_spinning = 1;
	ret = btrfs_search_slot(trans, root, &key, path, -1, 1);
	if (ret < 0)
		goto error;

	if (ret > 0) {
		/* there are no items in the tree for us to truncate, we're
		 * done
		 */
		if (path->slots[0] == 0) {
			ret = 0;
			goto error;
		}
		path->slots[0]--;
	}

	while (1) {
		fi = NULL;
		leaf = path->nodes[0];
		btrfs_item_key_to_cpu(leaf, &found_key, path->slots[0]);
		found_type = btrfs_key_type(&found_key);
		encoding = 0;

		if (found_key.objectid != inode->i_ino)
			break;

		if (found_type < min_type)
			break;

		item_end = found_key.offset;
		if (found_type == BTRFS_EXTENT_DATA_KEY) {
			fi = btrfs_item_ptr(leaf, path->slots[0],
					    struct btrfs_file_extent_item);
			extent_type = btrfs_file_extent_type(leaf, fi);
			encoding = btrfs_file_extent_compression(leaf, fi);
			encoding |= btrfs_file_extent_encryption(leaf, fi);
			encoding |= btrfs_file_extent_other_encoding(leaf, fi);

			if (extent_type != BTRFS_FILE_EXTENT_INLINE) {
				item_end +=
				    btrfs_file_extent_num_bytes(leaf, fi);
			} else if (extent_type == BTRFS_FILE_EXTENT_INLINE) {
				item_end += btrfs_file_extent_inline_len(leaf,
									 fi);
			}
			item_end--;
		}
		if (item_end < new_size) {
			if (found_type == BTRFS_DIR_ITEM_KEY)
				found_type = BTRFS_INODE_ITEM_KEY;
			else if (found_type == BTRFS_EXTENT_ITEM_KEY)
				found_type = BTRFS_EXTENT_DATA_KEY;
			else if (found_type == BTRFS_EXTENT_DATA_KEY)
				found_type = BTRFS_XATTR_ITEM_KEY;
			else if (found_type == BTRFS_XATTR_ITEM_KEY)
				found_type = BTRFS_INODE_REF_KEY;
			else if (found_type)
				found_type--;
			else
				break;
			btrfs_set_key_type(&key, found_type);
			goto next;
		}
		if (found_key.offset >= new_size)
			del_item = 1;
		else
			del_item = 0;
		found_extent = 0;

		/* FIXME, shrink the extent if the ref count is only 1 */
		if (found_type != BTRFS_EXTENT_DATA_KEY)
			goto delete;

		if (extent_type != BTRFS_FILE_EXTENT_INLINE) {
			u64 num_dec;
			extent_start = btrfs_file_extent_disk_bytenr(leaf, fi);
			if (!del_item && !encoding) {
				u64 orig_num_bytes =
					btrfs_file_extent_num_bytes(leaf, fi);
				extent_num_bytes = new_size -
					found_key.offset + root->sectorsize - 1;
				extent_num_bytes = extent_num_bytes &
					~((u64)root->sectorsize - 1);
				btrfs_set_file_extent_num_bytes(leaf, fi,
							 extent_num_bytes);
				num_dec = (orig_num_bytes -
					   extent_num_bytes);
				if (root->ref_cows && extent_start != 0)
					inode_sub_bytes(inode, num_dec);
				btrfs_mark_buffer_dirty(leaf);
			} else {
				extent_num_bytes =
					btrfs_file_extent_disk_num_bytes(leaf,
									 fi);
				/* FIXME blocksize != 4096 */
				num_dec = btrfs_file_extent_num_bytes(leaf, fi);
				if (extent_start != 0) {
					found_extent = 1;
					if (root->ref_cows)
						inode_sub_bytes(inode, num_dec);
				}
				root_gen = btrfs_header_generation(leaf);
				root_owner = btrfs_header_owner(leaf);
			}
		} else if (extent_type == BTRFS_FILE_EXTENT_INLINE) {
			/*
			 * we can't truncate inline items that have had
			 * special encodings
			 */
			if (!del_item &&
			    btrfs_file_extent_compression(leaf, fi) == 0 &&
			    btrfs_file_extent_encryption(leaf, fi) == 0 &&
			    btrfs_file_extent_other_encoding(leaf, fi) == 0) {
				u32 size = new_size - found_key.offset;

				if (root->ref_cows) {
					inode_sub_bytes(inode, item_end + 1 -
							new_size);
				}
				size =
				    btrfs_file_extent_calc_inline_size(size);
				ret = btrfs_truncate_item(trans, root, path,
							  size, 1);
				BUG_ON(ret);
			} else if (root->ref_cows) {
				inode_sub_bytes(inode, item_end + 1 -
						found_key.offset);
			}
		}
delete:
		if (del_item) {
			if (!pending_del_nr) {
				/* no pending yet, add ourselves */
				pending_del_slot = path->slots[0];
				pending_del_nr = 1;
			} else if (pending_del_nr &&
				   path->slots[0] + 1 == pending_del_slot) {
				/* hop on the pending chunk */
				pending_del_nr++;
				pending_del_slot = path->slots[0];
			} else {
				BUG();
			}
		} else {
			break;
		}
		if (found_extent) {
			btrfs_set_path_blocking(path);
			ret = btrfs_free_extent(trans, root, extent_start,
						extent_num_bytes,
						leaf->start, root_owner,
						root_gen, inode->i_ino, 0);
			BUG_ON(ret);
		}
next:
		if (path->slots[0] == 0) {
			if (pending_del_nr)
				goto del_pending;
			btrfs_release_path(root, path);
			if (found_type == BTRFS_INODE_ITEM_KEY)
				break;
			goto search_again;
		}

		path->slots[0]--;
		if (pending_del_nr &&
		    path->slots[0] + 1 != pending_del_slot) {
			struct btrfs_key debug;
del_pending:
			btrfs_item_key_to_cpu(path->nodes[0], &debug,
					      pending_del_slot);
			ret = btrfs_del_items(trans, root, path,
					      pending_del_slot,
					      pending_del_nr);
			BUG_ON(ret);
			pending_del_nr = 0;
			btrfs_release_path(root, path);
			if (found_type == BTRFS_INODE_ITEM_KEY)
				break;
			goto search_again;
		}
	}
	ret = 0;
error:
	if (pending_del_nr) {
		ret = btrfs_del_items(trans, root, path, pending_del_slot,
				      pending_del_nr);
	}
	btrfs_free_path(path);
	inode->i_sb->s_dirt = 1;
	return ret;
}

/*
 * taken from block_truncate_page, but does cow as it zeros out
 * any bytes left in the last page in the file.
 */
static int btrfs_truncate_page(struct address_space *mapping, loff_t from)
{
	struct inode *inode = mapping->host;
	struct btrfs_root *root = BTRFS_I(inode)->root;
	struct extent_io_tree *io_tree = &BTRFS_I(inode)->io_tree;
	struct btrfs_ordered_extent *ordered;
	char *kaddr;
	u32 blocksize = root->sectorsize;
	pgoff_t index = from >> PAGE_CACHE_SHIFT;
	unsigned offset = from & (PAGE_CACHE_SIZE-1);
	struct page *page;
	int ret = 0;
	u64 page_start;
	u64 page_end;

	if ((offset & (blocksize - 1)) == 0)
		goto out;

	ret = -ENOMEM;
again:
	page = grab_cache_page(mapping, index);
	if (!page)
		goto out;

	page_start = page_offset(page);
	page_end = page_start + PAGE_CACHE_SIZE - 1;

	if (!PageUptodate(page)) {
		ret = btrfs_readpage(NULL, page);
		lock_page(page);
		if (page->mapping != mapping) {
			unlock_page(page);
			page_cache_release(page);
			goto again;
		}
		if (!PageUptodate(page)) {
			ret = -EIO;
			goto out_unlock;
		}
	}
	wait_on_page_writeback(page);

	lock_extent(io_tree, page_start, page_end, GFP_NOFS);
	set_page_extent_mapped(page);

	ordered = btrfs_lookup_ordered_extent(inode, page_start);
	if (ordered) {
		unlock_extent(io_tree, page_start, page_end, GFP_NOFS);
		unlock_page(page);
		page_cache_release(page);
		btrfs_start_ordered_extent(inode, ordered, 1);
		btrfs_put_ordered_extent(ordered);
		goto again;
	}

	btrfs_set_extent_delalloc(inode, page_start, page_end);
	ret = 0;
	if (offset != PAGE_CACHE_SIZE) {
		kaddr = kmap(page);
		memset(kaddr + offset, 0, PAGE_CACHE_SIZE - offset);
		flush_dcache_page(page);
		kunmap(page);
	}
	ClearPageChecked(page);
	set_page_dirty(page);
	unlock_extent(io_tree, page_start, page_end, GFP_NOFS);

out_unlock:
	unlock_page(page);
	page_cache_release(page);
out:
	return ret;
}

int btrfs_cont_expand(struct inode *inode, loff_t size)
{
	struct btrfs_trans_handle *trans;
	struct btrfs_root *root = BTRFS_I(inode)->root;
	struct extent_io_tree *io_tree = &BTRFS_I(inode)->io_tree;
	struct extent_map *em;
	u64 mask = root->sectorsize - 1;
	u64 hole_start = (inode->i_size + mask) & ~mask;
	u64 block_end = (size + mask) & ~mask;
	u64 last_byte;
	u64 cur_offset;
	u64 hole_size;
	int err;

	if (size <= hole_start)
		return 0;

	err = btrfs_check_metadata_free_space(root);
	if (err)
		return err;

	btrfs_truncate_page(inode->i_mapping, inode->i_size);

	while (1) {
		struct btrfs_ordered_extent *ordered;
		btrfs_wait_ordered_range(inode, hole_start,
					 block_end - hole_start);
		lock_extent(io_tree, hole_start, block_end - 1, GFP_NOFS);
		ordered = btrfs_lookup_ordered_extent(inode, hole_start);
		if (!ordered)
			break;
		unlock_extent(io_tree, hole_start, block_end - 1, GFP_NOFS);
		btrfs_put_ordered_extent(ordered);
	}

	trans = btrfs_start_transaction(root, 1);
	btrfs_set_trans_block_group(trans, inode);

	cur_offset = hole_start;
	while (1) {
		em = btrfs_get_extent(inode, NULL, 0, cur_offset,
				block_end - cur_offset, 0);
		BUG_ON(IS_ERR(em) || !em);
		last_byte = min(extent_map_end(em), block_end);
		last_byte = (last_byte + mask) & ~mask;
		if (test_bit(EXTENT_FLAG_VACANCY, &em->flags)) {
			u64 hint_byte = 0;
			hole_size = last_byte - cur_offset;
			err = btrfs_drop_extents(trans, root, inode,
						 cur_offset,
						 cur_offset + hole_size,
						 block_end,
						 cur_offset, &hint_byte);
			if (err)
				break;
			err = btrfs_insert_file_extent(trans, root,
					inode->i_ino, cur_offset, 0,
					0, hole_size, 0, hole_size,
					0, 0, 0);
			btrfs_drop_extent_cache(inode, hole_start,
					last_byte - 1, 0);
		}
		free_extent_map(em);
		cur_offset = last_byte;
		if (err || cur_offset >= block_end)
			break;
	}

	btrfs_end_transaction(trans, root);
	unlock_extent(io_tree, hole_start, block_end - 1, GFP_NOFS);
	return err;
}

static int btrfs_setattr(struct dentry *dentry, struct iattr *attr)
{
	struct inode *inode = dentry->d_inode;
	int err;

	err = inode_change_ok(inode, attr);
	if (err)
		return err;

	if (S_ISREG(inode->i_mode) && (attr->ia_valid & ATTR_SIZE)) {
		if (attr->ia_size > inode->i_size) {
			err = btrfs_cont_expand(inode, attr->ia_size);
			if (err)
				return err;
		} else if (inode->i_size > 0 &&
			   attr->ia_size == 0) {

			/* we're truncating a file that used to have good
			 * data down to zero.  Make sure it gets into
			 * the ordered flush list so that any new writes
			 * get down to disk quickly.
			 */
			BTRFS_I(inode)->ordered_data_close = 1;
		}
	}

	err = inode_setattr(inode, attr);

	if (!err && ((attr->ia_valid & ATTR_MODE)))
		err = btrfs_acl_chmod(inode);
	return err;
}

void btrfs_delete_inode(struct inode *inode)
{
	struct btrfs_trans_handle *trans;
	struct btrfs_root *root = BTRFS_I(inode)->root;
	unsigned long nr;
	int ret;

	truncate_inode_pages(&inode->i_data, 0);
	if (is_bad_inode(inode)) {
		btrfs_orphan_del(NULL, inode);
		goto no_delete;
	}
	btrfs_wait_ordered_range(inode, 0, (u64)-1);

	btrfs_i_size_write(inode, 0);
	trans = btrfs_join_transaction(root, 1);

	btrfs_set_trans_block_group(trans, inode);
	ret = btrfs_truncate_inode_items(trans, root, inode, inode->i_size, 0);
	if (ret) {
		btrfs_orphan_del(NULL, inode);
		goto no_delete_lock;
	}

	btrfs_orphan_del(trans, inode);

	nr = trans->blocks_used;
	clear_inode(inode);

	btrfs_end_transaction(trans, root);
	btrfs_btree_balance_dirty(root, nr);
	return;

no_delete_lock:
	nr = trans->blocks_used;
	btrfs_end_transaction(trans, root);
	btrfs_btree_balance_dirty(root, nr);
no_delete:
	clear_inode(inode);
}

/*
 * this returns the key found in the dir entry in the location pointer.
 * If no dir entries were found, location->objectid is 0.
 */
static int btrfs_inode_by_name(struct inode *dir, struct dentry *dentry,
			       struct btrfs_key *location)
{
	const char *name = dentry->d_name.name;
	int namelen = dentry->d_name.len;
	struct btrfs_dir_item *di;
	struct btrfs_path *path;
	struct btrfs_root *root = BTRFS_I(dir)->root;
	int ret = 0;

	path = btrfs_alloc_path();
	BUG_ON(!path);

	di = btrfs_lookup_dir_item(NULL, root, path, dir->i_ino, name,
				    namelen, 0);
	if (IS_ERR(di))
		ret = PTR_ERR(di);

	if (!di || IS_ERR(di))
		goto out_err;

	btrfs_dir_item_key_to_cpu(path->nodes[0], di, location);
out:
	btrfs_free_path(path);
	return ret;
out_err:
	location->objectid = 0;
	goto out;
}

/*
 * when we hit a tree root in a directory, the btrfs part of the inode
 * needs to be changed to reflect the root directory of the tree root.  This
 * is kind of like crossing a mount point.
 */
static int fixup_tree_root_location(struct btrfs_root *root,
			     struct btrfs_key *location,
			     struct btrfs_root **sub_root,
			     struct dentry *dentry)
{
	struct btrfs_root_item *ri;

	if (btrfs_key_type(location) != BTRFS_ROOT_ITEM_KEY)
		return 0;
	if (location->objectid == BTRFS_ROOT_TREE_OBJECTID)
		return 0;

	*sub_root = btrfs_read_fs_root(root->fs_info, location,
					dentry->d_name.name,
					dentry->d_name.len);
	if (IS_ERR(*sub_root))
		return PTR_ERR(*sub_root);

	ri = &(*sub_root)->root_item;
	location->objectid = btrfs_root_dirid(ri);
	btrfs_set_key_type(location, BTRFS_INODE_ITEM_KEY);
	location->offset = 0;

	return 0;
}

static noinline void init_btrfs_i(struct inode *inode)
{
	struct btrfs_inode *bi = BTRFS_I(inode);

	bi->i_acl = BTRFS_ACL_NOT_CACHED;
	bi->i_default_acl = BTRFS_ACL_NOT_CACHED;

	bi->generation = 0;
	bi->sequence = 0;
	bi->last_trans = 0;
	bi->logged_trans = 0;
	bi->delalloc_bytes = 0;
	bi->reserved_bytes = 0;
	bi->disk_i_size = 0;
	bi->flags = 0;
	bi->index_cnt = (u64)-1;
	bi->last_unlink_trans = 0;
	extent_map_tree_init(&BTRFS_I(inode)->extent_tree, GFP_NOFS);
	extent_io_tree_init(&BTRFS_I(inode)->io_tree,
			     inode->i_mapping, GFP_NOFS);
	extent_io_tree_init(&BTRFS_I(inode)->io_failure_tree,
			     inode->i_mapping, GFP_NOFS);
	INIT_LIST_HEAD(&BTRFS_I(inode)->delalloc_inodes);
	INIT_LIST_HEAD(&BTRFS_I(inode)->ordered_operations);
	btrfs_ordered_inode_tree_init(&BTRFS_I(inode)->ordered_tree);
	mutex_init(&BTRFS_I(inode)->extent_mutex);
	mutex_init(&BTRFS_I(inode)->log_mutex);
}

static int btrfs_init_locked_inode(struct inode *inode, void *p)
{
	struct btrfs_iget_args *args = p;
	inode->i_ino = args->ino;
	init_btrfs_i(inode);
	BTRFS_I(inode)->root = args->root;
	btrfs_set_inode_space_info(args->root, inode);
	return 0;
}

static int btrfs_find_actor(struct inode *inode, void *opaque)
{
	struct btrfs_iget_args *args = opaque;
	return args->ino == inode->i_ino &&
		args->root == BTRFS_I(inode)->root;
}

struct inode *btrfs_ilookup(struct super_block *s, u64 objectid,
			    struct btrfs_root *root, int wait)
{
	struct inode *inode;
	struct btrfs_iget_args args;
	args.ino = objectid;
	args.root = root;

	if (wait) {
		inode = ilookup5(s, objectid, btrfs_find_actor,
				 (void *)&args);
	} else {
		inode = ilookup5_nowait(s, objectid, btrfs_find_actor,
					(void *)&args);
	}
	return inode;
}

struct inode *btrfs_iget_locked(struct super_block *s, u64 objectid,
				struct btrfs_root *root)
{
	struct inode *inode;
	struct btrfs_iget_args args;
	args.ino = objectid;
	args.root = root;

	inode = iget5_locked(s, objectid, btrfs_find_actor,
			     btrfs_init_locked_inode,
			     (void *)&args);
	return inode;
}

/* Get an inode object given its location and corresponding root.
 * Returns in *is_new if the inode was read from disk
 */
struct inode *btrfs_iget(struct super_block *s, struct btrfs_key *location,
			 struct btrfs_root *root, int *is_new)
{
	struct inode *inode;

	inode = btrfs_iget_locked(s, location->objectid, root);
	if (!inode)
		return ERR_PTR(-EACCES);

	if (inode->i_state & I_NEW) {
		BTRFS_I(inode)->root = root;
		memcpy(&BTRFS_I(inode)->location, location, sizeof(*location));
		btrfs_read_locked_inode(inode);
		unlock_new_inode(inode);
		if (is_new)
			*is_new = 1;
	} else {
		if (is_new)
			*is_new = 0;
	}

	return inode;
}

struct inode *btrfs_lookup_dentry(struct inode *dir, struct dentry *dentry)
{
	struct inode *inode;
	struct btrfs_inode *bi = BTRFS_I(dir);
	struct btrfs_root *root = bi->root;
	struct btrfs_root *sub_root = root;
	struct btrfs_key location;
	int ret, new;

	if (dentry->d_name.len > BTRFS_NAME_LEN)
		return ERR_PTR(-ENAMETOOLONG);

	ret = btrfs_inode_by_name(dir, dentry, &location);

	if (ret < 0)
		return ERR_PTR(ret);

	inode = NULL;
	if (location.objectid) {
		ret = fixup_tree_root_location(root, &location, &sub_root,
						dentry);
		if (ret < 0)
			return ERR_PTR(ret);
		if (ret > 0)
			return ERR_PTR(-ENOENT);
		inode = btrfs_iget(dir->i_sb, &location, sub_root, &new);
		if (IS_ERR(inode))
			return ERR_CAST(inode);
	}
	return inode;
}

static struct dentry *btrfs_lookup(struct inode *dir, struct dentry *dentry,
				   struct nameidata *nd)
{
	struct inode *inode;

	if (dentry->d_name.len > BTRFS_NAME_LEN)
		return ERR_PTR(-ENAMETOOLONG);

	inode = btrfs_lookup_dentry(dir, dentry);
	if (IS_ERR(inode))
		return ERR_CAST(inode);

	return d_splice_alias(inode, dentry);
}

static unsigned char btrfs_filetype_table[] = {
	DT_UNKNOWN, DT_REG, DT_DIR, DT_CHR, DT_BLK, DT_FIFO, DT_SOCK, DT_LNK
};

static int btrfs_real_readdir(struct file *filp, void *dirent,
			      filldir_t filldir)
{
	struct inode *inode = filp->f_dentry->d_inode;
	struct btrfs_root *root = BTRFS_I(inode)->root;
	struct btrfs_item *item;
	struct btrfs_dir_item *di;
	struct btrfs_key key;
	struct btrfs_key found_key;
	struct btrfs_path *path;
	int ret;
	u32 nritems;
	struct extent_buffer *leaf;
	int slot;
	int advance;
	unsigned char d_type;
	int over = 0;
	u32 di_cur;
	u32 di_total;
	u32 di_len;
	int key_type = BTRFS_DIR_INDEX_KEY;
	char tmp_name[32];
	char *name_ptr;
	int name_len;

	/* FIXME, use a real flag for deciding about the key type */
	if (root->fs_info->tree_root == root)
		key_type = BTRFS_DIR_ITEM_KEY;

	/* special case for "." */
	if (filp->f_pos == 0) {
		over = filldir(dirent, ".", 1,
			       1, inode->i_ino,
			       DT_DIR);
		if (over)
			return 0;
		filp->f_pos = 1;
	}
	/* special case for .., just use the back ref */
	if (filp->f_pos == 1) {
		u64 pino = parent_ino(filp->f_path.dentry);
		over = filldir(dirent, "..", 2,
			       2, pino, DT_DIR);
		if (over)
			return 0;
		filp->f_pos = 2;
	}
	path = btrfs_alloc_path();
	path->reada = 2;

	btrfs_set_key_type(&key, key_type);
	key.offset = filp->f_pos;
	key.objectid = inode->i_ino;

	ret = btrfs_search_slot(NULL, root, &key, path, 0, 0);
	if (ret < 0)
		goto err;
	advance = 0;

	while (1) {
		leaf = path->nodes[0];
		nritems = btrfs_header_nritems(leaf);
		slot = path->slots[0];
		if (advance || slot >= nritems) {
			if (slot >= nritems - 1) {
				ret = btrfs_next_leaf(root, path);
				if (ret)
					break;
				leaf = path->nodes[0];
				nritems = btrfs_header_nritems(leaf);
				slot = path->slots[0];
			} else {
				slot++;
				path->slots[0]++;
			}
		}

		advance = 1;
		item = btrfs_item_nr(leaf, slot);
		btrfs_item_key_to_cpu(leaf, &found_key, slot);

		if (found_key.objectid != key.objectid)
			break;
		if (btrfs_key_type(&found_key) != key_type)
			break;
		if (found_key.offset < filp->f_pos)
			continue;

		filp->f_pos = found_key.offset;

		di = btrfs_item_ptr(leaf, slot, struct btrfs_dir_item);
		di_cur = 0;
		di_total = btrfs_item_size(leaf, item);

		while (di_cur < di_total) {
			struct btrfs_key location;

			name_len = btrfs_dir_name_len(leaf, di);
			if (name_len <= sizeof(tmp_name)) {
				name_ptr = tmp_name;
			} else {
				name_ptr = kmalloc(name_len, GFP_NOFS);
				if (!name_ptr) {
					ret = -ENOMEM;
					goto err;
				}
			}
			read_extent_buffer(leaf, name_ptr,
					   (unsigned long)(di + 1), name_len);

			d_type = btrfs_filetype_table[btrfs_dir_type(leaf, di)];
			btrfs_dir_item_key_to_cpu(leaf, di, &location);

			/* is this a reference to our own snapshot? If so
			 * skip it
			 */
			if (location.type == BTRFS_ROOT_ITEM_KEY &&
			    location.objectid == root->root_key.objectid) {
				over = 0;
				goto skip;
			}
			over = filldir(dirent, name_ptr, name_len,
				       found_key.offset, location.objectid,
				       d_type);

skip:
			if (name_ptr != tmp_name)
				kfree(name_ptr);

			if (over)
				goto nopos;
			di_len = btrfs_dir_name_len(leaf, di) +
				 btrfs_dir_data_len(leaf, di) + sizeof(*di);
			di_cur += di_len;
			di = (struct btrfs_dir_item *)((char *)di + di_len);
		}
	}

	/* Reached end of directory/root. Bump pos past the last item. */
	if (key_type == BTRFS_DIR_INDEX_KEY)
		filp->f_pos = INT_LIMIT(off_t);
	else
		filp->f_pos++;
nopos:
	ret = 0;
err:
	btrfs_free_path(path);
	return ret;
}

int btrfs_write_inode(struct inode *inode, int wait)
{
	struct btrfs_root *root = BTRFS_I(inode)->root;
	struct btrfs_trans_handle *trans;
	int ret = 0;

	if (root->fs_info->btree_inode == inode)
		return 0;

	if (wait) {
		trans = btrfs_join_transaction(root, 1);
		btrfs_set_trans_block_group(trans, inode);
		ret = btrfs_commit_transaction(trans, root);
	}
	return ret;
}

/*
 * This is somewhat expensive, updating the tree every time the
 * inode changes.  But, it is most likely to find the inode in cache.
 * FIXME, needs more benchmarking...there are no reasons other than performance
 * to keep or drop this code.
 */
void btrfs_dirty_inode(struct inode *inode)
{
	struct btrfs_root *root = BTRFS_I(inode)->root;
	struct btrfs_trans_handle *trans;

	trans = btrfs_join_transaction(root, 1);
	btrfs_set_trans_block_group(trans, inode);
	btrfs_update_inode(trans, root, inode);
	btrfs_end_transaction(trans, root);
}

/*
 * find the highest existing sequence number in a directory
 * and then set the in-memory index_cnt variable to reflect
 * free sequence numbers
 */
static int btrfs_set_inode_index_count(struct inode *inode)
{
	struct btrfs_root *root = BTRFS_I(inode)->root;
	struct btrfs_key key, found_key;
	struct btrfs_path *path;
	struct extent_buffer *leaf;
	int ret;

	key.objectid = inode->i_ino;
	btrfs_set_key_type(&key, BTRFS_DIR_INDEX_KEY);
	key.offset = (u64)-1;

	path = btrfs_alloc_path();
	if (!path)
		return -ENOMEM;

	ret = btrfs_search_slot(NULL, root, &key, path, 0, 0);
	if (ret < 0)
		goto out;
	/* FIXME: we should be able to handle this */
	if (ret == 0)
		goto out;
	ret = 0;

	/*
	 * MAGIC NUMBER EXPLANATION:
	 * since we search a directory based on f_pos we have to start at 2
	 * since '.' and '..' have f_pos of 0 and 1 respectively, so everybody
	 * else has to start at 2
	 */
	if (path->slots[0] == 0) {
		BTRFS_I(inode)->index_cnt = 2;
		goto out;
	}

	path->slots[0]--;

	leaf = path->nodes[0];
	btrfs_item_key_to_cpu(leaf, &found_key, path->slots[0]);

	if (found_key.objectid != inode->i_ino ||
	    btrfs_key_type(&found_key) != BTRFS_DIR_INDEX_KEY) {
		BTRFS_I(inode)->index_cnt = 2;
		goto out;
	}

	BTRFS_I(inode)->index_cnt = found_key.offset + 1;
out:
	btrfs_free_path(path);
	return ret;
}

/*
 * helper to find a free sequence number in a given directory.  This current
 * code is very simple, later versions will do smarter things in the btree
 */
int btrfs_set_inode_index(struct inode *dir, u64 *index)
{
	int ret = 0;

	if (BTRFS_I(dir)->index_cnt == (u64)-1) {
		ret = btrfs_set_inode_index_count(dir);
		if (ret)
			return ret;
	}

	*index = BTRFS_I(dir)->index_cnt;
	BTRFS_I(dir)->index_cnt++;

	return ret;
}

static struct inode *btrfs_new_inode(struct btrfs_trans_handle *trans,
				     struct btrfs_root *root,
				     struct inode *dir,
				     const char *name, int name_len,
				     u64 ref_objectid, u64 objectid,
				     u64 alloc_hint, int mode, u64 *index)
{
	struct inode *inode;
	struct btrfs_inode_item *inode_item;
	struct btrfs_key *location;
	struct btrfs_path *path;
	struct btrfs_inode_ref *ref;
	struct btrfs_key key[2];
	u32 sizes[2];
	unsigned long ptr;
	int ret;
	int owner;

	path = btrfs_alloc_path();
	BUG_ON(!path);

	inode = new_inode(root->fs_info->sb);
	if (!inode)
		return ERR_PTR(-ENOMEM);

	if (dir) {
		ret = btrfs_set_inode_index(dir, index);
		if (ret) {
			iput(inode);
			return ERR_PTR(ret);
		}
	}
	/*
	 * index_cnt is ignored for everything but a dir,
	 * btrfs_get_inode_index_count has an explanation for the magic
	 * number
	 */
	init_btrfs_i(inode);
	BTRFS_I(inode)->index_cnt = 2;
	BTRFS_I(inode)->root = root;
	BTRFS_I(inode)->generation = trans->transid;
	btrfs_set_inode_space_info(root, inode);

	if (mode & S_IFDIR)
		owner = 0;
	else
		owner = 1;
	BTRFS_I(inode)->block_group =
			btrfs_find_block_group(root, 0, alloc_hint, owner);
	if ((mode & S_IFREG)) {
		if (btrfs_test_opt(root, NODATASUM))
			btrfs_set_flag(inode, NODATASUM);
		if (btrfs_test_opt(root, NODATACOW))
			btrfs_set_flag(inode, NODATACOW);
	}

	key[0].objectid = objectid;
	btrfs_set_key_type(&key[0], BTRFS_INODE_ITEM_KEY);
	key[0].offset = 0;

	key[1].objectid = objectid;
	btrfs_set_key_type(&key[1], BTRFS_INODE_REF_KEY);
	key[1].offset = ref_objectid;

	sizes[0] = sizeof(struct btrfs_inode_item);
	sizes[1] = name_len + sizeof(*ref);

	path->leave_spinning = 1;
	ret = btrfs_insert_empty_items(trans, root, path, key, sizes, 2);
	if (ret != 0)
		goto fail;

	if (objectid > root->highest_inode)
		root->highest_inode = objectid;

	inode->i_uid = current_fsuid();

	if (dir && (dir->i_mode & S_ISGID)) {
		inode->i_gid = dir->i_gid;
		if (S_ISDIR(mode))
			mode |= S_ISGID;
	} else
		inode->i_gid = current_fsgid();

	inode->i_mode = mode;
	inode->i_ino = objectid;
	inode_set_bytes(inode, 0);
	inode->i_mtime = inode->i_atime = inode->i_ctime = CURRENT_TIME;
	inode_item = btrfs_item_ptr(path->nodes[0], path->slots[0],
				  struct btrfs_inode_item);
	fill_inode_item(trans, path->nodes[0], inode_item, inode);

	ref = btrfs_item_ptr(path->nodes[0], path->slots[0] + 1,
			     struct btrfs_inode_ref);
	btrfs_set_inode_ref_name_len(path->nodes[0], ref, name_len);
	btrfs_set_inode_ref_index(path->nodes[0], ref, *index);
	ptr = (unsigned long)(ref + 1);
	write_extent_buffer(path->nodes[0], name, ptr, name_len);

	btrfs_mark_buffer_dirty(path->nodes[0]);
	btrfs_free_path(path);

	location = &BTRFS_I(inode)->location;
	location->objectid = objectid;
	location->offset = 0;
	btrfs_set_key_type(location, BTRFS_INODE_ITEM_KEY);

	insert_inode_hash(inode);
	return inode;
fail:
	if (dir)
		BTRFS_I(dir)->index_cnt--;
	btrfs_free_path(path);
	iput(inode);
	return ERR_PTR(ret);
}

static inline u8 btrfs_inode_type(struct inode *inode)
{
	return btrfs_type_by_mode[(inode->i_mode & S_IFMT) >> S_SHIFT];
}

/*
 * utility function to add 'inode' into 'parent_inode' with
 * a give name and a given sequence number.
 * if 'add_backref' is true, also insert a backref from the
 * inode to the parent directory.
 */
int btrfs_add_link(struct btrfs_trans_handle *trans,
		   struct inode *parent_inode, struct inode *inode,
		   const char *name, int name_len, int add_backref, u64 index)
{
	int ret;
	struct btrfs_key key;
	struct btrfs_root *root = BTRFS_I(parent_inode)->root;

	key.objectid = inode->i_ino;
	btrfs_set_key_type(&key, BTRFS_INODE_ITEM_KEY);
	key.offset = 0;

	ret = btrfs_insert_dir_item(trans, root, name, name_len,
				    parent_inode->i_ino,
				    &key, btrfs_inode_type(inode),
				    index);
	if (ret == 0) {
		if (add_backref) {
			ret = btrfs_insert_inode_ref(trans, root,
						     name, name_len,
						     inode->i_ino,
						     parent_inode->i_ino,
						     index);
		}
		btrfs_i_size_write(parent_inode, parent_inode->i_size +
				   name_len * 2);
		parent_inode->i_mtime = parent_inode->i_ctime = CURRENT_TIME;
		ret = btrfs_update_inode(trans, root, parent_inode);
	}
	return ret;
}

static int btrfs_add_nondir(struct btrfs_trans_handle *trans,
			    struct dentry *dentry, struct inode *inode,
			    int backref, u64 index)
{
	int err = btrfs_add_link(trans, dentry->d_parent->d_inode,
				 inode, dentry->d_name.name,
				 dentry->d_name.len, backref, index);
	if (!err) {
		d_instantiate(dentry, inode);
		return 0;
	}
	if (err > 0)
		err = -EEXIST;
	return err;
}

static int btrfs_mknod(struct inode *dir, struct dentry *dentry,
			int mode, dev_t rdev)
{
	struct btrfs_trans_handle *trans;
	struct btrfs_root *root = BTRFS_I(dir)->root;
	struct inode *inode = NULL;
	int err;
	int drop_inode = 0;
	u64 objectid;
	unsigned long nr = 0;
	u64 index = 0;

	if (!new_valid_dev(rdev))
		return -EINVAL;

	err = btrfs_check_metadata_free_space(root);
	if (err)
		goto fail;

	trans = btrfs_start_transaction(root, 1);
	btrfs_set_trans_block_group(trans, dir);

	err = btrfs_find_free_objectid(trans, root, dir->i_ino, &objectid);
	if (err) {
		err = -ENOSPC;
		goto out_unlock;
	}

	inode = btrfs_new_inode(trans, root, dir, dentry->d_name.name,
				dentry->d_name.len,
				dentry->d_parent->d_inode->i_ino, objectid,
				BTRFS_I(dir)->block_group, mode, &index);
	err = PTR_ERR(inode);
	if (IS_ERR(inode))
		goto out_unlock;

	err = btrfs_init_inode_security(inode, dir);
	if (err) {
		drop_inode = 1;
		goto out_unlock;
	}

	btrfs_set_trans_block_group(trans, inode);
	err = btrfs_add_nondir(trans, dentry, inode, 0, index);
	if (err)
		drop_inode = 1;
	else {
		inode->i_op = &btrfs_special_inode_operations;
		init_special_inode(inode, inode->i_mode, rdev);
		btrfs_update_inode(trans, root, inode);
	}
	dir->i_sb->s_dirt = 1;
	btrfs_update_inode_block_group(trans, inode);
	btrfs_update_inode_block_group(trans, dir);
out_unlock:
	nr = trans->blocks_used;
	btrfs_end_transaction_throttle(trans, root);
fail:
	if (drop_inode) {
		inode_dec_link_count(inode);
		iput(inode);
	}
	btrfs_btree_balance_dirty(root, nr);
	return err;
}

static int btrfs_create(struct inode *dir, struct dentry *dentry,
			int mode, struct nameidata *nd)
{
	struct btrfs_trans_handle *trans;
	struct btrfs_root *root = BTRFS_I(dir)->root;
	struct inode *inode = NULL;
	int err;
	int drop_inode = 0;
	unsigned long nr = 0;
	u64 objectid;
	u64 index = 0;

	err = btrfs_check_metadata_free_space(root);
	if (err)
		goto fail;
	trans = btrfs_start_transaction(root, 1);
	btrfs_set_trans_block_group(trans, dir);

	err = btrfs_find_free_objectid(trans, root, dir->i_ino, &objectid);
	if (err) {
		err = -ENOSPC;
		goto out_unlock;
	}

	inode = btrfs_new_inode(trans, root, dir, dentry->d_name.name,
				dentry->d_name.len,
				dentry->d_parent->d_inode->i_ino,
				objectid, BTRFS_I(dir)->block_group, mode,
				&index);
	err = PTR_ERR(inode);
	if (IS_ERR(inode))
		goto out_unlock;

	err = btrfs_init_inode_security(inode, dir);
	if (err) {
		drop_inode = 1;
		goto out_unlock;
	}

	btrfs_set_trans_block_group(trans, inode);
	err = btrfs_add_nondir(trans, dentry, inode, 0, index);
	if (err)
		drop_inode = 1;
	else {
		inode->i_mapping->a_ops = &btrfs_aops;
		inode->i_mapping->backing_dev_info = &root->fs_info->bdi;
		inode->i_fop = &btrfs_file_operations;
		inode->i_op = &btrfs_file_inode_operations;
		BTRFS_I(inode)->io_tree.ops = &btrfs_extent_io_ops;
	}
	dir->i_sb->s_dirt = 1;
	btrfs_update_inode_block_group(trans, inode);
	btrfs_update_inode_block_group(trans, dir);
out_unlock:
	nr = trans->blocks_used;
	btrfs_end_transaction_throttle(trans, root);
fail:
	if (drop_inode) {
		inode_dec_link_count(inode);
		iput(inode);
	}
	btrfs_btree_balance_dirty(root, nr);
	return err;
}

static int btrfs_link(struct dentry *old_dentry, struct inode *dir,
		      struct dentry *dentry)
{
	struct btrfs_trans_handle *trans;
	struct btrfs_root *root = BTRFS_I(dir)->root;
	struct inode *inode = old_dentry->d_inode;
	u64 index;
	unsigned long nr = 0;
	int err;
	int drop_inode = 0;

	if (inode->i_nlink == 0)
		return -ENOENT;

	btrfs_inc_nlink(inode);
	err = btrfs_check_metadata_free_space(root);
	if (err)
		goto fail;
	err = btrfs_set_inode_index(dir, &index);
	if (err)
		goto fail;

	trans = btrfs_start_transaction(root, 1);

	btrfs_set_trans_block_group(trans, dir);
	atomic_inc(&inode->i_count);

	err = btrfs_add_nondir(trans, dentry, inode, 1, index);

	if (err)
		drop_inode = 1;

	dir->i_sb->s_dirt = 1;
	btrfs_update_inode_block_group(trans, dir);
	err = btrfs_update_inode(trans, root, inode);

	if (err)
		drop_inode = 1;

	nr = trans->blocks_used;

	btrfs_log_new_name(trans, inode, NULL, dentry->d_parent);
	btrfs_end_transaction_throttle(trans, root);
fail:
	if (drop_inode) {
		inode_dec_link_count(inode);
		iput(inode);
	}
	btrfs_btree_balance_dirty(root, nr);
	return err;
}

static int btrfs_mkdir(struct inode *dir, struct dentry *dentry, int mode)
{
	struct inode *inode = NULL;
	struct btrfs_trans_handle *trans;
	struct btrfs_root *root = BTRFS_I(dir)->root;
	int err = 0;
	int drop_on_err = 0;
	u64 objectid = 0;
	u64 index = 0;
	unsigned long nr = 1;

	err = btrfs_check_metadata_free_space(root);
	if (err)
		goto out_unlock;

	trans = btrfs_start_transaction(root, 1);
	btrfs_set_trans_block_group(trans, dir);

	if (IS_ERR(trans)) {
		err = PTR_ERR(trans);
		goto out_unlock;
	}

	err = btrfs_find_free_objectid(trans, root, dir->i_ino, &objectid);
	if (err) {
		err = -ENOSPC;
		goto out_unlock;
	}

	inode = btrfs_new_inode(trans, root, dir, dentry->d_name.name,
				dentry->d_name.len,
				dentry->d_parent->d_inode->i_ino, objectid,
				BTRFS_I(dir)->block_group, S_IFDIR | mode,
				&index);
	if (IS_ERR(inode)) {
		err = PTR_ERR(inode);
		goto out_fail;
	}

	drop_on_err = 1;

	err = btrfs_init_inode_security(inode, dir);
	if (err)
		goto out_fail;

	inode->i_op = &btrfs_dir_inode_operations;
	inode->i_fop = &btrfs_dir_file_operations;
	btrfs_set_trans_block_group(trans, inode);

	btrfs_i_size_write(inode, 0);
	err = btrfs_update_inode(trans, root, inode);
	if (err)
		goto out_fail;

	err = btrfs_add_link(trans, dentry->d_parent->d_inode,
				 inode, dentry->d_name.name,
				 dentry->d_name.len, 0, index);
	if (err)
		goto out_fail;

	d_instantiate(dentry, inode);
	drop_on_err = 0;
	dir->i_sb->s_dirt = 1;
	btrfs_update_inode_block_group(trans, inode);
	btrfs_update_inode_block_group(trans, dir);

out_fail:
	nr = trans->blocks_used;
	btrfs_end_transaction_throttle(trans, root);

out_unlock:
	if (drop_on_err)
		iput(inode);
	btrfs_btree_balance_dirty(root, nr);
	return err;
}

/* helper for btfs_get_extent.  Given an existing extent in the tree,
 * and an extent that you want to insert, deal with overlap and insert
 * the new extent into the tree.
 */
static int merge_extent_mapping(struct extent_map_tree *em_tree,
				struct extent_map *existing,
				struct extent_map *em,
				u64 map_start, u64 map_len)
{
	u64 start_diff;

	BUG_ON(map_start < em->start || map_start >= extent_map_end(em));
	start_diff = map_start - em->start;
	em->start = map_start;
	em->len = map_len;
	if (em->block_start < EXTENT_MAP_LAST_BYTE &&
	    !test_bit(EXTENT_FLAG_COMPRESSED, &em->flags)) {
		em->block_start += start_diff;
		em->block_len -= start_diff;
	}
	return add_extent_mapping(em_tree, em);
}

static noinline int uncompress_inline(struct btrfs_path *path,
				      struct inode *inode, struct page *page,
				      size_t pg_offset, u64 extent_offset,
				      struct btrfs_file_extent_item *item)
{
	int ret;
	struct extent_buffer *leaf = path->nodes[0];
	char *tmp;
	size_t max_size;
	unsigned long inline_size;
	unsigned long ptr;

	WARN_ON(pg_offset != 0);
	max_size = btrfs_file_extent_ram_bytes(leaf, item);
	inline_size = btrfs_file_extent_inline_item_len(leaf,
					btrfs_item_nr(leaf, path->slots[0]));
	tmp = kmalloc(inline_size, GFP_NOFS);
	ptr = btrfs_file_extent_inline_start(item);

	read_extent_buffer(leaf, tmp, ptr, inline_size);

	max_size = min_t(unsigned long, PAGE_CACHE_SIZE, max_size);
	ret = btrfs_zlib_decompress(tmp, page, extent_offset,
				    inline_size, max_size);
	if (ret) {
		char *kaddr = kmap_atomic(page, KM_USER0);
		unsigned long copy_size = min_t(u64,
				  PAGE_CACHE_SIZE - pg_offset,
				  max_size - extent_offset);
		memset(kaddr + pg_offset, 0, copy_size);
		kunmap_atomic(kaddr, KM_USER0);
	}
	kfree(tmp);
	return 0;
}

/*
 * a bit scary, this does extent mapping from logical file offset to the disk.
 * the ugly parts come from merging extents from the disk with the in-ram
 * representation.  This gets more complex because of the data=ordered code,
 * where the in-ram extents might be locked pending data=ordered completion.
 *
 * This also copies inline extents directly into the page.
 */

struct extent_map *btrfs_get_extent(struct inode *inode, struct page *page,
				    size_t pg_offset, u64 start, u64 len,
				    int create)
{
	int ret;
	int err = 0;
	u64 bytenr;
	u64 extent_start = 0;
	u64 extent_end = 0;
	u64 objectid = inode->i_ino;
	u32 found_type;
	struct btrfs_path *path = NULL;
	struct btrfs_root *root = BTRFS_I(inode)->root;
	struct btrfs_file_extent_item *item;
	struct extent_buffer *leaf;
	struct btrfs_key found_key;
	struct extent_map *em = NULL;
	struct extent_map_tree *em_tree = &BTRFS_I(inode)->extent_tree;
	struct extent_io_tree *io_tree = &BTRFS_I(inode)->io_tree;
	struct btrfs_trans_handle *trans = NULL;
	int compressed;

again:
	spin_lock(&em_tree->lock);
	em = lookup_extent_mapping(em_tree, start, len);
	if (em)
		em->bdev = root->fs_info->fs_devices->latest_bdev;
	spin_unlock(&em_tree->lock);

	if (em) {
		if (em->start > start || em->start + em->len <= start)
			free_extent_map(em);
		else if (em->block_start == EXTENT_MAP_INLINE && page)
			free_extent_map(em);
		else
			goto out;
	}
	em = alloc_extent_map(GFP_NOFS);
	if (!em) {
		err = -ENOMEM;
		goto out;
	}
	em->bdev = root->fs_info->fs_devices->latest_bdev;
	em->start = EXTENT_MAP_HOLE;
	em->orig_start = EXTENT_MAP_HOLE;
	em->len = (u64)-1;
	em->block_len = (u64)-1;

	if (!path) {
		path = btrfs_alloc_path();
		BUG_ON(!path);
	}

	ret = btrfs_lookup_file_extent(trans, root, path,
				       objectid, start, trans != NULL);
	if (ret < 0) {
		err = ret;
		goto out;
	}

	if (ret != 0) {
		if (path->slots[0] == 0)
			goto not_found;
		path->slots[0]--;
	}

	leaf = path->nodes[0];
	item = btrfs_item_ptr(leaf, path->slots[0],
			      struct btrfs_file_extent_item);
	/* are we inside the extent that was found? */
	btrfs_item_key_to_cpu(leaf, &found_key, path->slots[0]);
	found_type = btrfs_key_type(&found_key);
	if (found_key.objectid != objectid ||
	    found_type != BTRFS_EXTENT_DATA_KEY) {
		goto not_found;
	}

	found_type = btrfs_file_extent_type(leaf, item);
	extent_start = found_key.offset;
	compressed = btrfs_file_extent_compression(leaf, item);
	if (found_type == BTRFS_FILE_EXTENT_REG ||
	    found_type == BTRFS_FILE_EXTENT_PREALLOC) {
		extent_end = extent_start +
		       btrfs_file_extent_num_bytes(leaf, item);
	} else if (found_type == BTRFS_FILE_EXTENT_INLINE) {
		size_t size;
		size = btrfs_file_extent_inline_len(leaf, item);
		extent_end = (extent_start + size + root->sectorsize - 1) &
			~((u64)root->sectorsize - 1);
	}

	if (start >= extent_end) {
		path->slots[0]++;
		if (path->slots[0] >= btrfs_header_nritems(leaf)) {
			ret = btrfs_next_leaf(root, path);
			if (ret < 0) {
				err = ret;
				goto out;
			}
			if (ret > 0)
				goto not_found;
			leaf = path->nodes[0];
		}
		btrfs_item_key_to_cpu(leaf, &found_key, path->slots[0]);
		if (found_key.objectid != objectid ||
		    found_key.type != BTRFS_EXTENT_DATA_KEY)
			goto not_found;
		if (start + len <= found_key.offset)
			goto not_found;
		em->start = start;
		em->len = found_key.offset - start;
		goto not_found_em;
	}

	if (found_type == BTRFS_FILE_EXTENT_REG ||
	    found_type == BTRFS_FILE_EXTENT_PREALLOC) {
		em->start = extent_start;
		em->len = extent_end - extent_start;
		em->orig_start = extent_start -
				 btrfs_file_extent_offset(leaf, item);
		bytenr = btrfs_file_extent_disk_bytenr(leaf, item);
		if (bytenr == 0) {
			em->block_start = EXTENT_MAP_HOLE;
			goto insert;
		}
		if (compressed) {
			set_bit(EXTENT_FLAG_COMPRESSED, &em->flags);
			em->block_start = bytenr;
			em->block_len = btrfs_file_extent_disk_num_bytes(leaf,
									 item);
		} else {
			bytenr += btrfs_file_extent_offset(leaf, item);
			em->block_start = bytenr;
			em->block_len = em->len;
			if (found_type == BTRFS_FILE_EXTENT_PREALLOC)
				set_bit(EXTENT_FLAG_PREALLOC, &em->flags);
		}
		goto insert;
	} else if (found_type == BTRFS_FILE_EXTENT_INLINE) {
		unsigned long ptr;
		char *map;
		size_t size;
		size_t extent_offset;
		size_t copy_size;

		em->block_start = EXTENT_MAP_INLINE;
		if (!page || create) {
			em->start = extent_start;
			em->len = extent_end - extent_start;
			goto out;
		}

		size = btrfs_file_extent_inline_len(leaf, item);
		extent_offset = page_offset(page) + pg_offset - extent_start;
		copy_size = min_t(u64, PAGE_CACHE_SIZE - pg_offset,
				size - extent_offset);
		em->start = extent_start + extent_offset;
		em->len = (copy_size + root->sectorsize - 1) &
			~((u64)root->sectorsize - 1);
		em->orig_start = EXTENT_MAP_INLINE;
		if (compressed)
			set_bit(EXTENT_FLAG_COMPRESSED, &em->flags);
		ptr = btrfs_file_extent_inline_start(item) + extent_offset;
		if (create == 0 && !PageUptodate(page)) {
			if (btrfs_file_extent_compression(leaf, item) ==
			    BTRFS_COMPRESS_ZLIB) {
				ret = uncompress_inline(path, inode, page,
							pg_offset,
							extent_offset, item);
				BUG_ON(ret);
			} else {
				map = kmap(page);
				read_extent_buffer(leaf, map + pg_offset, ptr,
						   copy_size);
				kunmap(page);
			}
			flush_dcache_page(page);
		} else if (create && PageUptodate(page)) {
			if (!trans) {
				kunmap(page);
				free_extent_map(em);
				em = NULL;
				btrfs_release_path(root, path);
				trans = btrfs_join_transaction(root, 1);
				goto again;
			}
			map = kmap(page);
			write_extent_buffer(leaf, map + pg_offset, ptr,
					    copy_size);
			kunmap(page);
			btrfs_mark_buffer_dirty(leaf);
		}
		set_extent_uptodate(io_tree, em->start,
				    extent_map_end(em) - 1, GFP_NOFS);
		goto insert;
	} else {
		printk(KERN_ERR "btrfs unknown found_type %d\n", found_type);
		WARN_ON(1);
	}
not_found:
	em->start = start;
	em->len = len;
not_found_em:
	em->block_start = EXTENT_MAP_HOLE;
	set_bit(EXTENT_FLAG_VACANCY, &em->flags);
insert:
	btrfs_release_path(root, path);
	if (em->start > start || extent_map_end(em) <= start) {
		printk(KERN_ERR "Btrfs: bad extent! em: [%llu %llu] passed "
		       "[%llu %llu]\n", (unsigned long long)em->start,
		       (unsigned long long)em->len,
		       (unsigned long long)start,
		       (unsigned long long)len);
		err = -EIO;
		goto out;
	}

	err = 0;
	spin_lock(&em_tree->lock);
	ret = add_extent_mapping(em_tree, em);
	/* it is possible that someone inserted the extent into the tree
	 * while we had the lock dropped.  It is also possible that
	 * an overlapping map exists in the tree
	 */
	if (ret == -EEXIST) {
		struct extent_map *existing;

		ret = 0;

		existing = lookup_extent_mapping(em_tree, start, len);
		if (existing && (existing->start > start ||
		    existing->start + existing->len <= start)) {
			free_extent_map(existing);
			existing = NULL;
		}
		if (!existing) {
			existing = lookup_extent_mapping(em_tree, em->start,
							 em->len);
			if (existing) {
				err = merge_extent_mapping(em_tree, existing,
							   em, start,
							   root->sectorsize);
				free_extent_map(existing);
				if (err) {
					free_extent_map(em);
					em = NULL;
				}
			} else {
				err = -EIO;
				free_extent_map(em);
				em = NULL;
			}
		} else {
			free_extent_map(em);
			em = existing;
			err = 0;
		}
	}
	spin_unlock(&em_tree->lock);
out:
	if (path)
		btrfs_free_path(path);
	if (trans) {
		ret = btrfs_end_transaction(trans, root);
		if (!err)
			err = ret;
	}
	if (err) {
		free_extent_map(em);
		WARN_ON(1);
		return ERR_PTR(err);
	}
	return em;
}

static ssize_t btrfs_direct_IO(int rw, struct kiocb *iocb,
			const struct iovec *iov, loff_t offset,
			unsigned long nr_segs)
{
	return -EINVAL;
}

static int btrfs_fiemap(struct inode *inode, struct fiemap_extent_info *fieinfo,
		__u64 start, __u64 len)
{
	return extent_fiemap(inode, fieinfo, start, len, btrfs_get_extent);
}

int btrfs_readpage(struct file *file, struct page *page)
{
	struct extent_io_tree *tree;
	tree = &BTRFS_I(page->mapping->host)->io_tree;
	return extent_read_full_page(tree, page, btrfs_get_extent);
}

static int btrfs_writepage(struct page *page, struct writeback_control *wbc)
{
	struct extent_io_tree *tree;


	if (current->flags & PF_MEMALLOC) {
		redirty_page_for_writepage(wbc, page);
		unlock_page(page);
		return 0;
	}
	tree = &BTRFS_I(page->mapping->host)->io_tree;
	return extent_write_full_page(tree, page, btrfs_get_extent, wbc);
}

int btrfs_writepages(struct address_space *mapping,
		     struct writeback_control *wbc)
{
	struct extent_io_tree *tree;

	tree = &BTRFS_I(mapping->host)->io_tree;
	return extent_writepages(tree, mapping, btrfs_get_extent, wbc);
}

static int
btrfs_readpages(struct file *file, struct address_space *mapping,
		struct list_head *pages, unsigned nr_pages)
{
	struct extent_io_tree *tree;
	tree = &BTRFS_I(mapping->host)->io_tree;
	return extent_readpages(tree, mapping, pages, nr_pages,
				btrfs_get_extent);
}
static int __btrfs_releasepage(struct page *page, gfp_t gfp_flags)
{
	struct extent_io_tree *tree;
	struct extent_map_tree *map;
	int ret;

	tree = &BTRFS_I(page->mapping->host)->io_tree;
	map = &BTRFS_I(page->mapping->host)->extent_tree;
	ret = try_release_extent_mapping(map, tree, page, gfp_flags);
	if (ret == 1) {
		ClearPagePrivate(page);
		set_page_private(page, 0);
		page_cache_release(page);
	}
	return ret;
}

static int btrfs_releasepage(struct page *page, gfp_t gfp_flags)
{
	if (PageWriteback(page) || PageDirty(page))
		return 0;
	return __btrfs_releasepage(page, gfp_flags & GFP_NOFS);
}

static void btrfs_invalidatepage(struct page *page, unsigned long offset)
{
	struct extent_io_tree *tree;
	struct btrfs_ordered_extent *ordered;
	u64 page_start = page_offset(page);
	u64 page_end = page_start + PAGE_CACHE_SIZE - 1;

	wait_on_page_writeback(page);
	tree = &BTRFS_I(page->mapping->host)->io_tree;
	if (offset) {
		btrfs_releasepage(page, GFP_NOFS);
		return;
	}

	lock_extent(tree, page_start, page_end, GFP_NOFS);
	ordered = btrfs_lookup_ordered_extent(page->mapping->host,
					   page_offset(page));
	if (ordered) {
		/*
		 * IO on this page will never be started, so we need
		 * to account for any ordered extents now
		 */
		clear_extent_bit(tree, page_start, page_end,
				 EXTENT_DIRTY | EXTENT_DELALLOC |
				 EXTENT_LOCKED, 1, 0, GFP_NOFS);
		btrfs_finish_ordered_io(page->mapping->host,
					page_start, page_end);
		btrfs_put_ordered_extent(ordered);
		lock_extent(tree, page_start, page_end, GFP_NOFS);
	}
	clear_extent_bit(tree, page_start, page_end,
		 EXTENT_LOCKED | EXTENT_DIRTY | EXTENT_DELALLOC |
		 EXTENT_ORDERED,
		 1, 1, GFP_NOFS);
	__btrfs_releasepage(page, GFP_NOFS);

	ClearPageChecked(page);
	if (PagePrivate(page)) {
		ClearPagePrivate(page);
		set_page_private(page, 0);
		page_cache_release(page);
	}
}

/*
 * btrfs_page_mkwrite() is not allowed to change the file size as it gets
 * called from a page fault handler when a page is first dirtied. Hence we must
 * be careful to check for EOF conditions here. We set the page up correctly
 * for a written page which means we get ENOSPC checking when writing into
 * holes and correct delalloc and unwritten extent mapping on filesystems that
 * support these features.
 *
 * We are not allowed to take the i_mutex here so we have to play games to
 * protect against truncate races as the page could now be beyond EOF.  Because
 * vmtruncate() writes the inode size before removing pages, once we have the
 * page lock we can determine safely if the page is beyond EOF. If it is not
 * beyond EOF, then the page is guaranteed safe against truncation until we
 * unlock the page.
 */
int btrfs_page_mkwrite(struct vm_area_struct *vma, struct vm_fault *vmf)
{
	struct page *page = vmf->page;
	struct inode *inode = fdentry(vma->vm_file)->d_inode;
	struct btrfs_root *root = BTRFS_I(inode)->root;
	struct extent_io_tree *io_tree = &BTRFS_I(inode)->io_tree;
	struct btrfs_ordered_extent *ordered;
	char *kaddr;
	unsigned long zero_start;
	loff_t size;
	int ret;
	u64 page_start;
	u64 page_end;

	ret = btrfs_check_data_free_space(root, inode, PAGE_CACHE_SIZE);
	if (ret) {
		if (ret == -ENOMEM)
			ret = VM_FAULT_OOM;
		else /* -ENOSPC, -EIO, etc */
			ret = VM_FAULT_SIGBUS;
		goto out;
	}

	ret = VM_FAULT_NOPAGE; /* make the VM retry the fault */
again:
	lock_page(page);
	size = i_size_read(inode);
	page_start = page_offset(page);
	page_end = page_start + PAGE_CACHE_SIZE - 1;

	if ((page->mapping != inode->i_mapping) ||
	    (page_start >= size)) {
		btrfs_free_reserved_data_space(root, inode, PAGE_CACHE_SIZE);
		/* page got truncated out from underneath us */
		goto out_unlock;
	}
	wait_on_page_writeback(page);

	lock_extent(io_tree, page_start, page_end, GFP_NOFS);
	set_page_extent_mapped(page);

	/*
	 * we can't set the delalloc bits if there are pending ordered
	 * extents.  Drop our locks and wait for them to finish
	 */
	ordered = btrfs_lookup_ordered_extent(inode, page_start);
	if (ordered) {
		unlock_extent(io_tree, page_start, page_end, GFP_NOFS);
		unlock_page(page);
		btrfs_start_ordered_extent(inode, ordered, 1);
		btrfs_put_ordered_extent(ordered);
		goto again;
	}

	btrfs_set_extent_delalloc(inode, page_start, page_end);
	ret = 0;

	/* page is wholly or partially inside EOF */
	if (page_start + PAGE_CACHE_SIZE > size)
		zero_start = size & ~PAGE_CACHE_MASK;
	else
		zero_start = PAGE_CACHE_SIZE;

	if (zero_start != PAGE_CACHE_SIZE) {
		kaddr = kmap(page);
		memset(kaddr + zero_start, 0, PAGE_CACHE_SIZE - zero_start);
		flush_dcache_page(page);
		kunmap(page);
	}
	ClearPageChecked(page);
	set_page_dirty(page);

	BTRFS_I(inode)->last_trans = root->fs_info->generation + 1;
	unlock_extent(io_tree, page_start, page_end, GFP_NOFS);

out_unlock:
	unlock_page(page);
out:
	return ret;
}

static void btrfs_truncate(struct inode *inode)
{
	struct btrfs_root *root = BTRFS_I(inode)->root;
	int ret;
	struct btrfs_trans_handle *trans;
	unsigned long nr;
	u64 mask = root->sectorsize - 1;

	if (!S_ISREG(inode->i_mode))
		return;
	if (IS_APPEND(inode) || IS_IMMUTABLE(inode))
		return;

	btrfs_truncate_page(inode->i_mapping, inode->i_size);
	btrfs_wait_ordered_range(inode, inode->i_size & (~mask), (u64)-1);

	trans = btrfs_start_transaction(root, 1);

	/*
	 * setattr is responsible for setting the ordered_data_close flag,
	 * but that is only tested during the last file release.  That
	 * could happen well after the next commit, leaving a great big
	 * window where new writes may get lost if someone chooses to write
	 * to this file after truncating to zero
	 *
	 * The inode doesn't have any dirty data here, and so if we commit
	 * this is a noop.  If someone immediately starts writing to the inode
	 * it is very likely we'll catch some of their writes in this
	 * transaction, and the commit will find this file on the ordered
	 * data list with good things to send down.
	 *
	 * This is a best effort solution, there is still a window where
	 * using truncate to replace the contents of the file will
	 * end up with a zero length file after a crash.
	 */
	if (inode->i_size == 0 && BTRFS_I(inode)->ordered_data_close)
		btrfs_add_ordered_operation(trans, root, inode);

	btrfs_set_trans_block_group(trans, inode);
	btrfs_i_size_write(inode, inode->i_size);

	ret = btrfs_orphan_add(trans, inode);
	if (ret)
		goto out;
	/* FIXME, add redo link to tree so we don't leak on crash */
	ret = btrfs_truncate_inode_items(trans, root, inode, inode->i_size,
				      BTRFS_EXTENT_DATA_KEY);
	btrfs_update_inode(trans, root, inode);

	ret = btrfs_orphan_del(trans, inode);
	BUG_ON(ret);

out:
	nr = trans->blocks_used;
	ret = btrfs_end_transaction_throttle(trans, root);
	BUG_ON(ret);
	btrfs_btree_balance_dirty(root, nr);
}

/*
 * create a new subvolume directory/inode (helper for the ioctl).
 */
int btrfs_create_subvol_root(struct btrfs_trans_handle *trans,
			     struct btrfs_root *new_root, struct dentry *dentry,
			     u64 new_dirid, u64 alloc_hint)
{
	struct inode *inode;
	int error;
	u64 index = 0;

	inode = btrfs_new_inode(trans, new_root, NULL, "..", 2, new_dirid,
				new_dirid, alloc_hint, S_IFDIR | 0700, &index);
	if (IS_ERR(inode))
		return PTR_ERR(inode);
	inode->i_op = &btrfs_dir_inode_operations;
	inode->i_fop = &btrfs_dir_file_operations;

	inode->i_nlink = 1;
	btrfs_i_size_write(inode, 0);

	error = btrfs_update_inode(trans, new_root, inode);
	if (error)
		return error;

	d_instantiate(dentry, inode);
	return 0;
}

/* helper function for file defrag and space balancing.  This
 * forces readahead on a given range of bytes in an inode
 */
unsigned long btrfs_force_ra(struct address_space *mapping,
			      struct file_ra_state *ra, struct file *file,
			      pgoff_t offset, pgoff_t last_index)
{
	pgoff_t req_size = last_index - offset + 1;

	page_cache_sync_readahead(mapping, ra, file, offset, req_size);
	return offset + req_size;
}

struct inode *btrfs_alloc_inode(struct super_block *sb)
{
	struct btrfs_inode *ei;

	ei = kmem_cache_alloc(btrfs_inode_cachep, GFP_NOFS);
	if (!ei)
		return NULL;
	ei->last_trans = 0;
	ei->logged_trans = 0;
	btrfs_ordered_inode_tree_init(&ei->ordered_tree);
	ei->i_acl = BTRFS_ACL_NOT_CACHED;
	ei->i_default_acl = BTRFS_ACL_NOT_CACHED;
	INIT_LIST_HEAD(&ei->i_orphan);
	INIT_LIST_HEAD(&ei->ordered_operations);
	return &ei->vfs_inode;
}

void btrfs_destroy_inode(struct inode *inode)
{
	struct btrfs_ordered_extent *ordered;
	struct btrfs_root *root = BTRFS_I(inode)->root;

	WARN_ON(!list_empty(&inode->i_dentry));
	WARN_ON(inode->i_data.nrpages);

	if (BTRFS_I(inode)->i_acl &&
	    BTRFS_I(inode)->i_acl != BTRFS_ACL_NOT_CACHED)
		posix_acl_release(BTRFS_I(inode)->i_acl);
	if (BTRFS_I(inode)->i_default_acl &&
	    BTRFS_I(inode)->i_default_acl != BTRFS_ACL_NOT_CACHED)
		posix_acl_release(BTRFS_I(inode)->i_default_acl);

	/*
	 * Make sure we're properly removed from the ordered operation
	 * lists.
	 */
	smp_mb();
	if (!list_empty(&BTRFS_I(inode)->ordered_operations)) {
		spin_lock(&root->fs_info->ordered_extent_lock);
		list_del_init(&BTRFS_I(inode)->ordered_operations);
		spin_unlock(&root->fs_info->ordered_extent_lock);
	}

	spin_lock(&root->list_lock);
	if (!list_empty(&BTRFS_I(inode)->i_orphan)) {
		printk(KERN_ERR "BTRFS: inode %lu: inode still on the orphan"
		       " list\n", inode->i_ino);
		dump_stack();
	}
	spin_unlock(&root->list_lock);

	while (1) {
		ordered = btrfs_lookup_first_ordered_extent(inode, (u64)-1);
		if (!ordered)
			break;
		else {
			printk(KERN_ERR "btrfs found ordered "
			       "extent %llu %llu on inode cleanup\n",
			       (unsigned long long)ordered->file_offset,
			       (unsigned long long)ordered->len);
			btrfs_remove_ordered_extent(inode, ordered);
			btrfs_put_ordered_extent(ordered);
			btrfs_put_ordered_extent(ordered);
		}
	}
	btrfs_drop_extent_cache(inode, 0, (u64)-1, 0);
	kmem_cache_free(btrfs_inode_cachep, BTRFS_I(inode));
}

static void init_once(void *foo)
{
	struct btrfs_inode *ei = (struct btrfs_inode *) foo;

	inode_init_once(&ei->vfs_inode);
}

void btrfs_destroy_cachep(void)
{
	if (btrfs_inode_cachep)
		kmem_cache_destroy(btrfs_inode_cachep);
	if (btrfs_trans_handle_cachep)
		kmem_cache_destroy(btrfs_trans_handle_cachep);
	if (btrfs_transaction_cachep)
		kmem_cache_destroy(btrfs_transaction_cachep);
	if (btrfs_path_cachep)
		kmem_cache_destroy(btrfs_path_cachep);
}

int btrfs_init_cachep(void)
{
	btrfs_inode_cachep = kmem_cache_create("btrfs_inode_cache",
			sizeof(struct btrfs_inode), 0,
			SLAB_RECLAIM_ACCOUNT | SLAB_MEM_SPREAD, init_once);
	if (!btrfs_inode_cachep)
		goto fail;

	btrfs_trans_handle_cachep = kmem_cache_create("btrfs_trans_handle_cache",
			sizeof(struct btrfs_trans_handle), 0,
			SLAB_RECLAIM_ACCOUNT | SLAB_MEM_SPREAD, NULL);
	if (!btrfs_trans_handle_cachep)
		goto fail;

	btrfs_transaction_cachep = kmem_cache_create("btrfs_transaction_cache",
			sizeof(struct btrfs_transaction), 0,
			SLAB_RECLAIM_ACCOUNT | SLAB_MEM_SPREAD, NULL);
	if (!btrfs_transaction_cachep)
		goto fail;

	btrfs_path_cachep = kmem_cache_create("btrfs_path_cache",
			sizeof(struct btrfs_path), 0,
			SLAB_RECLAIM_ACCOUNT | SLAB_MEM_SPREAD, NULL);
	if (!btrfs_path_cachep)
		goto fail;

	return 0;
fail:
	btrfs_destroy_cachep();
	return -ENOMEM;
}

static int btrfs_getattr(struct vfsmount *mnt,
			 struct dentry *dentry, struct kstat *stat)
{
	struct inode *inode = dentry->d_inode;
	generic_fillattr(inode, stat);
	stat->dev = BTRFS_I(inode)->root->anon_super.s_dev;
	stat->blksize = PAGE_CACHE_SIZE;
	stat->blocks = (inode_get_bytes(inode) +
			BTRFS_I(inode)->delalloc_bytes) >> 9;
	return 0;
}

static int btrfs_rename(struct inode *old_dir, struct dentry *old_dentry,
			   struct inode *new_dir, struct dentry *new_dentry)
{
	struct btrfs_trans_handle *trans;
	struct btrfs_root *root = BTRFS_I(old_dir)->root;
	struct inode *new_inode = new_dentry->d_inode;
	struct inode *old_inode = old_dentry->d_inode;
	struct timespec ctime = CURRENT_TIME;
	u64 index = 0;
	int ret;

	/* we're not allowed to rename between subvolumes */
	if (BTRFS_I(old_inode)->root->root_key.objectid !=
	    BTRFS_I(new_dir)->root->root_key.objectid)
		return -EXDEV;

	if (S_ISDIR(old_inode->i_mode) && new_inode &&
	    new_inode->i_size > BTRFS_EMPTY_DIR_SIZE) {
		return -ENOTEMPTY;
	}

	/* to rename a snapshot or subvolume, we need to juggle the
	 * backrefs.  This isn't coded yet
	 */
	if (old_inode->i_ino == BTRFS_FIRST_FREE_OBJECTID)
		return -EXDEV;

	ret = btrfs_check_metadata_free_space(root);
	if (ret)
		goto out_unlock;

	/*
	 * we're using rename to replace one file with another.
	 * and the replacement file is large.  Start IO on it now so
	 * we don't add too much work to the end of the transaction
	 */
	if (new_inode && old_inode && S_ISREG(old_inode->i_mode) &&
	    new_inode->i_size &&
	    old_inode->i_size > BTRFS_ORDERED_OPERATIONS_FLUSH_LIMIT)
		filemap_flush(old_inode->i_mapping);

	trans = btrfs_start_transaction(root, 1);

	/*
	 * make sure the inode gets flushed if it is replacing
	 * something.
	 */
	if (new_inode && new_inode->i_size &&
	    old_inode && S_ISREG(old_inode->i_mode)) {
		btrfs_add_ordered_operation(trans, root, old_inode);
	}

	/*
	 * this is an ugly little race, but the rename is required to make
	 * sure that if we crash, the inode is either at the old name
	 * or the new one.  pinning the log transaction lets us make sure
	 * we don't allow a log commit to come in after we unlink the
	 * name but before we add the new name back in.
	 */
	btrfs_pin_log_trans(root);

	btrfs_set_trans_block_group(trans, new_dir);

	btrfs_inc_nlink(old_dentry->d_inode);
	old_dir->i_ctime = old_dir->i_mtime = ctime;
	new_dir->i_ctime = new_dir->i_mtime = ctime;
	old_inode->i_ctime = ctime;

	if (old_dentry->d_parent != new_dentry->d_parent)
		btrfs_record_unlink_dir(trans, old_dir, old_inode, 1);

	ret = btrfs_unlink_inode(trans, root, old_dir, old_dentry->d_inode,
				 old_dentry->d_name.name,
				 old_dentry->d_name.len);
	if (ret)
		goto out_fail;

	if (new_inode) {
		new_inode->i_ctime = CURRENT_TIME;
		ret = btrfs_unlink_inode(trans, root, new_dir,
					 new_dentry->d_inode,
					 new_dentry->d_name.name,
					 new_dentry->d_name.len);
		if (ret)
			goto out_fail;
		if (new_inode->i_nlink == 0) {
			ret = btrfs_orphan_add(trans, new_dentry->d_inode);
			if (ret)
				goto out_fail;
		}

	}
	ret = btrfs_set_inode_index(new_dir, &index);
	if (ret)
		goto out_fail;

	ret = btrfs_add_link(trans, new_dentry->d_parent->d_inode,
			     old_inode, new_dentry->d_name.name,
			     new_dentry->d_name.len, 1, index);
	if (ret)
		goto out_fail;

	btrfs_log_new_name(trans, old_inode, old_dir,
				       new_dentry->d_parent);
out_fail:

	/* this btrfs_end_log_trans just allows the current
	 * log-sub transaction to complete
	 */
	btrfs_end_log_trans(root);
	btrfs_end_transaction_throttle(trans, root);
out_unlock:
	return ret;
}

/*
 * some fairly slow code that needs optimization. This walks the list
 * of all the inodes with pending delalloc and forces them to disk.
 */
int btrfs_start_delalloc_inodes(struct btrfs_root *root)
{
	struct list_head *head = &root->fs_info->delalloc_inodes;
	struct btrfs_inode *binode;
	struct inode *inode;

	if (root->fs_info->sb->s_flags & MS_RDONLY)
		return -EROFS;

	spin_lock(&root->fs_info->delalloc_lock);
	while (!list_empty(head)) {
		binode = list_entry(head->next, struct btrfs_inode,
				    delalloc_inodes);
		inode = igrab(&binode->vfs_inode);
		if (!inode)
			list_del_init(&binode->delalloc_inodes);
		spin_unlock(&root->fs_info->delalloc_lock);
		if (inode) {
			filemap_flush(inode->i_mapping);
			iput(inode);
		}
		cond_resched();
		spin_lock(&root->fs_info->delalloc_lock);
	}
	spin_unlock(&root->fs_info->delalloc_lock);

	/* the filemap_flush will queue IO into the worker threads, but
	 * we have to make sure the IO is actually started and that
	 * ordered extents get created before we return
	 */
	atomic_inc(&root->fs_info->async_submit_draining);
	while (atomic_read(&root->fs_info->nr_async_submits) ||
	      atomic_read(&root->fs_info->async_delalloc_pages)) {
		wait_event(root->fs_info->async_submit_wait,
		   (atomic_read(&root->fs_info->nr_async_submits) == 0 &&
		    atomic_read(&root->fs_info->async_delalloc_pages) == 0));
	}
	atomic_dec(&root->fs_info->async_submit_draining);
	return 0;
}

static int btrfs_symlink(struct inode *dir, struct dentry *dentry,
			 const char *symname)
{
	struct btrfs_trans_handle *trans;
	struct btrfs_root *root = BTRFS_I(dir)->root;
	struct btrfs_path *path;
	struct btrfs_key key;
	struct inode *inode = NULL;
	int err;
	int drop_inode = 0;
	u64 objectid;
	u64 index = 0 ;
	int name_len;
	int datasize;
	unsigned long ptr;
	struct btrfs_file_extent_item *ei;
	struct extent_buffer *leaf;
	unsigned long nr = 0;

	name_len = strlen(symname) + 1;
	if (name_len > BTRFS_MAX_INLINE_DATA_SIZE(root))
		return -ENAMETOOLONG;

	err = btrfs_check_metadata_free_space(root);
	if (err)
		goto out_fail;

	trans = btrfs_start_transaction(root, 1);
	btrfs_set_trans_block_group(trans, dir);

	err = btrfs_find_free_objectid(trans, root, dir->i_ino, &objectid);
	if (err) {
		err = -ENOSPC;
		goto out_unlock;
	}

	inode = btrfs_new_inode(trans, root, dir, dentry->d_name.name,
				dentry->d_name.len,
				dentry->d_parent->d_inode->i_ino, objectid,
				BTRFS_I(dir)->block_group, S_IFLNK|S_IRWXUGO,
				&index);
	err = PTR_ERR(inode);
	if (IS_ERR(inode))
		goto out_unlock;

	err = btrfs_init_inode_security(inode, dir);
	if (err) {
		drop_inode = 1;
		goto out_unlock;
	}

	btrfs_set_trans_block_group(trans, inode);
	err = btrfs_add_nondir(trans, dentry, inode, 0, index);
	if (err)
		drop_inode = 1;
	else {
		inode->i_mapping->a_ops = &btrfs_aops;
		inode->i_mapping->backing_dev_info = &root->fs_info->bdi;
		inode->i_fop = &btrfs_file_operations;
		inode->i_op = &btrfs_file_inode_operations;
		BTRFS_I(inode)->io_tree.ops = &btrfs_extent_io_ops;
	}
	dir->i_sb->s_dirt = 1;
	btrfs_update_inode_block_group(trans, inode);
	btrfs_update_inode_block_group(trans, dir);
	if (drop_inode)
		goto out_unlock;

	path = btrfs_alloc_path();
	BUG_ON(!path);
	key.objectid = inode->i_ino;
	key.offset = 0;
	btrfs_set_key_type(&key, BTRFS_EXTENT_DATA_KEY);
	datasize = btrfs_file_extent_calc_inline_size(name_len);
	err = btrfs_insert_empty_item(trans, root, path, &key,
				      datasize);
	if (err) {
		drop_inode = 1;
		goto out_unlock;
	}
	leaf = path->nodes[0];
	ei = btrfs_item_ptr(leaf, path->slots[0],
			    struct btrfs_file_extent_item);
	btrfs_set_file_extent_generation(leaf, ei, trans->transid);
	btrfs_set_file_extent_type(leaf, ei,
				   BTRFS_FILE_EXTENT_INLINE);
	btrfs_set_file_extent_encryption(leaf, ei, 0);
	btrfs_set_file_extent_compression(leaf, ei, 0);
	btrfs_set_file_extent_other_encoding(leaf, ei, 0);
	btrfs_set_file_extent_ram_bytes(leaf, ei, name_len);

	ptr = btrfs_file_extent_inline_start(ei);
	write_extent_buffer(leaf, symname, ptr, name_len);
	btrfs_mark_buffer_dirty(leaf);
	btrfs_free_path(path);

	inode->i_op = &btrfs_symlink_inode_operations;
	inode->i_mapping->a_ops = &btrfs_symlink_aops;
	inode->i_mapping->backing_dev_info = &root->fs_info->bdi;
	inode_set_bytes(inode, name_len);
	btrfs_i_size_write(inode, name_len - 1);
	err = btrfs_update_inode(trans, root, inode);
	if (err)
		drop_inode = 1;

out_unlock:
	nr = trans->blocks_used;
	btrfs_end_transaction_throttle(trans, root);
out_fail:
	if (drop_inode) {
		inode_dec_link_count(inode);
		iput(inode);
	}
	btrfs_btree_balance_dirty(root, nr);
	return err;
}

static int prealloc_file_range(struct btrfs_trans_handle *trans,
			       struct inode *inode, u64 start, u64 end,
			       u64 locked_end, u64 alloc_hint, int mode)
{
	struct btrfs_root *root = BTRFS_I(inode)->root;
	struct btrfs_key ins;
	u64 alloc_size;
	u64 cur_offset = start;
	u64 num_bytes = end - start;
	int ret = 0;

	while (num_bytes > 0) {
		alloc_size = min(num_bytes, root->fs_info->max_extent);
		ret = btrfs_reserve_extent(trans, root, alloc_size,
					   root->sectorsize, 0, alloc_hint,
					   (u64)-1, &ins, 1);
		if (ret) {
			WARN_ON(1);
			goto out;
		}
		ret = insert_reserved_file_extent(trans, inode,
						  cur_offset, ins.objectid,
						  ins.offset, ins.offset,
						  ins.offset, locked_end,
						  0, 0, 0,
						  BTRFS_FILE_EXTENT_PREALLOC);
		BUG_ON(ret);
		num_bytes -= ins.offset;
		cur_offset += ins.offset;
		alloc_hint = ins.objectid + ins.offset;
	}
out:
	if (cur_offset > start) {
		inode->i_ctime = CURRENT_TIME;
		btrfs_set_flag(inode, PREALLOC);
		if (!(mode & FALLOC_FL_KEEP_SIZE) &&
		    cur_offset > i_size_read(inode))
			btrfs_i_size_write(inode, cur_offset);
		ret = btrfs_update_inode(trans, root, inode);
		BUG_ON(ret);
	}

	return ret;
}

static long btrfs_fallocate(struct inode *inode, int mode,
			    loff_t offset, loff_t len)
{
	u64 cur_offset;
	u64 last_byte;
	u64 alloc_start;
	u64 alloc_end;
	u64 alloc_hint = 0;
	u64 locked_end;
	u64 mask = BTRFS_I(inode)->root->sectorsize - 1;
	struct extent_map *em;
	struct btrfs_trans_handle *trans;
	int ret;

	alloc_start = offset & ~mask;
	alloc_end =  (offset + len + mask) & ~mask;

	/*
	 * wait for ordered IO before we have any locks.  We'll loop again
	 * below with the locks held.
	 */
	btrfs_wait_ordered_range(inode, alloc_start, alloc_end - alloc_start);

	mutex_lock(&inode->i_mutex);
	if (alloc_start > inode->i_size) {
		ret = btrfs_cont_expand(inode, alloc_start);
		if (ret)
			goto out;
	}

	locked_end = alloc_end - 1;
	while (1) {
		struct btrfs_ordered_extent *ordered;

		trans = btrfs_start_transaction(BTRFS_I(inode)->root, 1);
		if (!trans) {
			ret = -EIO;
			goto out;
		}

		/* the extent lock is ordered inside the running
		 * transaction
		 */
		lock_extent(&BTRFS_I(inode)->io_tree, alloc_start, locked_end,
			    GFP_NOFS);
		ordered = btrfs_lookup_first_ordered_extent(inode,
							    alloc_end - 1);
		if (ordered &&
		    ordered->file_offset + ordered->len > alloc_start &&
		    ordered->file_offset < alloc_end) {
			btrfs_put_ordered_extent(ordered);
			unlock_extent(&BTRFS_I(inode)->io_tree,
				      alloc_start, locked_end, GFP_NOFS);
			btrfs_end_transaction(trans, BTRFS_I(inode)->root);

			/*
			 * we can't wait on the range with the transaction
			 * running or with the extent lock held
			 */
			btrfs_wait_ordered_range(inode, alloc_start,
						 alloc_end - alloc_start);
		} else {
			if (ordered)
				btrfs_put_ordered_extent(ordered);
			break;
		}
	}

	cur_offset = alloc_start;
	while (1) {
		em = btrfs_get_extent(inode, NULL, 0, cur_offset,
				      alloc_end - cur_offset, 0);
		BUG_ON(IS_ERR(em) || !em);
		last_byte = min(extent_map_end(em), alloc_end);
		last_byte = (last_byte + mask) & ~mask;
		if (em->block_start == EXTENT_MAP_HOLE) {
			ret = prealloc_file_range(trans, inode, cur_offset,
					last_byte, locked_end + 1,
					alloc_hint, mode);
			if (ret < 0) {
				free_extent_map(em);
				break;
			}
		}
		if (em->block_start <= EXTENT_MAP_LAST_BYTE)
			alloc_hint = em->block_start;
		free_extent_map(em);

		cur_offset = last_byte;
		if (cur_offset >= alloc_end) {
			ret = 0;
			break;
		}
	}
	unlock_extent(&BTRFS_I(inode)->io_tree, alloc_start, locked_end,
		      GFP_NOFS);

	btrfs_end_transaction(trans, BTRFS_I(inode)->root);
out:
	mutex_unlock(&inode->i_mutex);
	return ret;
}

static int btrfs_set_page_dirty(struct page *page)
{
	return __set_page_dirty_nobuffers(page);
}

static int btrfs_permission(struct inode *inode, int mask)
{
	if (btrfs_test_flag(inode, READONLY) && (mask & MAY_WRITE))
		return -EACCES;
	return generic_permission(inode, mask, btrfs_check_acl);
}

static struct inode_operations btrfs_dir_inode_operations = {
	.getattr	= btrfs_getattr,
	.lookup		= btrfs_lookup,
	.create		= btrfs_create,
	.unlink		= btrfs_unlink,
	.link		= btrfs_link,
	.mkdir		= btrfs_mkdir,
	.rmdir		= btrfs_rmdir,
	.rename		= btrfs_rename,
	.symlink	= btrfs_symlink,
	.setattr	= btrfs_setattr,
	.mknod		= btrfs_mknod,
	.setxattr	= btrfs_setxattr,
	.getxattr	= btrfs_getxattr,
	.listxattr	= btrfs_listxattr,
	.removexattr	= btrfs_removexattr,
	.permission	= btrfs_permission,
};
static struct inode_operations btrfs_dir_ro_inode_operations = {
	.lookup		= btrfs_lookup,
	.permission	= btrfs_permission,
};
static struct file_operations btrfs_dir_file_operations = {
	.llseek		= generic_file_llseek,
	.read		= generic_read_dir,
	.readdir	= btrfs_real_readdir,
	.unlocked_ioctl	= btrfs_ioctl,
#ifdef CONFIG_COMPAT
	.compat_ioctl	= btrfs_ioctl,
#endif
	.release        = btrfs_release_file,
	.fsync		= btrfs_sync_file,
};

static struct extent_io_ops btrfs_extent_io_ops = {
	.fill_delalloc = run_delalloc_range,
	.submit_bio_hook = btrfs_submit_bio_hook,
	.merge_bio_hook = btrfs_merge_bio_hook,
	.readpage_end_io_hook = btrfs_readpage_end_io_hook,
	.writepage_end_io_hook = btrfs_writepage_end_io_hook,
	.writepage_start_hook = btrfs_writepage_start_hook,
	.readpage_io_failed_hook = btrfs_io_failed_hook,
	.set_bit_hook = btrfs_set_bit_hook,
	.clear_bit_hook = btrfs_clear_bit_hook,
};

/*
 * btrfs doesn't support the bmap operation because swapfiles
 * use bmap to make a mapping of extents in the file.  They assume
 * these extents won't change over the life of the file and they
 * use the bmap result to do IO directly to the drive.
 *
 * the btrfs bmap call would return logical addresses that aren't
 * suitable for IO and they also will change frequently as COW
 * operations happen.  So, swapfile + btrfs == corruption.
 *
 * For now we're avoiding this by dropping bmap.
 */
static struct address_space_operations btrfs_aops = {
	.readpage	= btrfs_readpage,
	.writepage	= btrfs_writepage,
	.writepages	= btrfs_writepages,
	.readpages	= btrfs_readpages,
	.sync_page	= block_sync_page,
	.direct_IO	= btrfs_direct_IO,
	.invalidatepage = btrfs_invalidatepage,
	.releasepage	= btrfs_releasepage,
	.set_page_dirty	= btrfs_set_page_dirty,
};

static struct address_space_operations btrfs_symlink_aops = {
	.readpage	= btrfs_readpage,
	.writepage	= btrfs_writepage,
	.invalidatepage = btrfs_invalidatepage,
	.releasepage	= btrfs_releasepage,
};

static struct inode_operations btrfs_file_inode_operations = {
	.truncate	= btrfs_truncate,
	.getattr	= btrfs_getattr,
	.setattr	= btrfs_setattr,
	.setxattr	= btrfs_setxattr,
	.getxattr	= btrfs_getxattr,
	.listxattr      = btrfs_listxattr,
	.removexattr	= btrfs_removexattr,
	.permission	= btrfs_permission,
	.fallocate	= btrfs_fallocate,
	.fiemap		= btrfs_fiemap,
};
static struct inode_operations btrfs_special_inode_operations = {
	.getattr	= btrfs_getattr,
	.setattr	= btrfs_setattr,
	.permission	= btrfs_permission,
	.setxattr	= btrfs_setxattr,
	.getxattr	= btrfs_getxattr,
	.listxattr	= btrfs_listxattr,
	.removexattr	= btrfs_removexattr,
};
static struct inode_operations btrfs_symlink_inode_operations = {
	.readlink	= generic_readlink,
	.follow_link	= page_follow_link_light,
	.put_link	= page_put_link,
	.permission	= btrfs_permission,
	.setxattr	= btrfs_setxattr,
	.getxattr	= btrfs_getxattr,
	.listxattr	= btrfs_listxattr,
	.removexattr	= btrfs_removexattr,
};<|MERGE_RESOLUTION|>--- conflicted
+++ resolved
@@ -2124,8 +2124,6 @@
 
 	alloc_group_block = btrfs_inode_block_group(leaf, inode_item);
 
-<<<<<<< HEAD
-=======
 	/*
 	 * try to precache a NULL acl entry for files that don't have
 	 * any xattrs or acls
@@ -2136,7 +2134,6 @@
 		BTRFS_I(inode)->i_default_acl = NULL;
 	}
 
->>>>>>> 6574612f
 	BTRFS_I(inode)->block_group = btrfs_find_block_group(root, 0,
 						alloc_group_block, 0);
 	btrfs_free_path(path);
