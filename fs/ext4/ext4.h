/*
 *  ext4.h
 *
 * Copyright (C) 1992, 1993, 1994, 1995
 * Remy Card (card@masi.ibp.fr)
 * Laboratoire MASI - Institut Blaise Pascal
 * Universite Pierre et Marie Curie (Paris VI)
 *
 *  from
 *
 *  linux/include/linux/minix_fs.h
 *
 *  Copyright (C) 1991, 1992  Linus Torvalds
 */

#ifndef _EXT4_H
#define _EXT4_H

#include <linux/types.h>
#include <linux/blkdev.h>
#include <linux/magic.h>
#include <linux/jbd2.h>
#include <linux/quota.h>
#include <linux/rwsem.h>
#include <linux/rbtree.h>
#include <linux/seqlock.h>
#include <linux/mutex.h>
#include <linux/timer.h>
#include <linux/version.h>
#include <linux/wait.h>
#include <linux/blockgroup_lock.h>
#include <linux/percpu_counter.h>
#include <linux/ratelimit.h>
#include <crypto/hash.h>
#include <linux/falloc.h>
#include <linux/percpu-rwsem.h>
#ifdef __KERNEL__
#include <linux/compat.h>
#endif

/*
 * The fourth extended filesystem constants/structures
 */

/*
 * with AGGRESSIVE_CHECK allocator runs consistency checks over
 * structures. these checks slow things down a lot
 */
#define AGGRESSIVE_CHECK__

/*
 * with DOUBLE_CHECK defined mballoc creates persistent in-core
 * bitmaps, maintains and uses them to check for double allocations
 */
#define DOUBLE_CHECK__

/*
 * Define EXT4FS_DEBUG to produce debug messages
 */
#undef EXT4FS_DEBUG

/*
 * Debug code
 */
#ifdef EXT4FS_DEBUG
#define ext4_debug(f, a...)						\
	do {								\
		printk(KERN_DEBUG "EXT4-fs DEBUG (%s, %d): %s:",	\
			__FILE__, __LINE__, __func__);			\
		printk(KERN_DEBUG f, ## a);				\
	} while (0)
#else
#define ext4_debug(fmt, ...)	no_printk(fmt, ##__VA_ARGS__)
#endif

/*
 * Turn on EXT_DEBUG to get lots of info about extents operations.
 */
#define EXT_DEBUG__
#ifdef EXT_DEBUG
#define ext_debug(fmt, ...)	printk(fmt, ##__VA_ARGS__)
#else
#define ext_debug(fmt, ...)	no_printk(fmt, ##__VA_ARGS__)
#endif

/* data type for block offset of block group */
typedef int ext4_grpblk_t;

/* data type for filesystem-wide blocks number */
typedef unsigned long long ext4_fsblk_t;

/* data type for file logical block number */
typedef __u32 ext4_lblk_t;

/* data type for block group number */
typedef unsigned int ext4_group_t;

enum SHIFT_DIRECTION {
	SHIFT_LEFT = 0,
	SHIFT_RIGHT,
};

/*
 * Flags used in mballoc's allocation_context flags field.
 *
 * Also used to show what's going on for debugging purposes when the
 * flag field is exported via the traceport interface
 */

/* prefer goal again. length */
#define EXT4_MB_HINT_MERGE		0x0001
/* blocks already reserved */
#define EXT4_MB_HINT_RESERVED		0x0002
/* metadata is being allocated */
#define EXT4_MB_HINT_METADATA		0x0004
/* first blocks in the file */
#define EXT4_MB_HINT_FIRST		0x0008
/* search for the best chunk */
#define EXT4_MB_HINT_BEST		0x0010
/* data is being allocated */
#define EXT4_MB_HINT_DATA		0x0020
/* don't preallocate (for tails) */
#define EXT4_MB_HINT_NOPREALLOC		0x0040
/* allocate for locality group */
#define EXT4_MB_HINT_GROUP_ALLOC	0x0080
/* allocate goal blocks or none */
#define EXT4_MB_HINT_GOAL_ONLY		0x0100
/* goal is meaningful */
#define EXT4_MB_HINT_TRY_GOAL		0x0200
/* blocks already pre-reserved by delayed allocation */
#define EXT4_MB_DELALLOC_RESERVED	0x0400
/* We are doing stream allocation */
#define EXT4_MB_STREAM_ALLOC		0x0800
/* Use reserved root blocks if needed */
#define EXT4_MB_USE_ROOT_BLOCKS		0x1000
/* Use blocks from reserved pool */
#define EXT4_MB_USE_RESERVED		0x2000

struct ext4_allocation_request {
	/* target inode for block we're allocating */
	struct inode *inode;
	/* how many blocks we want to allocate */
	unsigned int len;
	/* logical block in target inode */
	ext4_lblk_t logical;
	/* the closest logical allocated block to the left */
	ext4_lblk_t lleft;
	/* the closest logical allocated block to the right */
	ext4_lblk_t lright;
	/* phys. target (a hint) */
	ext4_fsblk_t goal;
	/* phys. block for the closest logical allocated block to the left */
	ext4_fsblk_t pleft;
	/* phys. block for the closest logical allocated block to the right */
	ext4_fsblk_t pright;
	/* flags. see above EXT4_MB_HINT_* */
	unsigned int flags;
};

/*
 * Logical to physical block mapping, used by ext4_map_blocks()
 *
 * This structure is used to pass requests into ext4_map_blocks() as
 * well as to store the information returned by ext4_map_blocks().  It
 * takes less room on the stack than a struct buffer_head.
 */
#define EXT4_MAP_NEW		(1 << BH_New)
#define EXT4_MAP_MAPPED		(1 << BH_Mapped)
#define EXT4_MAP_UNWRITTEN	(1 << BH_Unwritten)
#define EXT4_MAP_BOUNDARY	(1 << BH_Boundary)
#define EXT4_MAP_FLAGS		(EXT4_MAP_NEW | EXT4_MAP_MAPPED |\
				 EXT4_MAP_UNWRITTEN | EXT4_MAP_BOUNDARY)

struct ext4_map_blocks {
	ext4_fsblk_t m_pblk;
	ext4_lblk_t m_lblk;
	unsigned int m_len;
	unsigned int m_flags;
};

/*
 * Flags for ext4_io_end->flags
 */
#define	EXT4_IO_END_UNWRITTEN	0x0001

/*
 * For converting unwritten extents on a work queue. 'handle' is used for
 * buffered writeback.
 */
typedef struct ext4_io_end {
	struct list_head	list;		/* per-file finished IO list */
	handle_t		*handle;	/* handle reserved for extent
						 * conversion */
	struct inode		*inode;		/* file being written to */
	struct bio		*bio;		/* Linked list of completed
						 * bios covering the extent */
	unsigned int		flag;		/* unwritten or not */
	atomic_t		count;		/* reference counter */
	loff_t			offset;		/* offset in the file */
	ssize_t			size;		/* size of the extent */
} ext4_io_end_t;

struct ext4_io_submit {
	struct writeback_control *io_wbc;
	struct bio		*io_bio;
	ext4_io_end_t		*io_end;
	sector_t		io_next_block;
};

/*
 * Special inodes numbers
 */
#define	EXT4_BAD_INO		 1	/* Bad blocks inode */
#define EXT4_ROOT_INO		 2	/* Root inode */
#define EXT4_USR_QUOTA_INO	 3	/* User quota inode */
#define EXT4_GRP_QUOTA_INO	 4	/* Group quota inode */
#define EXT4_BOOT_LOADER_INO	 5	/* Boot loader inode */
#define EXT4_UNDEL_DIR_INO	 6	/* Undelete directory inode */
#define EXT4_RESIZE_INO		 7	/* Reserved group descriptors inode */
#define EXT4_JOURNAL_INO	 8	/* Journal inode */

/* First non-reserved inode for old ext4 filesystems */
#define EXT4_GOOD_OLD_FIRST_INO	11

/*
 * Maximal count of links to a file
 */
#define EXT4_LINK_MAX		65000

/*
 * Macro-instructions used to manage several block sizes
 */
#define EXT4_MIN_BLOCK_SIZE		1024
#define	EXT4_MAX_BLOCK_SIZE		65536
#define EXT4_MIN_BLOCK_LOG_SIZE		10
#define EXT4_MAX_BLOCK_LOG_SIZE		16
#ifdef __KERNEL__
# define EXT4_BLOCK_SIZE(s)		((s)->s_blocksize)
#else
# define EXT4_BLOCK_SIZE(s)		(EXT4_MIN_BLOCK_SIZE << (s)->s_log_block_size)
#endif
#define	EXT4_ADDR_PER_BLOCK(s)		(EXT4_BLOCK_SIZE(s) / sizeof(__u32))
#define EXT4_CLUSTER_SIZE(s)		(EXT4_BLOCK_SIZE(s) << \
					 EXT4_SB(s)->s_cluster_bits)
#ifdef __KERNEL__
# define EXT4_BLOCK_SIZE_BITS(s)	((s)->s_blocksize_bits)
# define EXT4_CLUSTER_BITS(s)		(EXT4_SB(s)->s_cluster_bits)
#else
# define EXT4_BLOCK_SIZE_BITS(s)	((s)->s_log_block_size + 10)
#endif
#ifdef __KERNEL__
#define	EXT4_ADDR_PER_BLOCK_BITS(s)	(EXT4_SB(s)->s_addr_per_block_bits)
#define EXT4_INODE_SIZE(s)		(EXT4_SB(s)->s_inode_size)
#define EXT4_FIRST_INO(s)		(EXT4_SB(s)->s_first_ino)
#else
#define EXT4_INODE_SIZE(s)	(((s)->s_rev_level == EXT4_GOOD_OLD_REV) ? \
				 EXT4_GOOD_OLD_INODE_SIZE : \
				 (s)->s_inode_size)
#define EXT4_FIRST_INO(s)	(((s)->s_rev_level == EXT4_GOOD_OLD_REV) ? \
				 EXT4_GOOD_OLD_FIRST_INO : \
				 (s)->s_first_ino)
#endif
#define EXT4_BLOCK_ALIGN(size, blkbits)		ALIGN((size), (1 << (blkbits)))

/* Translate a block number to a cluster number */
#define EXT4_B2C(sbi, blk)	((blk) >> (sbi)->s_cluster_bits)
/* Translate a cluster number to a block number */
#define EXT4_C2B(sbi, cluster)	((cluster) << (sbi)->s_cluster_bits)
/* Translate # of blks to # of clusters */
#define EXT4_NUM_B2C(sbi, blks)	(((blks) + (sbi)->s_cluster_ratio - 1) >> \
				 (sbi)->s_cluster_bits)
/* Mask out the low bits to get the starting block of the cluster */
#define EXT4_PBLK_CMASK(s, pblk) ((pblk) &				\
				  ~((ext4_fsblk_t) (s)->s_cluster_ratio - 1))
#define EXT4_LBLK_CMASK(s, lblk) ((lblk) &				\
				  ~((ext4_lblk_t) (s)->s_cluster_ratio - 1))
/* Get the cluster offset */
#define EXT4_PBLK_COFF(s, pblk) ((pblk) &				\
				 ((ext4_fsblk_t) (s)->s_cluster_ratio - 1))
#define EXT4_LBLK_COFF(s, lblk) ((lblk) &				\
				 ((ext4_lblk_t) (s)->s_cluster_ratio - 1))

/*
 * Structure of a blocks group descriptor
 */
struct ext4_group_desc
{
	__le32	bg_block_bitmap_lo;	/* Blocks bitmap block */
	__le32	bg_inode_bitmap_lo;	/* Inodes bitmap block */
	__le32	bg_inode_table_lo;	/* Inodes table block */
	__le16	bg_free_blocks_count_lo;/* Free blocks count */
	__le16	bg_free_inodes_count_lo;/* Free inodes count */
	__le16	bg_used_dirs_count_lo;	/* Directories count */
	__le16	bg_flags;		/* EXT4_BG_flags (INODE_UNINIT, etc) */
	__le32  bg_exclude_bitmap_lo;   /* Exclude bitmap for snapshots */
	__le16  bg_block_bitmap_csum_lo;/* crc32c(s_uuid+grp_num+bbitmap) LE */
	__le16  bg_inode_bitmap_csum_lo;/* crc32c(s_uuid+grp_num+ibitmap) LE */
	__le16  bg_itable_unused_lo;	/* Unused inodes count */
	__le16  bg_checksum;		/* crc16(sb_uuid+group+desc) */
	__le32	bg_block_bitmap_hi;	/* Blocks bitmap block MSB */
	__le32	bg_inode_bitmap_hi;	/* Inodes bitmap block MSB */
	__le32	bg_inode_table_hi;	/* Inodes table block MSB */
	__le16	bg_free_blocks_count_hi;/* Free blocks count MSB */
	__le16	bg_free_inodes_count_hi;/* Free inodes count MSB */
	__le16	bg_used_dirs_count_hi;	/* Directories count MSB */
	__le16  bg_itable_unused_hi;    /* Unused inodes count MSB */
	__le32  bg_exclude_bitmap_hi;   /* Exclude bitmap block MSB */
	__le16  bg_block_bitmap_csum_hi;/* crc32c(s_uuid+grp_num+bbitmap) BE */
	__le16  bg_inode_bitmap_csum_hi;/* crc32c(s_uuid+grp_num+ibitmap) BE */
	__u32   bg_reserved;
};

#define EXT4_BG_INODE_BITMAP_CSUM_HI_END	\
	(offsetof(struct ext4_group_desc, bg_inode_bitmap_csum_hi) + \
	 sizeof(__le16))
#define EXT4_BG_BLOCK_BITMAP_CSUM_HI_END	\
	(offsetof(struct ext4_group_desc, bg_block_bitmap_csum_hi) + \
	 sizeof(__le16))

/*
 * Structure of a flex block group info
 */

struct flex_groups {
	atomic64_t	free_clusters;
	atomic_t	free_inodes;
	atomic_t	used_dirs;
};

#define EXT4_BG_INODE_UNINIT	0x0001 /* Inode table/bitmap not in use */
#define EXT4_BG_BLOCK_UNINIT	0x0002 /* Block bitmap not in use */
#define EXT4_BG_INODE_ZEROED	0x0004 /* On-disk itable initialized to zero */

/*
 * Macro-instructions used to manage group descriptors
 */
#define EXT4_MIN_DESC_SIZE		32
#define EXT4_MIN_DESC_SIZE_64BIT	64
#define	EXT4_MAX_DESC_SIZE		EXT4_MIN_BLOCK_SIZE
#define EXT4_DESC_SIZE(s)		(EXT4_SB(s)->s_desc_size)
#ifdef __KERNEL__
# define EXT4_BLOCKS_PER_GROUP(s)	(EXT4_SB(s)->s_blocks_per_group)
# define EXT4_CLUSTERS_PER_GROUP(s)	(EXT4_SB(s)->s_clusters_per_group)
# define EXT4_DESC_PER_BLOCK(s)		(EXT4_SB(s)->s_desc_per_block)
# define EXT4_INODES_PER_GROUP(s)	(EXT4_SB(s)->s_inodes_per_group)
# define EXT4_DESC_PER_BLOCK_BITS(s)	(EXT4_SB(s)->s_desc_per_block_bits)
#else
# define EXT4_BLOCKS_PER_GROUP(s)	((s)->s_blocks_per_group)
# define EXT4_DESC_PER_BLOCK(s)		(EXT4_BLOCK_SIZE(s) / EXT4_DESC_SIZE(s))
# define EXT4_INODES_PER_GROUP(s)	((s)->s_inodes_per_group)
#endif

/*
 * Constants relative to the data blocks
 */
#define	EXT4_NDIR_BLOCKS		12
#define	EXT4_IND_BLOCK			EXT4_NDIR_BLOCKS
#define	EXT4_DIND_BLOCK			(EXT4_IND_BLOCK + 1)
#define	EXT4_TIND_BLOCK			(EXT4_DIND_BLOCK + 1)
#define	EXT4_N_BLOCKS			(EXT4_TIND_BLOCK + 1)

/*
 * Inode flags
 */
#define	EXT4_SECRM_FL			0x00000001 /* Secure deletion */
#define	EXT4_UNRM_FL			0x00000002 /* Undelete */
#define	EXT4_COMPR_FL			0x00000004 /* Compress file */
#define EXT4_SYNC_FL			0x00000008 /* Synchronous updates */
#define EXT4_IMMUTABLE_FL		0x00000010 /* Immutable file */
#define EXT4_APPEND_FL			0x00000020 /* writes to file may only append */
#define EXT4_NODUMP_FL			0x00000040 /* do not dump file */
#define EXT4_NOATIME_FL			0x00000080 /* do not update atime */
/* Reserved for compression usage... */
#define EXT4_DIRTY_FL			0x00000100
#define EXT4_COMPRBLK_FL		0x00000200 /* One or more compressed clusters */
#define EXT4_NOCOMPR_FL			0x00000400 /* Don't compress */
	/* nb: was previously EXT2_ECOMPR_FL */
#define EXT4_ENCRYPT_FL			0x00000800 /* encrypted file */
/* End compression flags --- maybe not all used */
#define EXT4_INDEX_FL			0x00001000 /* hash-indexed directory */
#define EXT4_IMAGIC_FL			0x00002000 /* AFS directory */
#define EXT4_JOURNAL_DATA_FL		0x00004000 /* file data should be journaled */
#define EXT4_NOTAIL_FL			0x00008000 /* file tail should not be merged */
#define EXT4_DIRSYNC_FL			0x00010000 /* dirsync behaviour (directories only) */
#define EXT4_TOPDIR_FL			0x00020000 /* Top of directory hierarchies*/
#define EXT4_HUGE_FILE_FL               0x00040000 /* Set to each huge file */
#define EXT4_EXTENTS_FL			0x00080000 /* Inode uses extents */
#define EXT4_EA_INODE_FL	        0x00200000 /* Inode used for large EA */
#define EXT4_EOFBLOCKS_FL		0x00400000 /* Blocks allocated beyond EOF */
#define EXT4_INLINE_DATA_FL		0x10000000 /* Inode has inline data. */
#define EXT4_PROJINHERIT_FL		0x20000000 /* Create with parents projid */
#define EXT4_RESERVED_FL		0x80000000 /* reserved for ext4 lib */

#define EXT4_FL_USER_VISIBLE		0x304BDFFF /* User visible flags */
#define EXT4_FL_USER_MODIFIABLE		0x204380FF /* User modifiable flags */

#define EXT4_FL_XFLAG_VISIBLE		(EXT4_SYNC_FL | \
					 EXT4_IMMUTABLE_FL | \
					 EXT4_APPEND_FL | \
					 EXT4_NODUMP_FL | \
					 EXT4_NOATIME_FL | \
					 EXT4_PROJINHERIT_FL)

/* Flags that should be inherited by new inodes from their parent. */
#define EXT4_FL_INHERITED (EXT4_SECRM_FL | EXT4_UNRM_FL | EXT4_COMPR_FL |\
			   EXT4_SYNC_FL | EXT4_NODUMP_FL | EXT4_NOATIME_FL |\
			   EXT4_NOCOMPR_FL | EXT4_JOURNAL_DATA_FL |\
			   EXT4_NOTAIL_FL | EXT4_DIRSYNC_FL |\
			   EXT4_PROJINHERIT_FL)

/* Flags that are appropriate for regular files (all but dir-specific ones). */
#define EXT4_REG_FLMASK (~(EXT4_DIRSYNC_FL | EXT4_TOPDIR_FL))

/* Flags that are appropriate for non-directories/regular files. */
#define EXT4_OTHER_FLMASK (EXT4_NODUMP_FL | EXT4_NOATIME_FL)

/* Mask out flags that are inappropriate for the given type of inode. */
static inline __u32 ext4_mask_flags(umode_t mode, __u32 flags)
{
	if (S_ISDIR(mode))
		return flags;
	else if (S_ISREG(mode))
		return flags & EXT4_REG_FLMASK;
	else
		return flags & EXT4_OTHER_FLMASK;
}

/*
 * Inode flags used for atomic set/get
 */
enum {
	EXT4_INODE_SECRM	= 0,	/* Secure deletion */
	EXT4_INODE_UNRM		= 1,	/* Undelete */
	EXT4_INODE_COMPR	= 2,	/* Compress file */
	EXT4_INODE_SYNC		= 3,	/* Synchronous updates */
	EXT4_INODE_IMMUTABLE	= 4,	/* Immutable file */
	EXT4_INODE_APPEND	= 5,	/* writes to file may only append */
	EXT4_INODE_NODUMP	= 6,	/* do not dump file */
	EXT4_INODE_NOATIME	= 7,	/* do not update atime */
/* Reserved for compression usage... */
	EXT4_INODE_DIRTY	= 8,
	EXT4_INODE_COMPRBLK	= 9,	/* One or more compressed clusters */
	EXT4_INODE_NOCOMPR	= 10,	/* Don't compress */
	EXT4_INODE_ENCRYPT	= 11,	/* Encrypted file */
/* End compression flags --- maybe not all used */
	EXT4_INODE_INDEX	= 12,	/* hash-indexed directory */
	EXT4_INODE_IMAGIC	= 13,	/* AFS directory */
	EXT4_INODE_JOURNAL_DATA	= 14,	/* file data should be journaled */
	EXT4_INODE_NOTAIL	= 15,	/* file tail should not be merged */
	EXT4_INODE_DIRSYNC	= 16,	/* dirsync behaviour (directories only) */
	EXT4_INODE_TOPDIR	= 17,	/* Top of directory hierarchies*/
	EXT4_INODE_HUGE_FILE	= 18,	/* Set to each huge file */
	EXT4_INODE_EXTENTS	= 19,	/* Inode uses extents */
	EXT4_INODE_EA_INODE	= 21,	/* Inode used for large EA */
	EXT4_INODE_EOFBLOCKS	= 22,	/* Blocks allocated beyond EOF */
	EXT4_INODE_INLINE_DATA	= 28,	/* Data in inode. */
	EXT4_INODE_PROJINHERIT	= 29,	/* Create with parents projid */
	EXT4_INODE_RESERVED	= 31,	/* reserved for ext4 lib */
};

/*
 * Since it's pretty easy to mix up bit numbers and hex values, we use a
 * build-time check to make sure that EXT4_XXX_FL is consistent with respect to
 * EXT4_INODE_XXX. If all is well, the macros will be dropped, so, it won't cost
 * any extra space in the compiled kernel image, otherwise, the build will fail.
 * It's important that these values are the same, since we are using
 * EXT4_INODE_XXX to test for flag values, but EXT4_XXX_FL must be consistent
 * with the values of FS_XXX_FL defined in include/linux/fs.h and the on-disk
 * values found in ext2, ext3 and ext4 filesystems, and of course the values
 * defined in e2fsprogs.
 *
 * It's not paranoia if the Murphy's Law really *is* out to get you.  :-)
 */
#define TEST_FLAG_VALUE(FLAG) (EXT4_##FLAG##_FL == (1 << EXT4_INODE_##FLAG))
#define CHECK_FLAG_VALUE(FLAG) BUILD_BUG_ON(!TEST_FLAG_VALUE(FLAG))

static inline void ext4_check_flag_values(void)
{
	CHECK_FLAG_VALUE(SECRM);
	CHECK_FLAG_VALUE(UNRM);
	CHECK_FLAG_VALUE(COMPR);
	CHECK_FLAG_VALUE(SYNC);
	CHECK_FLAG_VALUE(IMMUTABLE);
	CHECK_FLAG_VALUE(APPEND);
	CHECK_FLAG_VALUE(NODUMP);
	CHECK_FLAG_VALUE(NOATIME);
	CHECK_FLAG_VALUE(DIRTY);
	CHECK_FLAG_VALUE(COMPRBLK);
	CHECK_FLAG_VALUE(NOCOMPR);
	CHECK_FLAG_VALUE(ENCRYPT);
	CHECK_FLAG_VALUE(INDEX);
	CHECK_FLAG_VALUE(IMAGIC);
	CHECK_FLAG_VALUE(JOURNAL_DATA);
	CHECK_FLAG_VALUE(NOTAIL);
	CHECK_FLAG_VALUE(DIRSYNC);
	CHECK_FLAG_VALUE(TOPDIR);
	CHECK_FLAG_VALUE(HUGE_FILE);
	CHECK_FLAG_VALUE(EXTENTS);
	CHECK_FLAG_VALUE(EA_INODE);
	CHECK_FLAG_VALUE(EOFBLOCKS);
	CHECK_FLAG_VALUE(INLINE_DATA);
	CHECK_FLAG_VALUE(PROJINHERIT);
	CHECK_FLAG_VALUE(RESERVED);
}

/* Used to pass group descriptor data when online resize is done */
struct ext4_new_group_input {
	__u32 group;		/* Group number for this data */
	__u64 block_bitmap;	/* Absolute block number of block bitmap */
	__u64 inode_bitmap;	/* Absolute block number of inode bitmap */
	__u64 inode_table;	/* Absolute block number of inode table start */
	__u32 blocks_count;	/* Total number of blocks in this group */
	__u16 reserved_blocks;	/* Number of reserved blocks in this group */
	__u16 unused;
};

#if defined(__KERNEL__) && defined(CONFIG_COMPAT)
struct compat_ext4_new_group_input {
	u32 group;
	compat_u64 block_bitmap;
	compat_u64 inode_bitmap;
	compat_u64 inode_table;
	u32 blocks_count;
	u16 reserved_blocks;
	u16 unused;
};
#endif

/* The struct ext4_new_group_input in kernel space, with free_blocks_count */
struct ext4_new_group_data {
	__u32 group;
	__u64 block_bitmap;
	__u64 inode_bitmap;
	__u64 inode_table;
	__u32 blocks_count;
	__u16 reserved_blocks;
	__u16 unused;
	__u32 free_blocks_count;
};

/* Indexes used to index group tables in ext4_new_group_data */
enum {
	BLOCK_BITMAP = 0,	/* block bitmap */
	INODE_BITMAP,		/* inode bitmap */
	INODE_TABLE,		/* inode tables */
	GROUP_TABLE_COUNT,
};

/*
 * Flags used by ext4_map_blocks()
 */
	/* Allocate any needed blocks and/or convert an unwritten
	   extent to be an initialized ext4 */
#define EXT4_GET_BLOCKS_CREATE			0x0001
	/* Request the creation of an unwritten extent */
#define EXT4_GET_BLOCKS_UNWRIT_EXT		0x0002
#define EXT4_GET_BLOCKS_CREATE_UNWRIT_EXT	(EXT4_GET_BLOCKS_UNWRIT_EXT|\
						 EXT4_GET_BLOCKS_CREATE)
	/* Caller is from the delayed allocation writeout path
	 * finally doing the actual allocation of delayed blocks */
#define EXT4_GET_BLOCKS_DELALLOC_RESERVE	0x0004
	/* caller is from the direct IO path, request to creation of an
	unwritten extents if not allocated, split the unwritten
	extent if blocks has been preallocated already*/
#define EXT4_GET_BLOCKS_PRE_IO			0x0008
#define EXT4_GET_BLOCKS_CONVERT			0x0010
#define EXT4_GET_BLOCKS_IO_CREATE_EXT		(EXT4_GET_BLOCKS_PRE_IO|\
					 EXT4_GET_BLOCKS_CREATE_UNWRIT_EXT)
	/* Convert extent to initialized after IO complete */
#define EXT4_GET_BLOCKS_IO_CONVERT_EXT		(EXT4_GET_BLOCKS_CONVERT|\
					 EXT4_GET_BLOCKS_CREATE_UNWRIT_EXT)
	/* Eventual metadata allocation (due to growing extent tree)
	 * should not fail, so try to use reserved blocks for that.*/
#define EXT4_GET_BLOCKS_METADATA_NOFAIL		0x0020
	/* Don't normalize allocation size (used for fallocate) */
#define EXT4_GET_BLOCKS_NO_NORMALIZE		0x0040
	/* Request will not result in inode size update (user for fallocate) */
#define EXT4_GET_BLOCKS_KEEP_SIZE		0x0080
	/* Convert written extents to unwritten */
#define EXT4_GET_BLOCKS_CONVERT_UNWRITTEN	0x0100
	/* Write zeros to newly created written extents */
#define EXT4_GET_BLOCKS_ZERO			0x0200
#define EXT4_GET_BLOCKS_CREATE_ZERO		(EXT4_GET_BLOCKS_CREATE |\
					EXT4_GET_BLOCKS_ZERO)
	/* Caller will submit data before dropping transaction handle. This
	 * allows jbd2 to avoid submitting data before commit. */
#define EXT4_GET_BLOCKS_IO_SUBMIT		0x0400

/*
 * The bit position of these flags must not overlap with any of the
 * EXT4_GET_BLOCKS_*.  They are used by ext4_find_extent(),
 * read_extent_tree_block(), ext4_split_extent_at(),
 * ext4_ext_insert_extent(), and ext4_ext_create_new_leaf().
 * EXT4_EX_NOCACHE is used to indicate that the we shouldn't be
 * caching the extents when reading from the extent tree while a
 * truncate or punch hole operation is in progress.
 */
#define EXT4_EX_NOCACHE				0x40000000
#define EXT4_EX_FORCE_CACHE			0x20000000

/*
 * Flags used by ext4_free_blocks
 */
#define EXT4_FREE_BLOCKS_METADATA	0x0001
#define EXT4_FREE_BLOCKS_FORGET		0x0002
#define EXT4_FREE_BLOCKS_VALIDATED	0x0004
#define EXT4_FREE_BLOCKS_NO_QUOT_UPDATE	0x0008
#define EXT4_FREE_BLOCKS_NOFREE_FIRST_CLUSTER	0x0010
#define EXT4_FREE_BLOCKS_NOFREE_LAST_CLUSTER	0x0020

/* Encryption algorithms */
#define EXT4_ENCRYPTION_MODE_INVALID		0
#define EXT4_ENCRYPTION_MODE_AES_256_XTS	1
#define EXT4_ENCRYPTION_MODE_AES_256_GCM	2
#define EXT4_ENCRYPTION_MODE_AES_256_CBC	3
#define EXT4_ENCRYPTION_MODE_AES_256_CTS	4

#include "ext4_crypto.h"

/*
 * ioctl commands
 */
#define	EXT4_IOC_GETFLAGS		FS_IOC_GETFLAGS
#define	EXT4_IOC_SETFLAGS		FS_IOC_SETFLAGS
#define	EXT4_IOC_GETVERSION		_IOR('f', 3, long)
#define	EXT4_IOC_SETVERSION		_IOW('f', 4, long)
#define	EXT4_IOC_GETVERSION_OLD		FS_IOC_GETVERSION
#define	EXT4_IOC_SETVERSION_OLD		FS_IOC_SETVERSION
#define EXT4_IOC_GETRSVSZ		_IOR('f', 5, long)
#define EXT4_IOC_SETRSVSZ		_IOW('f', 6, long)
#define EXT4_IOC_GROUP_EXTEND		_IOW('f', 7, unsigned long)
#define EXT4_IOC_GROUP_ADD		_IOW('f', 8, struct ext4_new_group_input)
#define EXT4_IOC_MIGRATE		_IO('f', 9)
 /* note ioctl 10 reserved for an early version of the FIEMAP ioctl */
 /* note ioctl 11 reserved for filesystem-independent FIEMAP ioctl */
#define EXT4_IOC_ALLOC_DA_BLKS		_IO('f', 12)
#define EXT4_IOC_MOVE_EXT		_IOWR('f', 15, struct move_extent)
#define EXT4_IOC_RESIZE_FS		_IOW('f', 16, __u64)
#define EXT4_IOC_SWAP_BOOT		_IO('f', 17)
#define EXT4_IOC_PRECACHE_EXTENTS	_IO('f', 18)
#define EXT4_IOC_SET_ENCRYPTION_POLICY	_IOR('f', 19, struct ext4_encryption_policy)
#define EXT4_IOC_GET_ENCRYPTION_PWSALT	_IOW('f', 20, __u8[16])
#define EXT4_IOC_GET_ENCRYPTION_POLICY	_IOW('f', 21, struct ext4_encryption_policy)

#ifndef FS_IOC_FSGETXATTR
/* Until the uapi changes get merged for project quota... */

#define FS_IOC_FSGETXATTR		_IOR('X', 31, struct fsxattr)
#define FS_IOC_FSSETXATTR		_IOW('X', 32, struct fsxattr)

/*
 * Structure for FS_IOC_FSGETXATTR and FS_IOC_FSSETXATTR.
 */
struct fsxattr {
	__u32		fsx_xflags;	/* xflags field value (get/set) */
	__u32		fsx_extsize;	/* extsize field value (get/set)*/
	__u32		fsx_nextents;	/* nextents field value (get)	*/
	__u32		fsx_projid;	/* project identifier (get/set) */
	unsigned char	fsx_pad[12];
};

/*
 * Flags for the fsx_xflags field
 */
#define FS_XFLAG_REALTIME	0x00000001	/* data in realtime volume */
#define FS_XFLAG_PREALLOC	0x00000002	/* preallocated file extents */
#define FS_XFLAG_IMMUTABLE	0x00000008	/* file cannot be modified */
#define FS_XFLAG_APPEND		0x00000010	/* all writes append */
#define FS_XFLAG_SYNC		0x00000020	/* all writes synchronous */
#define FS_XFLAG_NOATIME	0x00000040	/* do not update access time */
#define FS_XFLAG_NODUMP		0x00000080	/* do not include in backups */
#define FS_XFLAG_RTINHERIT	0x00000100	/* create with rt bit set */
#define FS_XFLAG_PROJINHERIT	0x00000200	/* create with parents projid */
#define FS_XFLAG_NOSYMLINKS	0x00000400	/* disallow symlink creation */
#define FS_XFLAG_EXTSIZE	0x00000800	/* extent size allocator hint */
#define FS_XFLAG_EXTSZINHERIT	0x00001000	/* inherit inode extent size */
#define FS_XFLAG_NODEFRAG	0x00002000  	/* do not defragment */
#define FS_XFLAG_FILESTREAM	0x00004000	/* use filestream allocator */
#define FS_XFLAG_HASATTR	0x80000000	/* no DIFLAG for this */
#endif /* !defined(FS_IOC_FSGETXATTR) */

#define EXT4_IOC_FSGETXATTR		FS_IOC_FSGETXATTR
#define EXT4_IOC_FSSETXATTR		FS_IOC_FSSETXATTR

#if defined(__KERNEL__) && defined(CONFIG_COMPAT)
/*
 * ioctl commands in 32 bit emulation
 */
#define EXT4_IOC32_GETFLAGS		FS_IOC32_GETFLAGS
#define EXT4_IOC32_SETFLAGS		FS_IOC32_SETFLAGS
#define EXT4_IOC32_GETVERSION		_IOR('f', 3, int)
#define EXT4_IOC32_SETVERSION		_IOW('f', 4, int)
#define EXT4_IOC32_GETRSVSZ		_IOR('f', 5, int)
#define EXT4_IOC32_SETRSVSZ		_IOW('f', 6, int)
#define EXT4_IOC32_GROUP_EXTEND		_IOW('f', 7, unsigned int)
#define EXT4_IOC32_GROUP_ADD		_IOW('f', 8, struct compat_ext4_new_group_input)
#define EXT4_IOC32_GETVERSION_OLD	FS_IOC32_GETVERSION
#define EXT4_IOC32_SETVERSION_OLD	FS_IOC32_SETVERSION
#endif

/* Max physical block we can address w/o extents */
#define EXT4_MAX_BLOCK_FILE_PHYS	0xFFFFFFFF

/*
 * Structure of an inode on the disk
 */
struct ext4_inode {
	__le16	i_mode;		/* File mode */
	__le16	i_uid;		/* Low 16 bits of Owner Uid */
	__le32	i_size_lo;	/* Size in bytes */
	__le32	i_atime;	/* Access time */
	__le32	i_ctime;	/* Inode Change time */
	__le32	i_mtime;	/* Modification time */
	__le32	i_dtime;	/* Deletion Time */
	__le16	i_gid;		/* Low 16 bits of Group Id */
	__le16	i_links_count;	/* Links count */
	__le32	i_blocks_lo;	/* Blocks count */
	__le32	i_flags;	/* File flags */
	union {
		struct {
			__le32  l_i_version;
		} linux1;
		struct {
			__u32  h_i_translator;
		} hurd1;
		struct {
			__u32  m_i_reserved1;
		} masix1;
	} osd1;				/* OS dependent 1 */
	__le32	i_block[EXT4_N_BLOCKS];/* Pointers to blocks */
	__le32	i_generation;	/* File version (for NFS) */
	__le32	i_file_acl_lo;	/* File ACL */
	__le32	i_size_high;
	__le32	i_obso_faddr;	/* Obsoleted fragment address */
	union {
		struct {
			__le16	l_i_blocks_high; /* were l_i_reserved1 */
			__le16	l_i_file_acl_high;
			__le16	l_i_uid_high;	/* these 2 fields */
			__le16	l_i_gid_high;	/* were reserved2[0] */
			__le16	l_i_checksum_lo;/* crc32c(uuid+inum+inode) LE */
			__le16	l_i_reserved;
		} linux2;
		struct {
			__le16	h_i_reserved1;	/* Obsoleted fragment number/size which are removed in ext4 */
			__u16	h_i_mode_high;
			__u16	h_i_uid_high;
			__u16	h_i_gid_high;
			__u32	h_i_author;
		} hurd2;
		struct {
			__le16	h_i_reserved1;	/* Obsoleted fragment number/size which are removed in ext4 */
			__le16	m_i_file_acl_high;
			__u32	m_i_reserved2[2];
		} masix2;
	} osd2;				/* OS dependent 2 */
	__le16	i_extra_isize;
	__le16	i_checksum_hi;	/* crc32c(uuid+inum+inode) BE */
	__le32  i_ctime_extra;  /* extra Change time      (nsec << 2 | epoch) */
	__le32  i_mtime_extra;  /* extra Modification time(nsec << 2 | epoch) */
	__le32  i_atime_extra;  /* extra Access time      (nsec << 2 | epoch) */
	__le32  i_crtime;       /* File Creation time */
	__le32  i_crtime_extra; /* extra FileCreationtime (nsec << 2 | epoch) */
	__le32  i_version_hi;	/* high 32 bits for 64-bit version */
	__le32	i_projid;	/* Project ID */
};

struct move_extent {
	__u32 reserved;		/* should be zero */
	__u32 donor_fd;		/* donor file descriptor */
	__u64 orig_start;	/* logical start offset in block for orig */
	__u64 donor_start;	/* logical start offset in block for donor */
	__u64 len;		/* block length to be moved */
	__u64 moved_len;	/* moved block length */
};

#define EXT4_EPOCH_BITS 2
#define EXT4_EPOCH_MASK ((1 << EXT4_EPOCH_BITS) - 1)
#define EXT4_NSEC_MASK  (~0UL << EXT4_EPOCH_BITS)

/*
 * Extended fields will fit into an inode if the filesystem was formatted
 * with large inodes (-I 256 or larger) and there are not currently any EAs
 * consuming all of the available space. For new inodes we always reserve
 * enough space for the kernel's known extended fields, but for inodes
 * created with an old kernel this might not have been the case. None of
 * the extended inode fields is critical for correct filesystem operation.
 * This macro checks if a certain field fits in the inode. Note that
 * inode-size = GOOD_OLD_INODE_SIZE + i_extra_isize
 */
#define EXT4_FITS_IN_INODE(ext4_inode, einode, field)	\
	((offsetof(typeof(*ext4_inode), field) +	\
	  sizeof((ext4_inode)->field))			\
	<= (EXT4_GOOD_OLD_INODE_SIZE +			\
	    (einode)->i_extra_isize))			\

/*
 * We use an encoding that preserves the times for extra epoch "00":
 *
 * extra  msb of                         adjust for signed
 * epoch  32-bit                         32-bit tv_sec to
 * bits   time    decoded 64-bit tv_sec  64-bit tv_sec      valid time range
 * 0 0    1    -0x80000000..-0x00000001  0x000000000 1901-12-13..1969-12-31
 * 0 0    0    0x000000000..0x07fffffff  0x000000000 1970-01-01..2038-01-19
 * 0 1    1    0x080000000..0x0ffffffff  0x100000000 2038-01-19..2106-02-07
 * 0 1    0    0x100000000..0x17fffffff  0x100000000 2106-02-07..2174-02-25
 * 1 0    1    0x180000000..0x1ffffffff  0x200000000 2174-02-25..2242-03-16
 * 1 0    0    0x200000000..0x27fffffff  0x200000000 2242-03-16..2310-04-04
 * 1 1    1    0x280000000..0x2ffffffff  0x300000000 2310-04-04..2378-04-22
 * 1 1    0    0x300000000..0x37fffffff  0x300000000 2378-04-22..2446-05-10
 *
 * Note that previous versions of the kernel on 64-bit systems would
 * incorrectly use extra epoch bits 1,1 for dates between 1901 and
 * 1970.  e2fsck will correct this, assuming that it is run on the
 * affected filesystem before 2242.
 */

static inline __le32 ext4_encode_extra_time(struct timespec *time)
{
	u32 extra = sizeof(time->tv_sec) > 4 ?
		((time->tv_sec - (s32)time->tv_sec) >> 32) & EXT4_EPOCH_MASK : 0;
	return cpu_to_le32(extra | (time->tv_nsec << EXT4_EPOCH_BITS));
}

static inline void ext4_decode_extra_time(struct timespec *time, __le32 extra)
{
	if (unlikely(sizeof(time->tv_sec) > 4 &&
			(extra & cpu_to_le32(EXT4_EPOCH_MASK)))) {
#if LINUX_VERSION_CODE < KERNEL_VERSION(4,20,0)
		/* Handle legacy encoding of pre-1970 dates with epoch
		 * bits 1,1.  We assume that by kernel version 4.20,
		 * everyone will have run fsck over the affected
		 * filesystems to correct the problem.  (This
		 * backwards compatibility may be removed before this
		 * time, at the discretion of the ext4 developers.)
		 */
		u64 extra_bits = le32_to_cpu(extra) & EXT4_EPOCH_MASK;
		if (extra_bits == 3 && ((time->tv_sec) & 0x80000000) != 0)
			extra_bits = 0;
		time->tv_sec += extra_bits << 32;
#else
		time->tv_sec += (u64)(le32_to_cpu(extra) & EXT4_EPOCH_MASK) << 32;
#endif
	}
	time->tv_nsec = (le32_to_cpu(extra) & EXT4_NSEC_MASK) >> EXT4_EPOCH_BITS;
}

#define EXT4_INODE_SET_XTIME(xtime, inode, raw_inode)			       \
do {									       \
	(raw_inode)->xtime = cpu_to_le32((inode)->xtime.tv_sec);	       \
	if (EXT4_FITS_IN_INODE(raw_inode, EXT4_I(inode), xtime ## _extra))     \
		(raw_inode)->xtime ## _extra =				       \
				ext4_encode_extra_time(&(inode)->xtime);       \
} while (0)

#define EXT4_EINODE_SET_XTIME(xtime, einode, raw_inode)			       \
do {									       \
	if (EXT4_FITS_IN_INODE(raw_inode, einode, xtime))		       \
		(raw_inode)->xtime = cpu_to_le32((einode)->xtime.tv_sec);      \
	if (EXT4_FITS_IN_INODE(raw_inode, einode, xtime ## _extra))	       \
		(raw_inode)->xtime ## _extra =				       \
				ext4_encode_extra_time(&(einode)->xtime);      \
} while (0)

#define EXT4_INODE_GET_XTIME(xtime, inode, raw_inode)			       \
do {									       \
	(inode)->xtime.tv_sec = (signed)le32_to_cpu((raw_inode)->xtime);       \
	if (EXT4_FITS_IN_INODE(raw_inode, EXT4_I(inode), xtime ## _extra))     \
		ext4_decode_extra_time(&(inode)->xtime,			       \
				       raw_inode->xtime ## _extra);	       \
	else								       \
		(inode)->xtime.tv_nsec = 0;				       \
} while (0)

#define EXT4_EINODE_GET_XTIME(xtime, einode, raw_inode)			       \
do {									       \
	if (EXT4_FITS_IN_INODE(raw_inode, einode, xtime))		       \
		(einode)->xtime.tv_sec = 				       \
			(signed)le32_to_cpu((raw_inode)->xtime);	       \
	else								       \
		(einode)->xtime.tv_sec = 0;				       \
	if (EXT4_FITS_IN_INODE(raw_inode, einode, xtime ## _extra))	       \
		ext4_decode_extra_time(&(einode)->xtime,		       \
				       raw_inode->xtime ## _extra);	       \
	else								       \
		(einode)->xtime.tv_nsec = 0;				       \
} while (0)

#define i_disk_version osd1.linux1.l_i_version

#if defined(__KERNEL__) || defined(__linux__)
#define i_reserved1	osd1.linux1.l_i_reserved1
#define i_file_acl_high	osd2.linux2.l_i_file_acl_high
#define i_blocks_high	osd2.linux2.l_i_blocks_high
#define i_uid_low	i_uid
#define i_gid_low	i_gid
#define i_uid_high	osd2.linux2.l_i_uid_high
#define i_gid_high	osd2.linux2.l_i_gid_high
#define i_checksum_lo	osd2.linux2.l_i_checksum_lo

#elif defined(__GNU__)

#define i_translator	osd1.hurd1.h_i_translator
#define i_uid_high	osd2.hurd2.h_i_uid_high
#define i_gid_high	osd2.hurd2.h_i_gid_high
#define i_author	osd2.hurd2.h_i_author

#elif defined(__masix__)

#define i_reserved1	osd1.masix1.m_i_reserved1
#define i_file_acl_high	osd2.masix2.m_i_file_acl_high
#define i_reserved2	osd2.masix2.m_i_reserved2

#endif /* defined(__KERNEL__) || defined(__linux__) */

#include "extents_status.h"

/*
 * Lock subclasses for i_data_sem in the ext4_inode_info structure.
 *
 * These are needed to avoid lockdep false positives when we need to
 * allocate blocks to the quota inode during ext4_map_blocks(), while
 * holding i_data_sem for a normal (non-quota) inode.  Since we don't
 * do quota tracking for the quota inode, this avoids deadlock (as
 * well as infinite recursion, since it isn't turtles all the way
 * down...)
 *
 *  I_DATA_SEM_NORMAL - Used for most inodes
 *  I_DATA_SEM_OTHER  - Used by move_inode.c for the second normal inode
 *			  where the second inode has larger inode number
 *			  than the first
 *  I_DATA_SEM_QUOTA  - Used for quota inodes only
 */
enum {
	I_DATA_SEM_NORMAL = 0,
	I_DATA_SEM_OTHER,
	I_DATA_SEM_QUOTA,
};


/*
 * fourth extended file system inode data in memory
 */
struct ext4_inode_info {
	__le32	i_data[15];	/* unconverted */
	__u32	i_dtime;
	ext4_fsblk_t	i_file_acl;

	/*
	 * i_block_group is the number of the block group which contains
	 * this file's inode.  Constant across the lifetime of the inode,
	 * it is ued for making block allocation decisions - we try to
	 * place a file's data blocks near its inode block, and new inodes
	 * near to their parent directory's inode.
	 */
	ext4_group_t	i_block_group;
	ext4_lblk_t	i_dir_start_lookup;
#if (BITS_PER_LONG < 64)
	unsigned long	i_state_flags;		/* Dynamic state flags */
#endif
	unsigned long	i_flags;

	/*
	 * Extended attributes can be read independently of the main file
	 * data. Taking i_mutex even when reading would cause contention
	 * between readers of EAs and writers of regular file data, so
	 * instead we synchronize on xattr_sem when reading or changing
	 * EAs.
	 */
	struct rw_semaphore xattr_sem;

	struct list_head i_orphan;	/* unlinked but open inodes */

	/*
	 * i_disksize keeps track of what the inode size is ON DISK, not
	 * in memory.  During truncate, i_size is set to the new size by
	 * the VFS prior to calling ext4_truncate(), but the filesystem won't
	 * set i_disksize to 0 until the truncate is actually under way.
	 *
	 * The intent is that i_disksize always represents the blocks which
	 * are used by this file.  This allows recovery to restart truncate
	 * on orphans if we crash during truncate.  We actually write i_disksize
	 * into the on-disk inode when writing inodes out, instead of i_size.
	 *
	 * The only time when i_disksize and i_size may be different is when
	 * a truncate is in progress.  The only things which change i_disksize
	 * are ext4_get_block (growth) and ext4_truncate (shrinkth).
	 */
	loff_t	i_disksize;

	/*
	 * i_data_sem is for serialising ext4_truncate() against
	 * ext4_getblock().  In the 2.4 ext2 design, great chunks of inode's
	 * data tree are chopped off during truncate. We can't do that in
	 * ext4 because whenever we perform intermediate commits during
	 * truncate, the inode and all the metadata blocks *must* be in a
	 * consistent state which allows truncation of the orphans to restart
	 * during recovery.  Hence we must fix the get_block-vs-truncate race
	 * by other means, so we have i_data_sem.
	 */
	struct rw_semaphore i_data_sem;
	/*
	 * i_mmap_sem is for serializing page faults with truncate / punch hole
	 * operations. We have to make sure that new page cannot be faulted in
	 * a section of the inode that is being punched. We cannot easily use
	 * i_data_sem for this since we need protection for the whole punch
	 * operation and i_data_sem ranks below transaction start so we have
	 * to occasionally drop it.
	 */
	struct rw_semaphore i_mmap_sem;
	struct inode vfs_inode;
	struct jbd2_inode *jinode;

	spinlock_t i_raw_lock;	/* protects updates to the raw inode */

	/*
	 * File creation time. Its function is same as that of
	 * struct timespec i_{a,c,m}time in the generic inode.
	 */
	struct timespec i_crtime;

	/* mballoc */
	struct list_head i_prealloc_list;
	spinlock_t i_prealloc_lock;

	/* extents status tree */
	struct ext4_es_tree i_es_tree;
	rwlock_t i_es_lock;
	struct list_head i_es_list;
	unsigned int i_es_all_nr;	/* protected by i_es_lock */
	unsigned int i_es_shk_nr;	/* protected by i_es_lock */
	ext4_lblk_t i_es_shrink_lblk;	/* Offset where we start searching for
					   extents to shrink. Protected by
					   i_es_lock  */

	/* ialloc */
	ext4_group_t	i_last_alloc_group;

	/* allocation reservation info for delalloc */
	/* In case of bigalloc, these refer to clusters rather than blocks */
	unsigned int i_reserved_data_blocks;
	unsigned int i_reserved_meta_blocks;
	unsigned int i_allocated_meta_blocks;
	ext4_lblk_t i_da_metadata_calc_last_lblock;
	int i_da_metadata_calc_len;

	/* on-disk additional length */
	__u16 i_extra_isize;

	/* Indicate the inline data space. */
	u16 i_inline_off;
	u16 i_inline_size;

#ifdef CONFIG_QUOTA
	/* quota space reservation, managed internally by quota code */
	qsize_t i_reserved_quota;
#endif

	/* Lock protecting lists below */
	spinlock_t i_completed_io_lock;
	/*
	 * Completed IOs that need unwritten extents handling and have
	 * transaction reserved
	 */
	struct list_head i_rsv_conversion_list;
	struct work_struct i_rsv_conversion_work;
	atomic_t i_unwritten; /* Nr. of inflight conversions pending */

	spinlock_t i_block_reservation_lock;

	/*
	 * Transactions that contain inode's metadata needed to complete
	 * fsync and fdatasync, respectively.
	 */
	tid_t i_sync_tid;
	tid_t i_datasync_tid;

#ifdef CONFIG_QUOTA
	struct dquot *i_dquot[MAXQUOTAS];
#endif

	/* Precomputed uuid+inum+igen checksum for seeding inode checksums */
	__u32 i_csum_seed;

#ifdef CONFIG_EXT4_FS_ENCRYPTION
	/* Encryption params */
	struct ext4_crypt_info *i_crypt_info;
#endif
	kprojid_t i_projid;
};

/*
 * File system states
 */
#define	EXT4_VALID_FS			0x0001	/* Unmounted cleanly */
#define	EXT4_ERROR_FS			0x0002	/* Errors detected */
#define	EXT4_ORPHAN_FS			0x0004	/* Orphans being recovered */

/*
 * Misc. filesystem flags
 */
#define EXT2_FLAGS_SIGNED_HASH		0x0001  /* Signed dirhash in use */
#define EXT2_FLAGS_UNSIGNED_HASH	0x0002  /* Unsigned dirhash in use */
#define EXT2_FLAGS_TEST_FILESYS		0x0004	/* to test development code */

/*
 * Mount flags set via mount options or defaults
 */
#define EXT4_MOUNT_GRPID		0x00004	/* Create files with directory's group */
#define EXT4_MOUNT_DEBUG		0x00008	/* Some debugging messages */
#define EXT4_MOUNT_ERRORS_CONT		0x00010	/* Continue on errors */
#define EXT4_MOUNT_ERRORS_RO		0x00020	/* Remount fs ro on errors */
#define EXT4_MOUNT_ERRORS_PANIC		0x00040	/* Panic on errors */
#define EXT4_MOUNT_ERRORS_MASK		0x00070
#define EXT4_MOUNT_MINIX_DF		0x00080	/* Mimics the Minix statfs */
#define EXT4_MOUNT_NOLOAD		0x00100	/* Don't use existing journal*/
#ifdef CONFIG_FS_DAX
#define EXT4_MOUNT_DAX			0x00200	/* Direct Access */
#else
#define EXT4_MOUNT_DAX			0
#endif
#define EXT4_MOUNT_DATA_FLAGS		0x00C00	/* Mode for data writes: */
#define EXT4_MOUNT_JOURNAL_DATA		0x00400	/* Write data to journal */
#define EXT4_MOUNT_ORDERED_DATA		0x00800	/* Flush data before commit */
#define EXT4_MOUNT_WRITEBACK_DATA	0x00C00	/* No data ordering */
#define EXT4_MOUNT_UPDATE_JOURNAL	0x01000	/* Update the journal format */
#define EXT4_MOUNT_NO_UID32		0x02000  /* Disable 32-bit UIDs */
#define EXT4_MOUNT_XATTR_USER		0x04000	/* Extended user attributes */
#define EXT4_MOUNT_POSIX_ACL		0x08000	/* POSIX Access Control Lists */
#define EXT4_MOUNT_NO_AUTO_DA_ALLOC	0x10000	/* No auto delalloc mapping */
#define EXT4_MOUNT_BARRIER		0x20000 /* Use block barriers */
#define EXT4_MOUNT_QUOTA		0x80000 /* Some quota option set */
#define EXT4_MOUNT_USRQUOTA		0x100000 /* "old" user quota */
#define EXT4_MOUNT_GRPQUOTA		0x200000 /* "old" group quota */
#define EXT4_MOUNT_DIOREAD_NOLOCK	0x400000 /* Enable support for dio read nolocking */
#define EXT4_MOUNT_JOURNAL_CHECKSUM	0x800000 /* Journal checksums */
#define EXT4_MOUNT_JOURNAL_ASYNC_COMMIT	0x1000000 /* Journal Async Commit */
#define EXT4_MOUNT_DELALLOC		0x8000000 /* Delalloc support */
#define EXT4_MOUNT_DATA_ERR_ABORT	0x10000000 /* Abort on file data write */
#define EXT4_MOUNT_BLOCK_VALIDITY	0x20000000 /* Block validity checking */
#define EXT4_MOUNT_DISCARD		0x40000000 /* Issue DISCARD requests */
#define EXT4_MOUNT_INIT_INODE_TABLE	0x80000000 /* Initialize uninitialized itables */

/*
 * Mount flags set either automatically (could not be set by mount option)
 * based on per file system feature or property or in special cases such as
 * distinguishing between explicit mount option definition and default.
 */
#define EXT4_MOUNT2_EXPLICIT_DELALLOC	0x00000001 /* User explicitly
						      specified delalloc */
#define EXT4_MOUNT2_STD_GROUP_SIZE	0x00000002 /* We have standard group
						      size of blocksize * 8
						      blocks */
#define EXT4_MOUNT2_HURD_COMPAT		0x00000004 /* Support HURD-castrated
						      file systems */

#define EXT4_MOUNT2_EXPLICIT_JOURNAL_CHECKSUM	0x00000008 /* User explicitly
						specified journal checksum */

#define clear_opt(sb, opt)		EXT4_SB(sb)->s_mount_opt &= \
						~EXT4_MOUNT_##opt
#define set_opt(sb, opt)		EXT4_SB(sb)->s_mount_opt |= \
						EXT4_MOUNT_##opt
#define test_opt(sb, opt)		(EXT4_SB(sb)->s_mount_opt & \
					 EXT4_MOUNT_##opt)

#define clear_opt2(sb, opt)		EXT4_SB(sb)->s_mount_opt2 &= \
						~EXT4_MOUNT2_##opt
#define set_opt2(sb, opt)		EXT4_SB(sb)->s_mount_opt2 |= \
						EXT4_MOUNT2_##opt
#define test_opt2(sb, opt)		(EXT4_SB(sb)->s_mount_opt2 & \
					 EXT4_MOUNT2_##opt)

#define ext4_test_and_set_bit		__test_and_set_bit_le
#define ext4_set_bit			__set_bit_le
#define ext4_set_bit_atomic		ext2_set_bit_atomic
#define ext4_test_and_clear_bit		__test_and_clear_bit_le
#define ext4_clear_bit			__clear_bit_le
#define ext4_clear_bit_atomic		ext2_clear_bit_atomic
#define ext4_test_bit			test_bit_le
#define ext4_find_next_zero_bit		find_next_zero_bit_le
#define ext4_find_next_bit		find_next_bit_le

extern void ext4_set_bits(void *bm, int cur, int len);

/*
 * Maximal mount counts between two filesystem checks
 */
#define EXT4_DFL_MAX_MNT_COUNT		20	/* Allow 20 mounts */
#define EXT4_DFL_CHECKINTERVAL		0	/* Don't use interval check */

/*
 * Behaviour when detecting errors
 */
#define EXT4_ERRORS_CONTINUE		1	/* Continue execution */
#define EXT4_ERRORS_RO			2	/* Remount fs read-only */
#define EXT4_ERRORS_PANIC		3	/* Panic */
#define EXT4_ERRORS_DEFAULT		EXT4_ERRORS_CONTINUE

/* Metadata checksum algorithm codes */
#define EXT4_CRC32C_CHKSUM		1

/*
 * Structure of the super block
 */
struct ext4_super_block {
/*00*/	__le32	s_inodes_count;		/* Inodes count */
	__le32	s_blocks_count_lo;	/* Blocks count */
	__le32	s_r_blocks_count_lo;	/* Reserved blocks count */
	__le32	s_free_blocks_count_lo;	/* Free blocks count */
/*10*/	__le32	s_free_inodes_count;	/* Free inodes count */
	__le32	s_first_data_block;	/* First Data Block */
	__le32	s_log_block_size;	/* Block size */
	__le32	s_log_cluster_size;	/* Allocation cluster size */
/*20*/	__le32	s_blocks_per_group;	/* # Blocks per group */
	__le32	s_clusters_per_group;	/* # Clusters per group */
	__le32	s_inodes_per_group;	/* # Inodes per group */
	__le32	s_mtime;		/* Mount time */
/*30*/	__le32	s_wtime;		/* Write time */
	__le16	s_mnt_count;		/* Mount count */
	__le16	s_max_mnt_count;	/* Maximal mount count */
	__le16	s_magic;		/* Magic signature */
	__le16	s_state;		/* File system state */
	__le16	s_errors;		/* Behaviour when detecting errors */
	__le16	s_minor_rev_level;	/* minor revision level */
/*40*/	__le32	s_lastcheck;		/* time of last check */
	__le32	s_checkinterval;	/* max. time between checks */
	__le32	s_creator_os;		/* OS */
	__le32	s_rev_level;		/* Revision level */
/*50*/	__le16	s_def_resuid;		/* Default uid for reserved blocks */
	__le16	s_def_resgid;		/* Default gid for reserved blocks */
	/*
	 * These fields are for EXT4_DYNAMIC_REV superblocks only.
	 *
	 * Note: the difference between the compatible feature set and
	 * the incompatible feature set is that if there is a bit set
	 * in the incompatible feature set that the kernel doesn't
	 * know about, it should refuse to mount the filesystem.
	 *
	 * e2fsck's requirements are more strict; if it doesn't know
	 * about a feature in either the compatible or incompatible
	 * feature set, it must abort and not try to meddle with
	 * things it doesn't understand...
	 */
	__le32	s_first_ino;		/* First non-reserved inode */
	__le16  s_inode_size;		/* size of inode structure */
	__le16	s_block_group_nr;	/* block group # of this superblock */
	__le32	s_feature_compat;	/* compatible feature set */
/*60*/	__le32	s_feature_incompat;	/* incompatible feature set */
	__le32	s_feature_ro_compat;	/* readonly-compatible feature set */
/*68*/	__u8	s_uuid[16];		/* 128-bit uuid for volume */
/*78*/	char	s_volume_name[16];	/* volume name */
/*88*/	char	s_last_mounted[64];	/* directory where last mounted */
/*C8*/	__le32	s_algorithm_usage_bitmap; /* For compression */
	/*
	 * Performance hints.  Directory preallocation should only
	 * happen if the EXT4_FEATURE_COMPAT_DIR_PREALLOC flag is on.
	 */
	__u8	s_prealloc_blocks;	/* Nr of blocks to try to preallocate*/
	__u8	s_prealloc_dir_blocks;	/* Nr to preallocate for dirs */
	__le16	s_reserved_gdt_blocks;	/* Per group desc for online growth */
	/*
	 * Journaling support valid if EXT4_FEATURE_COMPAT_HAS_JOURNAL set.
	 */
/*D0*/	__u8	s_journal_uuid[16];	/* uuid of journal superblock */
/*E0*/	__le32	s_journal_inum;		/* inode number of journal file */
	__le32	s_journal_dev;		/* device number of journal file */
	__le32	s_last_orphan;		/* start of list of inodes to delete */
	__le32	s_hash_seed[4];		/* HTREE hash seed */
	__u8	s_def_hash_version;	/* Default hash version to use */
	__u8	s_jnl_backup_type;
	__le16  s_desc_size;		/* size of group descriptor */
/*100*/	__le32	s_default_mount_opts;
	__le32	s_first_meta_bg;	/* First metablock block group */
	__le32	s_mkfs_time;		/* When the filesystem was created */
	__le32	s_jnl_blocks[17];	/* Backup of the journal inode */
	/* 64bit support valid if EXT4_FEATURE_COMPAT_64BIT */
/*150*/	__le32	s_blocks_count_hi;	/* Blocks count */
	__le32	s_r_blocks_count_hi;	/* Reserved blocks count */
	__le32	s_free_blocks_count_hi;	/* Free blocks count */
	__le16	s_min_extra_isize;	/* All inodes have at least # bytes */
	__le16	s_want_extra_isize; 	/* New inodes should reserve # bytes */
	__le32	s_flags;		/* Miscellaneous flags */
	__le16  s_raid_stride;		/* RAID stride */
	__le16  s_mmp_update_interval;  /* # seconds to wait in MMP checking */
	__le64  s_mmp_block;            /* Block for multi-mount protection */
	__le32  s_raid_stripe_width;    /* blocks on all data disks (N*stride)*/
	__u8	s_log_groups_per_flex;  /* FLEX_BG group size */
	__u8	s_checksum_type;	/* metadata checksum algorithm used */
	__u8	s_encryption_level;	/* versioning level for encryption */
	__u8	s_reserved_pad;		/* Padding to next 32bits */
	__le64	s_kbytes_written;	/* nr of lifetime kilobytes written */
	__le32	s_snapshot_inum;	/* Inode number of active snapshot */
	__le32	s_snapshot_id;		/* sequential ID of active snapshot */
	__le64	s_snapshot_r_blocks_count; /* reserved blocks for active
					      snapshot's future use */
	__le32	s_snapshot_list;	/* inode number of the head of the
					   on-disk snapshot list */
#define EXT4_S_ERR_START offsetof(struct ext4_super_block, s_error_count)
	__le32	s_error_count;		/* number of fs errors */
	__le32	s_first_error_time;	/* first time an error happened */
	__le32	s_first_error_ino;	/* inode involved in first error */
	__le64	s_first_error_block;	/* block involved of first error */
	__u8	s_first_error_func[32];	/* function where the error happened */
	__le32	s_first_error_line;	/* line number where error happened */
	__le32	s_last_error_time;	/* most recent time of an error */
	__le32	s_last_error_ino;	/* inode involved in last error */
	__le32	s_last_error_line;	/* line number where error happened */
	__le64	s_last_error_block;	/* block involved of last error */
	__u8	s_last_error_func[32];	/* function where the error happened */
#define EXT4_S_ERR_END offsetof(struct ext4_super_block, s_mount_opts)
	__u8	s_mount_opts[64];
	__le32	s_usr_quota_inum;	/* inode for tracking user quota */
	__le32	s_grp_quota_inum;	/* inode for tracking group quota */
	__le32	s_overhead_clusters;	/* overhead blocks/clusters in fs */
	__le32	s_backup_bgs[2];	/* groups with sparse_super2 SBs */
	__u8	s_encrypt_algos[4];	/* Encryption algorithms in use  */
	__u8	s_encrypt_pw_salt[16];	/* Salt used for string2key algorithm */
	__le32	s_lpf_ino;		/* Location of the lost+found inode */
	__le32	s_prj_quota_inum;	/* inode for tracking project quota */
	__le32	s_checksum_seed;	/* crc32c(uuid) if csum_seed set */
	__le32	s_reserved[98];		/* Padding to the end of the block */
	__le32	s_checksum;		/* crc32c(superblock) */
};

#define EXT4_S_ERR_LEN (EXT4_S_ERR_END - EXT4_S_ERR_START)

#ifdef __KERNEL__

/*
 * run-time mount flags
 */
#define EXT4_MF_MNTDIR_SAMPLED		0x0001
#define EXT4_MF_FS_ABORTED		0x0002	/* Fatal error detected */
#define EXT4_MF_TEST_DUMMY_ENCRYPTION	0x0004

#ifdef CONFIG_EXT4_FS_ENCRYPTION
#define DUMMY_ENCRYPTION_ENABLED(sbi) (unlikely((sbi)->s_mount_flags & \
						EXT4_MF_TEST_DUMMY_ENCRYPTION))
#else
#define DUMMY_ENCRYPTION_ENABLED(sbi) (0)
#endif

/* Number of quota types we support */
#define EXT4_MAXQUOTAS 3

/*
 * fourth extended-fs super-block data in memory
 */
struct ext4_sb_info {
	unsigned long s_desc_size;	/* Size of a group descriptor in bytes */
	unsigned long s_inodes_per_block;/* Number of inodes per block */
	unsigned long s_blocks_per_group;/* Number of blocks in a group */
	unsigned long s_clusters_per_group; /* Number of clusters in a group */
	unsigned long s_inodes_per_group;/* Number of inodes in a group */
	unsigned long s_itb_per_group;	/* Number of inode table blocks per group */
	unsigned long s_gdb_count;	/* Number of group descriptor blocks */
	unsigned long s_desc_per_block;	/* Number of group descriptors per block */
	ext4_group_t s_groups_count;	/* Number of groups in the fs */
	ext4_group_t s_blockfile_groups;/* Groups acceptable for non-extent files */
	unsigned long s_overhead;  /* # of fs overhead clusters */
	unsigned int s_cluster_ratio;	/* Number of blocks per cluster */
	unsigned int s_cluster_bits;	/* log2 of s_cluster_ratio */
	loff_t s_bitmap_maxbytes;	/* max bytes for bitmap files */
	struct buffer_head * s_sbh;	/* Buffer containing the super block */
	struct ext4_super_block *s_es;	/* Pointer to the super block in the buffer */
	struct buffer_head **s_group_desc;
	unsigned int s_mount_opt;
	unsigned int s_mount_opt2;
	unsigned int s_mount_flags;
	unsigned int s_def_mount_opt;
	ext4_fsblk_t s_sb_block;
	atomic64_t s_resv_clusters;
	kuid_t s_resuid;
	kgid_t s_resgid;
	unsigned short s_mount_state;
	unsigned short s_pad;
	int s_addr_per_block_bits;
	int s_desc_per_block_bits;
	int s_inode_size;
	int s_first_ino;
	unsigned int s_inode_readahead_blks;
	unsigned int s_inode_goal;
	spinlock_t s_next_gen_lock;
	u32 s_next_generation;
	u32 s_hash_seed[4];
	int s_def_hash_version;
	int s_hash_unsigned;	/* 3 if hash should be signed, 0 if not */
	struct percpu_counter s_freeclusters_counter;
	struct percpu_counter s_freeinodes_counter;
	struct percpu_counter s_dirs_counter;
	struct percpu_counter s_dirtyclusters_counter;
	struct blockgroup_lock *s_blockgroup_lock;
	struct proc_dir_entry *s_proc;
	struct kobject s_kobj;
	struct completion s_kobj_unregister;
	struct super_block *s_sb;

	/* Journaling */
	struct journal_s *s_journal;
	struct list_head s_orphan;
	struct mutex s_orphan_lock;
	unsigned long s_resize_flags;		/* Flags indicating if there
						   is a resizer */
	unsigned long s_commit_interval;
	u32 s_max_batch_time;
	u32 s_min_batch_time;
	struct block_device *journal_bdev;
#ifdef CONFIG_QUOTA
	char *s_qf_names[EXT4_MAXQUOTAS];	/* Names of quota files with journalled quota */
	int s_jquota_fmt;			/* Format of quota to use */
#endif
	unsigned int s_want_extra_isize; /* New inodes should reserve # bytes */
	struct rb_root system_blks;

#ifdef EXTENTS_STATS
	/* ext4 extents stats */
	unsigned long s_ext_min;
	unsigned long s_ext_max;
	unsigned long s_depth_max;
	spinlock_t s_ext_stats_lock;
	unsigned long s_ext_blocks;
	unsigned long s_ext_extents;
#endif

	/* for buddy allocator */
	struct ext4_group_info ***s_group_info;
	struct inode *s_buddy_cache;
	spinlock_t s_md_lock;
	unsigned short *s_mb_offsets;
	unsigned int *s_mb_maxs;
	unsigned int s_group_info_size;

	/* tunables */
	unsigned long s_stripe;
	unsigned int s_mb_stream_request;
	unsigned int s_mb_max_to_scan;
	unsigned int s_mb_min_to_scan;
	unsigned int s_mb_stats;
	unsigned int s_mb_order2_reqs;
	unsigned int s_mb_group_prealloc;
	unsigned int s_max_dir_size_kb;
	/* where last allocation was done - for stream allocation */
	unsigned long s_mb_last_group;
	unsigned long s_mb_last_start;

	/* stats for buddy allocator */
	atomic_t s_bal_reqs;	/* number of reqs with len > 1 */
	atomic_t s_bal_success;	/* we found long enough chunks */
	atomic_t s_bal_allocated;	/* in blocks */
	atomic_t s_bal_ex_scanned;	/* total extents scanned */
	atomic_t s_bal_goals;	/* goal hits */
	atomic_t s_bal_breaks;	/* too long searches */
	atomic_t s_bal_2orders;	/* 2^order hits */
	spinlock_t s_bal_lock;
	unsigned long s_mb_buddies_generated;
	unsigned long long s_mb_generation_time;
	atomic_t s_mb_lost_chunks;
	atomic_t s_mb_preallocated;
	atomic_t s_mb_discarded;
	atomic_t s_lock_busy;

	/* locality groups */
	struct ext4_locality_group __percpu *s_locality_groups;

	/* for write statistics */
	unsigned long s_sectors_written_start;
	u64 s_kbytes_written;

	/* the size of zero-out chunk */
	unsigned int s_extent_max_zeroout_kb;

	unsigned int s_log_groups_per_flex;
	struct flex_groups *s_flex_groups;
	ext4_group_t s_flex_groups_allocated;

	/* workqueue for reserved extent conversions (buffered io) */
	struct workqueue_struct *rsv_conversion_wq;

	/* timer for periodic error stats printing */
	struct timer_list s_err_report;

	/* Lazy inode table initialization info */
	struct ext4_li_request *s_li_request;
	/* Wait multiplier for lazy initialization thread */
	unsigned int s_li_wait_mult;

	/* Kernel thread for multiple mount protection */
	struct task_struct *s_mmp_tsk;

	/* record the last minlen when FITRIM is called. */
	atomic_t s_last_trim_minblks;

	/* Reference to checksum algorithm driver via cryptoapi */
	struct crypto_shash *s_chksum_driver;

	/* Precomputed FS UUID checksum for seeding other checksums */
	__u32 s_csum_seed;

	/* Reclaim extents from extent status tree */
	struct shrinker s_es_shrinker;
	struct list_head s_es_list;	/* List of inodes with reclaimable extents */
	long s_es_nr_inode;
	struct ext4_es_stats s_es_stats;
	struct mb_cache *s_mb_cache;
	spinlock_t s_es_lock ____cacheline_aligned_in_smp;

	/* Ratelimit ext4 messages. */
	struct ratelimit_state s_err_ratelimit_state;
	struct ratelimit_state s_warning_ratelimit_state;
	struct ratelimit_state s_msg_ratelimit_state;

	/* Barrier between changing inodes' journal flags and writepages ops. */
	struct percpu_rw_semaphore s_journal_flag_rwsem;
};

static inline struct ext4_sb_info *EXT4_SB(struct super_block *sb)
{
	return sb->s_fs_info;
}
static inline struct ext4_inode_info *EXT4_I(struct inode *inode)
{
	return container_of(inode, struct ext4_inode_info, vfs_inode);
}

static inline struct timespec ext4_current_time(struct inode *inode)
{
	return (inode->i_sb->s_time_gran < NSEC_PER_SEC) ?
		current_fs_time(inode->i_sb) : CURRENT_TIME_SEC;
}

static inline int ext4_valid_inum(struct super_block *sb, unsigned long ino)
{
	return ino == EXT4_ROOT_INO ||
		ino == EXT4_USR_QUOTA_INO ||
		ino == EXT4_GRP_QUOTA_INO ||
		ino == EXT4_BOOT_LOADER_INO ||
		ino == EXT4_JOURNAL_INO ||
		ino == EXT4_RESIZE_INO ||
		(ino >= EXT4_FIRST_INO(sb) &&
		 ino <= le32_to_cpu(EXT4_SB(sb)->s_es->s_inodes_count));
}

/*
 * Inode dynamic state flags
 */
enum {
	EXT4_STATE_JDATA,		/* journaled data exists */
	EXT4_STATE_NEW,			/* inode is newly created */
	EXT4_STATE_XATTR,		/* has in-inode xattrs */
	EXT4_STATE_NO_EXPAND,		/* No space for expansion */
	EXT4_STATE_DA_ALLOC_CLOSE,	/* Alloc DA blks on close */
	EXT4_STATE_EXT_MIGRATE,		/* Inode is migrating */
	EXT4_STATE_DIO_UNWRITTEN,	/* need convert on dio done*/
	EXT4_STATE_NEWENTRY,		/* File just added to dir */
	EXT4_STATE_DIOREAD_LOCK,	/* Disable support for dio read
					   nolocking */
	EXT4_STATE_MAY_INLINE_DATA,	/* may have in-inode data */
	EXT4_STATE_EXT_PRECACHED,	/* extents have been precached */
};

#define EXT4_INODE_BIT_FNS(name, field, offset)				\
static inline int ext4_test_inode_##name(struct inode *inode, int bit)	\
{									\
	return test_bit(bit + (offset), &EXT4_I(inode)->i_##field);	\
}									\
static inline void ext4_set_inode_##name(struct inode *inode, int bit)	\
{									\
	set_bit(bit + (offset), &EXT4_I(inode)->i_##field);		\
}									\
static inline void ext4_clear_inode_##name(struct inode *inode, int bit) \
{									\
	clear_bit(bit + (offset), &EXT4_I(inode)->i_##field);		\
}

/* Add these declarations here only so that these functions can be
 * found by name.  Otherwise, they are very hard to locate. */
static inline int ext4_test_inode_flag(struct inode *inode, int bit);
static inline void ext4_set_inode_flag(struct inode *inode, int bit);
static inline void ext4_clear_inode_flag(struct inode *inode, int bit);
EXT4_INODE_BIT_FNS(flag, flags, 0)

/* Add these declarations here only so that these functions can be
 * found by name.  Otherwise, they are very hard to locate. */
static inline int ext4_test_inode_state(struct inode *inode, int bit);
static inline void ext4_set_inode_state(struct inode *inode, int bit);
static inline void ext4_clear_inode_state(struct inode *inode, int bit);
#if (BITS_PER_LONG < 64)
EXT4_INODE_BIT_FNS(state, state_flags, 0)

static inline void ext4_clear_state_flags(struct ext4_inode_info *ei)
{
	(ei)->i_state_flags = 0;
}
#else
EXT4_INODE_BIT_FNS(state, flags, 32)

static inline void ext4_clear_state_flags(struct ext4_inode_info *ei)
{
	/* We depend on the fact that callers will set i_flags */
}
#endif
#else
/* Assume that user mode programs are passing in an ext4fs superblock, not
 * a kernel struct super_block.  This will allow us to call the feature-test
 * macros from user land. */
#define EXT4_SB(sb)	(sb)
#endif

/*
 * Returns true if the inode is inode is encrypted
 */
static inline int ext4_encrypted_inode(struct inode *inode)
{
#ifdef CONFIG_EXT4_FS_ENCRYPTION
	return ext4_test_inode_flag(inode, EXT4_INODE_ENCRYPT);
#else
	return 0;
#endif
}

#define NEXT_ORPHAN(inode) EXT4_I(inode)->i_dtime

/*
 * Codes for operating systems
 */
#define EXT4_OS_LINUX		0
#define EXT4_OS_HURD		1
#define EXT4_OS_MASIX		2
#define EXT4_OS_FREEBSD		3
#define EXT4_OS_LITES		4

/*
 * Revision levels
 */
#define EXT4_GOOD_OLD_REV	0	/* The good old (original) format */
#define EXT4_DYNAMIC_REV	1	/* V2 format w/ dynamic inode sizes */

#define EXT4_CURRENT_REV	EXT4_GOOD_OLD_REV
#define EXT4_MAX_SUPP_REV	EXT4_DYNAMIC_REV

#define EXT4_GOOD_OLD_INODE_SIZE 128

/*
 * Feature set definitions
 */

/* Use the ext4_{has,set,clear}_feature_* helpers; these will be removed */
#define EXT4_HAS_COMPAT_FEATURE(sb,mask)			\
	((EXT4_SB(sb)->s_es->s_feature_compat & cpu_to_le32(mask)) != 0)
#define EXT4_HAS_RO_COMPAT_FEATURE(sb,mask)			\
	((EXT4_SB(sb)->s_es->s_feature_ro_compat & cpu_to_le32(mask)) != 0)
#define EXT4_HAS_INCOMPAT_FEATURE(sb,mask)			\
	((EXT4_SB(sb)->s_es->s_feature_incompat & cpu_to_le32(mask)) != 0)
#define EXT4_SET_COMPAT_FEATURE(sb,mask)			\
	EXT4_SB(sb)->s_es->s_feature_compat |= cpu_to_le32(mask)
#define EXT4_SET_RO_COMPAT_FEATURE(sb,mask)			\
	EXT4_SB(sb)->s_es->s_feature_ro_compat |= cpu_to_le32(mask)
#define EXT4_SET_INCOMPAT_FEATURE(sb,mask)			\
	EXT4_SB(sb)->s_es->s_feature_incompat |= cpu_to_le32(mask)
#define EXT4_CLEAR_COMPAT_FEATURE(sb,mask)			\
	EXT4_SB(sb)->s_es->s_feature_compat &= ~cpu_to_le32(mask)
#define EXT4_CLEAR_RO_COMPAT_FEATURE(sb,mask)			\
	EXT4_SB(sb)->s_es->s_feature_ro_compat &= ~cpu_to_le32(mask)
#define EXT4_CLEAR_INCOMPAT_FEATURE(sb,mask)			\
	EXT4_SB(sb)->s_es->s_feature_incompat &= ~cpu_to_le32(mask)

#define EXT4_FEATURE_COMPAT_DIR_PREALLOC	0x0001
#define EXT4_FEATURE_COMPAT_IMAGIC_INODES	0x0002
#define EXT4_FEATURE_COMPAT_HAS_JOURNAL		0x0004
#define EXT4_FEATURE_COMPAT_EXT_ATTR		0x0008
#define EXT4_FEATURE_COMPAT_RESIZE_INODE	0x0010
#define EXT4_FEATURE_COMPAT_DIR_INDEX		0x0020
#define EXT4_FEATURE_COMPAT_SPARSE_SUPER2	0x0200

#define EXT4_FEATURE_RO_COMPAT_SPARSE_SUPER	0x0001
#define EXT4_FEATURE_RO_COMPAT_LARGE_FILE	0x0002
#define EXT4_FEATURE_RO_COMPAT_BTREE_DIR	0x0004
#define EXT4_FEATURE_RO_COMPAT_HUGE_FILE        0x0008
#define EXT4_FEATURE_RO_COMPAT_GDT_CSUM		0x0010
#define EXT4_FEATURE_RO_COMPAT_DIR_NLINK	0x0020
#define EXT4_FEATURE_RO_COMPAT_EXTRA_ISIZE	0x0040
#define EXT4_FEATURE_RO_COMPAT_QUOTA		0x0100
#define EXT4_FEATURE_RO_COMPAT_BIGALLOC		0x0200
/*
 * METADATA_CSUM also enables group descriptor checksums (GDT_CSUM).  When
 * METADATA_CSUM is set, group descriptor checksums use the same algorithm as
 * all other data structures' checksums.  However, the METADATA_CSUM and
 * GDT_CSUM bits are mutually exclusive.
 */
#define EXT4_FEATURE_RO_COMPAT_METADATA_CSUM	0x0400
#define EXT4_FEATURE_RO_COMPAT_READONLY		0x1000
#define EXT4_FEATURE_RO_COMPAT_PROJECT		0x2000

#define EXT4_FEATURE_INCOMPAT_COMPRESSION	0x0001
#define EXT4_FEATURE_INCOMPAT_FILETYPE		0x0002
#define EXT4_FEATURE_INCOMPAT_RECOVER		0x0004 /* Needs recovery */
#define EXT4_FEATURE_INCOMPAT_JOURNAL_DEV	0x0008 /* Journal device */
#define EXT4_FEATURE_INCOMPAT_META_BG		0x0010
#define EXT4_FEATURE_INCOMPAT_EXTENTS		0x0040 /* extents support */
#define EXT4_FEATURE_INCOMPAT_64BIT		0x0080
#define EXT4_FEATURE_INCOMPAT_MMP               0x0100
#define EXT4_FEATURE_INCOMPAT_FLEX_BG		0x0200
#define EXT4_FEATURE_INCOMPAT_EA_INODE		0x0400 /* EA in inode */
#define EXT4_FEATURE_INCOMPAT_DIRDATA		0x1000 /* data in dirent */
#define EXT4_FEATURE_INCOMPAT_CSUM_SEED		0x2000
#define EXT4_FEATURE_INCOMPAT_LARGEDIR		0x4000 /* >2GB or 3-lvl htree */
#define EXT4_FEATURE_INCOMPAT_INLINE_DATA	0x8000 /* data in inode */
#define EXT4_FEATURE_INCOMPAT_ENCRYPT		0x10000

#define EXT4_FEATURE_COMPAT_FUNCS(name, flagname) \
static inline bool ext4_has_feature_##name(struct super_block *sb) \
{ \
	return ((EXT4_SB(sb)->s_es->s_feature_compat & \
		cpu_to_le32(EXT4_FEATURE_COMPAT_##flagname)) != 0); \
} \
static inline void ext4_set_feature_##name(struct super_block *sb) \
{ \
	EXT4_SB(sb)->s_es->s_feature_compat |= \
		cpu_to_le32(EXT4_FEATURE_COMPAT_##flagname); \
} \
static inline void ext4_clear_feature_##name(struct super_block *sb) \
{ \
	EXT4_SB(sb)->s_es->s_feature_compat &= \
		~cpu_to_le32(EXT4_FEATURE_COMPAT_##flagname); \
}

#define EXT4_FEATURE_RO_COMPAT_FUNCS(name, flagname) \
static inline bool ext4_has_feature_##name(struct super_block *sb) \
{ \
	return ((EXT4_SB(sb)->s_es->s_feature_ro_compat & \
		cpu_to_le32(EXT4_FEATURE_RO_COMPAT_##flagname)) != 0); \
} \
static inline void ext4_set_feature_##name(struct super_block *sb) \
{ \
	EXT4_SB(sb)->s_es->s_feature_ro_compat |= \
		cpu_to_le32(EXT4_FEATURE_RO_COMPAT_##flagname); \
} \
static inline void ext4_clear_feature_##name(struct super_block *sb) \
{ \
	EXT4_SB(sb)->s_es->s_feature_ro_compat &= \
		~cpu_to_le32(EXT4_FEATURE_RO_COMPAT_##flagname); \
}

#define EXT4_FEATURE_INCOMPAT_FUNCS(name, flagname) \
static inline bool ext4_has_feature_##name(struct super_block *sb) \
{ \
	return ((EXT4_SB(sb)->s_es->s_feature_incompat & \
		cpu_to_le32(EXT4_FEATURE_INCOMPAT_##flagname)) != 0); \
} \
static inline void ext4_set_feature_##name(struct super_block *sb) \
{ \
	EXT4_SB(sb)->s_es->s_feature_incompat |= \
		cpu_to_le32(EXT4_FEATURE_INCOMPAT_##flagname); \
} \
static inline void ext4_clear_feature_##name(struct super_block *sb) \
{ \
	EXT4_SB(sb)->s_es->s_feature_incompat &= \
		~cpu_to_le32(EXT4_FEATURE_INCOMPAT_##flagname); \
}

EXT4_FEATURE_COMPAT_FUNCS(dir_prealloc,		DIR_PREALLOC)
EXT4_FEATURE_COMPAT_FUNCS(imagic_inodes,	IMAGIC_INODES)
EXT4_FEATURE_COMPAT_FUNCS(journal,		HAS_JOURNAL)
EXT4_FEATURE_COMPAT_FUNCS(xattr,		EXT_ATTR)
EXT4_FEATURE_COMPAT_FUNCS(resize_inode,		RESIZE_INODE)
EXT4_FEATURE_COMPAT_FUNCS(dir_index,		DIR_INDEX)
EXT4_FEATURE_COMPAT_FUNCS(sparse_super2,	SPARSE_SUPER2)

EXT4_FEATURE_RO_COMPAT_FUNCS(sparse_super,	SPARSE_SUPER)
EXT4_FEATURE_RO_COMPAT_FUNCS(large_file,	LARGE_FILE)
EXT4_FEATURE_RO_COMPAT_FUNCS(btree_dir,		BTREE_DIR)
EXT4_FEATURE_RO_COMPAT_FUNCS(huge_file,		HUGE_FILE)
EXT4_FEATURE_RO_COMPAT_FUNCS(gdt_csum,		GDT_CSUM)
EXT4_FEATURE_RO_COMPAT_FUNCS(dir_nlink,		DIR_NLINK)
EXT4_FEATURE_RO_COMPAT_FUNCS(extra_isize,	EXTRA_ISIZE)
EXT4_FEATURE_RO_COMPAT_FUNCS(quota,		QUOTA)
EXT4_FEATURE_RO_COMPAT_FUNCS(bigalloc,		BIGALLOC)
EXT4_FEATURE_RO_COMPAT_FUNCS(metadata_csum,	METADATA_CSUM)
EXT4_FEATURE_RO_COMPAT_FUNCS(readonly,		READONLY)
EXT4_FEATURE_RO_COMPAT_FUNCS(project,		PROJECT)

EXT4_FEATURE_INCOMPAT_FUNCS(compression,	COMPRESSION)
EXT4_FEATURE_INCOMPAT_FUNCS(filetype,		FILETYPE)
EXT4_FEATURE_INCOMPAT_FUNCS(journal_needs_recovery,	RECOVER)
EXT4_FEATURE_INCOMPAT_FUNCS(journal_dev,	JOURNAL_DEV)
EXT4_FEATURE_INCOMPAT_FUNCS(meta_bg,		META_BG)
EXT4_FEATURE_INCOMPAT_FUNCS(extents,		EXTENTS)
EXT4_FEATURE_INCOMPAT_FUNCS(64bit,		64BIT)
EXT4_FEATURE_INCOMPAT_FUNCS(mmp,		MMP)
EXT4_FEATURE_INCOMPAT_FUNCS(flex_bg,		FLEX_BG)
EXT4_FEATURE_INCOMPAT_FUNCS(ea_inode,		EA_INODE)
EXT4_FEATURE_INCOMPAT_FUNCS(dirdata,		DIRDATA)
EXT4_FEATURE_INCOMPAT_FUNCS(csum_seed,		CSUM_SEED)
EXT4_FEATURE_INCOMPAT_FUNCS(largedir,		LARGEDIR)
EXT4_FEATURE_INCOMPAT_FUNCS(inline_data,	INLINE_DATA)
EXT4_FEATURE_INCOMPAT_FUNCS(encrypt,		ENCRYPT)

#define EXT2_FEATURE_COMPAT_SUPP	EXT4_FEATURE_COMPAT_EXT_ATTR
#define EXT2_FEATURE_INCOMPAT_SUPP	(EXT4_FEATURE_INCOMPAT_FILETYPE| \
					 EXT4_FEATURE_INCOMPAT_META_BG)
#define EXT2_FEATURE_RO_COMPAT_SUPP	(EXT4_FEATURE_RO_COMPAT_SPARSE_SUPER| \
					 EXT4_FEATURE_RO_COMPAT_LARGE_FILE| \
					 EXT4_FEATURE_RO_COMPAT_BTREE_DIR)

#define EXT3_FEATURE_COMPAT_SUPP	EXT4_FEATURE_COMPAT_EXT_ATTR
#define EXT3_FEATURE_INCOMPAT_SUPP	(EXT4_FEATURE_INCOMPAT_FILETYPE| \
					 EXT4_FEATURE_INCOMPAT_RECOVER| \
					 EXT4_FEATURE_INCOMPAT_META_BG)
#define EXT3_FEATURE_RO_COMPAT_SUPP	(EXT4_FEATURE_RO_COMPAT_SPARSE_SUPER| \
					 EXT4_FEATURE_RO_COMPAT_LARGE_FILE| \
					 EXT4_FEATURE_RO_COMPAT_BTREE_DIR)

#define EXT4_FEATURE_COMPAT_SUPP	EXT4_FEATURE_COMPAT_EXT_ATTR
#define EXT4_FEATURE_INCOMPAT_SUPP	(EXT4_FEATURE_INCOMPAT_FILETYPE| \
					 EXT4_FEATURE_INCOMPAT_RECOVER| \
					 EXT4_FEATURE_INCOMPAT_META_BG| \
					 EXT4_FEATURE_INCOMPAT_EXTENTS| \
					 EXT4_FEATURE_INCOMPAT_64BIT| \
					 EXT4_FEATURE_INCOMPAT_FLEX_BG| \
					 EXT4_FEATURE_INCOMPAT_MMP | \
					 EXT4_FEATURE_INCOMPAT_INLINE_DATA | \
					 EXT4_FEATURE_INCOMPAT_ENCRYPT | \
					 EXT4_FEATURE_INCOMPAT_CSUM_SEED)
#define EXT4_FEATURE_RO_COMPAT_SUPP	(EXT4_FEATURE_RO_COMPAT_SPARSE_SUPER| \
					 EXT4_FEATURE_RO_COMPAT_LARGE_FILE| \
					 EXT4_FEATURE_RO_COMPAT_GDT_CSUM| \
					 EXT4_FEATURE_RO_COMPAT_DIR_NLINK | \
					 EXT4_FEATURE_RO_COMPAT_EXTRA_ISIZE | \
					 EXT4_FEATURE_RO_COMPAT_BTREE_DIR |\
					 EXT4_FEATURE_RO_COMPAT_HUGE_FILE |\
					 EXT4_FEATURE_RO_COMPAT_BIGALLOC |\
					 EXT4_FEATURE_RO_COMPAT_METADATA_CSUM|\
					 EXT4_FEATURE_RO_COMPAT_QUOTA |\
					 EXT4_FEATURE_RO_COMPAT_PROJECT)

#define EXTN_FEATURE_FUNCS(ver) \
static inline bool ext4_has_unknown_ext##ver##_compat_features(struct super_block *sb) \
{ \
	return ((EXT4_SB(sb)->s_es->s_feature_compat & \
		cpu_to_le32(~EXT##ver##_FEATURE_COMPAT_SUPP)) != 0); \
} \
static inline bool ext4_has_unknown_ext##ver##_ro_compat_features(struct super_block *sb) \
{ \
	return ((EXT4_SB(sb)->s_es->s_feature_ro_compat & \
		cpu_to_le32(~EXT##ver##_FEATURE_RO_COMPAT_SUPP)) != 0); \
} \
static inline bool ext4_has_unknown_ext##ver##_incompat_features(struct super_block *sb) \
{ \
	return ((EXT4_SB(sb)->s_es->s_feature_incompat & \
		cpu_to_le32(~EXT##ver##_FEATURE_INCOMPAT_SUPP)) != 0); \
}

EXTN_FEATURE_FUNCS(2)
EXTN_FEATURE_FUNCS(3)
EXTN_FEATURE_FUNCS(4)

static inline bool ext4_has_compat_features(struct super_block *sb)
{
	return (EXT4_SB(sb)->s_es->s_feature_compat != 0);
}
static inline bool ext4_has_ro_compat_features(struct super_block *sb)
{
	return (EXT4_SB(sb)->s_es->s_feature_ro_compat != 0);
}
static inline bool ext4_has_incompat_features(struct super_block *sb)
{
	return (EXT4_SB(sb)->s_es->s_feature_incompat != 0);
}

/*
 * Default values for user and/or group using reserved blocks
 */
#define	EXT4_DEF_RESUID		0
#define	EXT4_DEF_RESGID		0

/*
 * Default project ID
 */
#define	EXT4_DEF_PROJID		0

#define EXT4_DEF_INODE_READAHEAD_BLKS	32

/*
 * Default mount options
 */
#define EXT4_DEFM_DEBUG		0x0001
#define EXT4_DEFM_BSDGROUPS	0x0002
#define EXT4_DEFM_XATTR_USER	0x0004
#define EXT4_DEFM_ACL		0x0008
#define EXT4_DEFM_UID16		0x0010
#define EXT4_DEFM_JMODE		0x0060
#define EXT4_DEFM_JMODE_DATA	0x0020
#define EXT4_DEFM_JMODE_ORDERED	0x0040
#define EXT4_DEFM_JMODE_WBACK	0x0060
#define EXT4_DEFM_NOBARRIER	0x0100
#define EXT4_DEFM_BLOCK_VALIDITY 0x0200
#define EXT4_DEFM_DISCARD	0x0400
#define EXT4_DEFM_NODELALLOC	0x0800

/*
 * Default journal batch times
 */
#define EXT4_DEF_MIN_BATCH_TIME	0
#define EXT4_DEF_MAX_BATCH_TIME	15000 /* 15ms */

/*
 * Minimum number of groups in a flexgroup before we separate out
 * directories into the first block group of a flexgroup
 */
#define EXT4_FLEX_SIZE_DIR_ALLOC_SCHEME	4

/*
 * Structure of a directory entry
 */
#define EXT4_NAME_LEN 255

struct ext4_dir_entry {
	__le32	inode;			/* Inode number */
	__le16	rec_len;		/* Directory entry length */
	__le16	name_len;		/* Name length */
	char	name[EXT4_NAME_LEN];	/* File name */
};

/*
 * The new version of the directory entry.  Since EXT4 structures are
 * stored in intel byte order, and the name_len field could never be
 * bigger than 255 chars, it's safe to reclaim the extra byte for the
 * file_type field.
 */
struct ext4_dir_entry_2 {
	__le32	inode;			/* Inode number */
	__le16	rec_len;		/* Directory entry length */
	__u8	name_len;		/* Name length */
	__u8	file_type;
	char	name[EXT4_NAME_LEN];	/* File name */
};

/*
 * This is a bogus directory entry at the end of each leaf block that
 * records checksums.
 */
struct ext4_dir_entry_tail {
	__le32	det_reserved_zero1;	/* Pretend to be unused */
	__le16	det_rec_len;		/* 12 */
	__u8	det_reserved_zero2;	/* Zero name length */
	__u8	det_reserved_ft;	/* 0xDE, fake file type */
	__le32	det_checksum;		/* crc32c(uuid+inum+dirblock) */
};

#define EXT4_DIRENT_TAIL(block, blocksize) \
	((struct ext4_dir_entry_tail *)(((void *)(block)) + \
					((blocksize) - \
					 sizeof(struct ext4_dir_entry_tail))))

/*
 * Ext4 directory file types.  Only the low 3 bits are used.  The
 * other bits are reserved for now.
 */
#define EXT4_FT_UNKNOWN		0
#define EXT4_FT_REG_FILE	1
#define EXT4_FT_DIR		2
#define EXT4_FT_CHRDEV		3
#define EXT4_FT_BLKDEV		4
#define EXT4_FT_FIFO		5
#define EXT4_FT_SOCK		6
#define EXT4_FT_SYMLINK		7

#define EXT4_FT_MAX		8

#define EXT4_FT_DIR_CSUM	0xDE

/*
 * EXT4_DIR_PAD defines the directory entries boundaries
 *
 * NOTE: It must be a multiple of 4
 */
#define EXT4_DIR_PAD			4
#define EXT4_DIR_ROUND			(EXT4_DIR_PAD - 1)
#define EXT4_DIR_REC_LEN(name_len)	(((name_len) + 8 + EXT4_DIR_ROUND) & \
					 ~EXT4_DIR_ROUND)
#define EXT4_MAX_REC_LEN		((1<<16)-1)

/*
 * If we ever get support for fs block sizes > page_size, we'll need
 * to remove the #if statements in the next two functions...
 */
static inline unsigned int
ext4_rec_len_from_disk(__le16 dlen, unsigned blocksize)
{
	unsigned len = le16_to_cpu(dlen);

#if (PAGE_SIZE >= 65536)
	if (len == EXT4_MAX_REC_LEN || len == 0)
		return blocksize;
	return (len & 65532) | ((len & 3) << 16);
#else
	return len;
#endif
}

static inline __le16 ext4_rec_len_to_disk(unsigned len, unsigned blocksize)
{
	if ((len > blocksize) || (blocksize > (1 << 18)) || (len & 3))
		BUG();
#if (PAGE_SIZE >= 65536)
	if (len < 65536)
		return cpu_to_le16(len);
	if (len == blocksize) {
		if (blocksize == 65536)
			return cpu_to_le16(EXT4_MAX_REC_LEN);
		else
			return cpu_to_le16(0);
	}
	return cpu_to_le16((len & 65532) | ((len >> 16) & 3));
#else
	return cpu_to_le16(len);
#endif
}

/*
 * Hash Tree Directory indexing
 * (c) Daniel Phillips, 2001
 */

#define is_dx(dir) (ext4_has_feature_dir_index((dir)->i_sb) && \
		    ext4_test_inode_flag((dir), EXT4_INODE_INDEX))
#define EXT4_DIR_LINK_MAX(dir) (!is_dx(dir) && (dir)->i_nlink >= EXT4_LINK_MAX)
#define EXT4_DIR_LINK_EMPTY(dir) ((dir)->i_nlink == 2 || (dir)->i_nlink == 1)

/* Legal values for the dx_root hash_version field: */

#define DX_HASH_LEGACY		0
#define DX_HASH_HALF_MD4	1
#define DX_HASH_TEA		2
#define DX_HASH_LEGACY_UNSIGNED	3
#define DX_HASH_HALF_MD4_UNSIGNED	4
#define DX_HASH_TEA_UNSIGNED		5

static inline u32 ext4_chksum(struct ext4_sb_info *sbi, u32 crc,
			      const void *address, unsigned int length)
{
	struct {
		struct shash_desc shash;
		char ctx[4];
	} desc;
	int err;

	BUG_ON(crypto_shash_descsize(sbi->s_chksum_driver)!=sizeof(desc.ctx));

	desc.shash.tfm = sbi->s_chksum_driver;
	desc.shash.flags = 0;
	*(u32 *)desc.ctx = crc;

	err = crypto_shash_update(&desc.shash, address, length);
	BUG_ON(err);

	return *(u32 *)desc.ctx;
}

#ifdef __KERNEL__

/* hash info structure used by the directory hash */
struct dx_hash_info
{
	u32		hash;
	u32		minor_hash;
	int		hash_version;
	u32		*seed;
};


/* 32 and 64 bit signed EOF for dx directories */
#define EXT4_HTREE_EOF_32BIT   ((1UL  << (32 - 1)) - 1)
#define EXT4_HTREE_EOF_64BIT   ((1ULL << (64 - 1)) - 1)


/*
 * Control parameters used by ext4_htree_next_block
 */
#define HASH_NB_ALWAYS		1

struct ext4_filename {
	const struct qstr *usr_fname;
	struct ext4_str disk_name;
	struct dx_hash_info hinfo;
#ifdef CONFIG_EXT4_FS_ENCRYPTION
	struct ext4_str crypto_buf;
#endif
};

#define fname_name(p) ((p)->disk_name.name)
#define fname_len(p)  ((p)->disk_name.len)

/*
 * Describe an inode's exact location on disk and in memory
 */
struct ext4_iloc
{
	struct buffer_head *bh;
	unsigned long offset;
	ext4_group_t block_group;
};

static inline struct ext4_inode *ext4_raw_inode(struct ext4_iloc *iloc)
{
	return (struct ext4_inode *) (iloc->bh->b_data + iloc->offset);
}

/*
 * This structure is stuffed into the struct file's private_data field
 * for directories.  It is where we put information so that we can do
 * readdir operations in hash tree order.
 */
struct dir_private_info {
	struct rb_root	root;
	struct rb_node	*curr_node;
	struct fname	*extra_fname;
	loff_t		last_pos;
	__u32		curr_hash;
	__u32		curr_minor_hash;
	__u32		next_hash;
};

/* calculate the first block number of the group */
static inline ext4_fsblk_t
ext4_group_first_block_no(struct super_block *sb, ext4_group_t group_no)
{
	return group_no * (ext4_fsblk_t)EXT4_BLOCKS_PER_GROUP(sb) +
		le32_to_cpu(EXT4_SB(sb)->s_es->s_first_data_block);
}

/*
 * Special error return code only used by dx_probe() and its callers.
 */
#define ERR_BAD_DX_DIR	(-(MAX_ERRNO - 1))

/*
 * Timeout and state flag for lazy initialization inode thread.
 */
#define EXT4_DEF_LI_WAIT_MULT			10
#define EXT4_DEF_LI_MAX_START_DELAY		5
#define EXT4_LAZYINIT_QUIT			0x0001
#define EXT4_LAZYINIT_RUNNING			0x0002

/*
 * Lazy inode table initialization info
 */
struct ext4_lazy_init {
	unsigned long		li_state;
	struct list_head	li_request_list;
	struct mutex		li_list_mtx;
};

struct ext4_li_request {
	struct super_block	*lr_super;
	struct ext4_sb_info	*lr_sbi;
	ext4_group_t		lr_next_group;
	struct list_head	lr_request;
	unsigned long		lr_next_sched;
	unsigned long		lr_timeout;
};

struct ext4_features {
	struct kobject f_kobj;
	struct completion f_kobj_unregister;
};

/*
 * This structure will be used for multiple mount protection. It will be
 * written into the block number saved in the s_mmp_block field in the
 * superblock. Programs that check MMP should assume that if
 * SEQ_FSCK (or any unknown code above SEQ_MAX) is present then it is NOT safe
 * to use the filesystem, regardless of how old the timestamp is.
 */
#define EXT4_MMP_MAGIC     0x004D4D50U /* ASCII for MMP */
#define EXT4_MMP_SEQ_CLEAN 0xFF4D4D50U /* mmp_seq value for clean unmount */
#define EXT4_MMP_SEQ_FSCK  0xE24D4D50U /* mmp_seq value when being fscked */
#define EXT4_MMP_SEQ_MAX   0xE24D4D4FU /* maximum valid mmp_seq value */

struct mmp_struct {
	__le32	mmp_magic;		/* Magic number for MMP */
	__le32	mmp_seq;		/* Sequence no. updated periodically */

	/*
	 * mmp_time, mmp_nodename & mmp_bdevname are only used for information
	 * purposes and do not affect the correctness of the algorithm
	 */
	__le64	mmp_time;		/* Time last updated */
	char	mmp_nodename[64];	/* Node which last updated MMP block */
	char	mmp_bdevname[32];	/* Bdev which last updated MMP block */

	/*
	 * mmp_check_interval is used to verify if the MMP block has been
	 * updated on the block device. The value is updated based on the
	 * maximum time to write the MMP block during an update cycle.
	 */
	__le16	mmp_check_interval;

	__le16	mmp_pad1;
	__le32	mmp_pad2[226];
	__le32	mmp_checksum;		/* crc32c(uuid+mmp_block) */
};

/* arguments passed to the mmp thread */
struct mmpd_data {
	struct buffer_head *bh; /* bh from initial read_mmp_block() */
	struct super_block *sb;  /* super block of the fs */
};

/*
 * Check interval multiplier
 * The MMP block is written every update interval and initially checked every
 * update interval x the multiplier (the value is then adapted based on the
 * write latency). The reason is that writes can be delayed under load and we
 * don't want readers to incorrectly assume that the filesystem is no longer
 * in use.
 */
#define EXT4_MMP_CHECK_MULT		2UL

/*
 * Minimum interval for MMP checking in seconds.
 */
#define EXT4_MMP_MIN_CHECK_INTERVAL	5UL

/*
 * Maximum interval for MMP checking in seconds.
 */
#define EXT4_MMP_MAX_CHECK_INTERVAL	300UL

/*
 * Function prototypes
 */

/*
 * Ok, these declarations are also in <linux/kernel.h> but none of the
 * ext4 source programs needs to include it so they are duplicated here.
 */
# define NORET_TYPE	/**/
# define ATTRIB_NORET	__attribute__((noreturn))
# define NORET_AND	noreturn,

/* bitmap.c */
extern unsigned int ext4_count_free(char *bitmap, unsigned numchars);
void ext4_inode_bitmap_csum_set(struct super_block *sb, ext4_group_t group,
				struct ext4_group_desc *gdp,
				struct buffer_head *bh, int sz);
int ext4_inode_bitmap_csum_verify(struct super_block *sb, ext4_group_t group,
				  struct ext4_group_desc *gdp,
				  struct buffer_head *bh, int sz);
void ext4_block_bitmap_csum_set(struct super_block *sb, ext4_group_t group,
				struct ext4_group_desc *gdp,
				struct buffer_head *bh);
int ext4_block_bitmap_csum_verify(struct super_block *sb, ext4_group_t group,
				  struct ext4_group_desc *gdp,
				  struct buffer_head *bh);

/* balloc.c */
extern void ext4_get_group_no_and_offset(struct super_block *sb,
					 ext4_fsblk_t blocknr,
					 ext4_group_t *blockgrpp,
					 ext4_grpblk_t *offsetp);
extern ext4_group_t ext4_get_group_number(struct super_block *sb,
					  ext4_fsblk_t block);

extern unsigned int ext4_block_group(struct super_block *sb,
			ext4_fsblk_t blocknr);
extern ext4_grpblk_t ext4_block_group_offset(struct super_block *sb,
			ext4_fsblk_t blocknr);
extern int ext4_bg_has_super(struct super_block *sb, ext4_group_t group);
extern unsigned long ext4_bg_num_gdb(struct super_block *sb,
			ext4_group_t group);
extern ext4_fsblk_t ext4_new_meta_blocks(handle_t *handle, struct inode *inode,
					 ext4_fsblk_t goal,
					 unsigned int flags,
					 unsigned long *count,
					 int *errp);
extern int ext4_claim_free_clusters(struct ext4_sb_info *sbi,
				    s64 nclusters, unsigned int flags);
extern ext4_fsblk_t ext4_count_free_clusters(struct super_block *);
extern void ext4_check_blocks_bitmap(struct super_block *);
extern struct ext4_group_desc * ext4_get_group_desc(struct super_block * sb,
						    ext4_group_t block_group,
						    struct buffer_head ** bh);
extern int ext4_should_retry_alloc(struct super_block *sb, int *retries);

extern struct buffer_head *ext4_read_block_bitmap_nowait(struct super_block *sb,
						ext4_group_t block_group);
extern int ext4_wait_block_bitmap(struct super_block *sb,
				  ext4_group_t block_group,
				  struct buffer_head *bh);
extern struct buffer_head *ext4_read_block_bitmap(struct super_block *sb,
						  ext4_group_t block_group);
extern unsigned ext4_free_clusters_after_init(struct super_block *sb,
					      ext4_group_t block_group,
					      struct ext4_group_desc *gdp);
ext4_fsblk_t ext4_inode_to_goal_block(struct inode *);

/* crypto_policy.c */
int ext4_is_child_context_consistent_with_parent(struct inode *parent,
						 struct inode *child);
int ext4_inherit_context(struct inode *parent, struct inode *child);
void ext4_to_hex(char *dst, char *src, size_t src_size);
int ext4_process_policy(const struct ext4_encryption_policy *policy,
			struct inode *inode);
int ext4_get_policy(struct inode *inode,
		    struct ext4_encryption_policy *policy);

/* crypto.c */
extern struct kmem_cache *ext4_crypt_info_cachep;
bool ext4_valid_contents_enc_mode(uint32_t mode);
uint32_t ext4_validate_encryption_key_size(uint32_t mode, uint32_t size);
extern struct workqueue_struct *ext4_read_workqueue;
struct ext4_crypto_ctx *ext4_get_crypto_ctx(struct inode *inode,
					    gfp_t gfp_flags);
void ext4_release_crypto_ctx(struct ext4_crypto_ctx *ctx);
void ext4_restore_control_page(struct page *data_page);
struct page *ext4_encrypt(struct inode *inode,
			  struct page *plaintext_page,
			  gfp_t gfp_flags);
int ext4_decrypt(struct page *page);
int ext4_encrypted_zeroout(struct inode *inode, ext4_lblk_t lblk,
			   ext4_fsblk_t pblk, ext4_lblk_t len);
extern const struct dentry_operations ext4_encrypted_d_ops;

#ifdef CONFIG_EXT4_FS_ENCRYPTION
int ext4_init_crypto(void);
void ext4_exit_crypto(void);
static inline int ext4_sb_has_crypto(struct super_block *sb)
{
	return ext4_has_feature_encrypt(sb);
}
#else
static inline int ext4_init_crypto(void) { return 0; }
static inline void ext4_exit_crypto(void) { }
static inline int ext4_sb_has_crypto(struct super_block *sb)
{
	return 0;
}
#endif

/* crypto_fname.c */
bool ext4_valid_filenames_enc_mode(uint32_t mode);
u32 ext4_fname_crypto_round_up(u32 size, u32 blksize);
unsigned ext4_fname_encrypted_size(struct inode *inode, u32 ilen);
int ext4_fname_crypto_alloc_buffer(struct inode *inode,
				   u32 ilen, struct ext4_str *crypto_str);
int _ext4_fname_disk_to_usr(struct inode *inode,
			    struct dx_hash_info *hinfo,
			    const struct ext4_str *iname,
			    struct ext4_str *oname);
int ext4_fname_disk_to_usr(struct inode *inode,
			   struct dx_hash_info *hinfo,
			   const struct ext4_dir_entry_2 *de,
			   struct ext4_str *oname);
int ext4_fname_usr_to_disk(struct inode *inode,
			   const struct qstr *iname,
			   struct ext4_str *oname);
#ifdef CONFIG_EXT4_FS_ENCRYPTION
void ext4_fname_crypto_free_buffer(struct ext4_str *crypto_str);
int ext4_fname_setup_filename(struct inode *dir, const struct qstr *iname,
			      int lookup, struct ext4_filename *fname);
void ext4_fname_free_filename(struct ext4_filename *fname);
#else
static inline
int ext4_setup_fname_crypto(struct inode *inode)
{
	return 0;
}
static inline void ext4_fname_crypto_free_buffer(struct ext4_str *p) { }
static inline int ext4_fname_setup_filename(struct inode *dir,
				     const struct qstr *iname,
				     int lookup, struct ext4_filename *fname)
{
	fname->usr_fname = iname;
	fname->disk_name.name = (unsigned char *) iname->name;
	fname->disk_name.len = iname->len;
	return 0;
}
static inline void ext4_fname_free_filename(struct ext4_filename *fname) { }
#endif


/* crypto_key.c */
void ext4_free_crypt_info(struct ext4_crypt_info *ci);
void ext4_free_encryption_info(struct inode *inode, struct ext4_crypt_info *ci);
int _ext4_get_encryption_info(struct inode *inode);

#ifdef CONFIG_EXT4_FS_ENCRYPTION
int ext4_has_encryption_key(struct inode *inode);

static inline int ext4_get_encryption_info(struct inode *inode)
{
	struct ext4_crypt_info *ci = EXT4_I(inode)->i_crypt_info;

	if (!ci ||
	    (ci->ci_keyring_key &&
	     (ci->ci_keyring_key->flags & ((1 << KEY_FLAG_INVALIDATED) |
					   (1 << KEY_FLAG_REVOKED) |
					   (1 << KEY_FLAG_DEAD)))))
		return _ext4_get_encryption_info(inode);
	return 0;
}

static inline struct ext4_crypt_info *ext4_encryption_info(struct inode *inode)
{
	return EXT4_I(inode)->i_crypt_info;
}

#else
static inline int ext4_has_encryption_key(struct inode *inode)
{
	return 0;
}
static inline int ext4_get_encryption_info(struct inode *inode)
{
	return 0;
}
static inline struct ext4_crypt_info *ext4_encryption_info(struct inode *inode)
{
	return NULL;
}
#endif


/* dir.c */
extern int __ext4_check_dir_entry(const char *, unsigned int, struct inode *,
				  struct file *,
				  struct ext4_dir_entry_2 *,
				  struct buffer_head *, char *, int,
				  unsigned int);
#define ext4_check_dir_entry(dir, filp, de, bh, buf, size, offset)	\
	unlikely(__ext4_check_dir_entry(__func__, __LINE__, (dir), (filp), \
					(de), (bh), (buf), (size), (offset)))
extern int ext4_htree_store_dirent(struct file *dir_file, __u32 hash,
				__u32 minor_hash,
				struct ext4_dir_entry_2 *dirent,
				struct ext4_str *ent_name);
extern void ext4_htree_free_dir_info(struct dir_private_info *p);
extern int ext4_find_dest_de(struct inode *dir, struct inode *inode,
			     struct buffer_head *bh,
			     void *buf, int buf_size,
			     struct ext4_filename *fname,
			     struct ext4_dir_entry_2 **dest_de);
int ext4_insert_dentry(struct inode *dir,
		       struct inode *inode,
		       struct ext4_dir_entry_2 *de,
		       int buf_size,
		       struct ext4_filename *fname);
static inline void ext4_update_dx_flag(struct inode *inode)
{
	if (!ext4_has_feature_dir_index(inode->i_sb))
		ext4_clear_inode_flag(inode, EXT4_INODE_INDEX);
}
static unsigned char ext4_filetype_table[] = {
	DT_UNKNOWN, DT_REG, DT_DIR, DT_CHR, DT_BLK, DT_FIFO, DT_SOCK, DT_LNK
};

static inline  unsigned char get_dtype(struct super_block *sb, int filetype)
{
	if (!ext4_has_feature_filetype(sb) || filetype >= EXT4_FT_MAX)
		return DT_UNKNOWN;

	return ext4_filetype_table[filetype];
}
extern int ext4_check_all_de(struct inode *dir, struct buffer_head *bh,
			     void *buf, int buf_size);

/* fsync.c */
extern int ext4_sync_file(struct file *, loff_t, loff_t, int);

/* hash.c */
extern int ext4fs_dirhash(const char *name, int len, struct
			  dx_hash_info *hinfo);

/* ialloc.c */
extern struct inode *__ext4_new_inode(handle_t *, struct inode *, umode_t,
				      const struct qstr *qstr, __u32 goal,
				      uid_t *owner, int handle_type,
				      unsigned int line_no, int nblocks);

#define ext4_new_inode(handle, dir, mode, qstr, goal, owner) \
	__ext4_new_inode((handle), (dir), (mode), (qstr), (goal), (owner), \
			 0, 0, 0)
#define ext4_new_inode_start_handle(dir, mode, qstr, goal, owner, \
				    type, nblocks)		    \
	__ext4_new_inode(NULL, (dir), (mode), (qstr), (goal), (owner), \
			 (type), __LINE__, (nblocks))


extern void ext4_free_inode(handle_t *, struct inode *);
extern struct inode * ext4_orphan_get(struct super_block *, unsigned long);
extern unsigned long ext4_count_free_inodes(struct super_block *);
extern unsigned long ext4_count_dirs(struct super_block *);
extern void ext4_check_inodes_bitmap(struct super_block *);
extern void ext4_mark_bitmap_end(int start_bit, int end_bit, char *bitmap);
extern int ext4_init_inode_table(struct super_block *sb,
				 ext4_group_t group, int barrier);
extern void ext4_end_bitmap_read(struct buffer_head *bh, int uptodate);

/* mballoc.c */
extern const struct file_operations ext4_seq_mb_groups_fops;
extern long ext4_mb_stats;
extern long ext4_mb_max_to_scan;
extern int ext4_mb_init(struct super_block *);
extern int ext4_mb_release(struct super_block *);
extern ext4_fsblk_t ext4_mb_new_blocks(handle_t *,
				struct ext4_allocation_request *, int *);
extern int ext4_mb_reserve_blocks(struct super_block *, int);
extern void ext4_discard_preallocations(struct inode *);
extern int __init ext4_init_mballoc(void);
extern void ext4_exit_mballoc(void);
extern void ext4_free_blocks(handle_t *handle, struct inode *inode,
			     struct buffer_head *bh, ext4_fsblk_t block,
			     unsigned long count, int flags);
extern int ext4_mb_alloc_groupinfo(struct super_block *sb,
				   ext4_group_t ngroups);
extern int ext4_mb_add_groupinfo(struct super_block *sb,
		ext4_group_t i, struct ext4_group_desc *desc);
extern int ext4_group_add_blocks(handle_t *handle, struct super_block *sb,
				ext4_fsblk_t block, unsigned long count);
extern int ext4_trim_fs(struct super_block *, struct fstrim_range *);

/* inode.c */
int ext4_inode_is_fast_symlink(struct inode *inode);
struct buffer_head *ext4_getblk(handle_t *, struct inode *, ext4_lblk_t, int);
struct buffer_head *ext4_bread(handle_t *, struct inode *, ext4_lblk_t, int);
int ext4_get_block_unwritten(struct inode *inode, sector_t iblock,
			     struct buffer_head *bh_result, int create);
int ext4_dax_get_block(struct inode *inode, sector_t iblock,
		       struct buffer_head *bh_result, int create);
int ext4_get_block(struct inode *inode, sector_t iblock,
		   struct buffer_head *bh_result, int create);
int ext4_dio_get_block(struct inode *inode, sector_t iblock,
		       struct buffer_head *bh_result, int create);
int ext4_da_get_block_prep(struct inode *inode, sector_t iblock,
			   struct buffer_head *bh, int create);
int ext4_walk_page_buffers(handle_t *handle,
			   struct buffer_head *head,
			   unsigned from,
			   unsigned to,
			   int *partial,
			   int (*fn)(handle_t *handle,
				     struct buffer_head *bh));
int do_journal_get_write_access(handle_t *handle,
				struct buffer_head *bh);
#define FALL_BACK_TO_NONDELALLOC 1
#define CONVERT_INLINE_DATA	 2

extern struct inode *ext4_iget(struct super_block *, unsigned long);
extern struct inode *ext4_iget_normal(struct super_block *, unsigned long);
extern int  ext4_write_inode(struct inode *, struct writeback_control *);
extern int  ext4_setattr(struct dentry *, struct iattr *);
extern int  ext4_getattr(struct vfsmount *mnt, struct dentry *dentry,
				struct kstat *stat);
extern void ext4_evict_inode(struct inode *);
extern void ext4_clear_inode(struct inode *);
extern int  ext4_sync_inode(handle_t *, struct inode *);
extern void ext4_dirty_inode(struct inode *, int);
extern int ext4_change_inode_journal_flag(struct inode *, int);
extern int ext4_get_inode_loc(struct inode *, struct ext4_iloc *);
extern int ext4_inode_attach_jinode(struct inode *inode);
extern int ext4_can_truncate(struct inode *inode);
extern void ext4_truncate(struct inode *);
extern int ext4_punch_hole(struct inode *inode, loff_t offset, loff_t length);
extern int ext4_truncate_restart_trans(handle_t *, struct inode *, int nblocks);
extern void ext4_set_inode_flags(struct inode *);
extern void ext4_get_inode_flags(struct ext4_inode_info *);
extern int ext4_alloc_da_blocks(struct inode *inode);
extern void ext4_set_aops(struct inode *inode);
extern int ext4_writepage_trans_blocks(struct inode *);
extern int ext4_chunk_trans_blocks(struct inode *, int nrblocks);
extern int ext4_zero_partial_blocks(handle_t *handle, struct inode *inode,
			     loff_t lstart, loff_t lend);
extern int ext4_page_mkwrite(struct vm_area_struct *vma, struct vm_fault *vmf);
extern int ext4_filemap_fault(struct vm_area_struct *vma, struct vm_fault *vmf);
extern qsize_t *ext4_get_reserved_space(struct inode *inode);
extern int ext4_get_projid(struct inode *inode, kprojid_t *projid);
extern void ext4_da_update_reserve_space(struct inode *inode,
					int used, int quota_claim);
extern int ext4_issue_zeroout(struct inode *inode, ext4_lblk_t lblk,
			      ext4_fsblk_t pblk, ext4_lblk_t len);
extern int ext4_get_next_extent(struct inode *inode, ext4_lblk_t lblk,
				unsigned int map_len,
				struct extent_status *result);

/* indirect.c */
extern int ext4_ind_map_blocks(handle_t *handle, struct inode *inode,
				struct ext4_map_blocks *map, int flags);
<<<<<<< HEAD
extern ssize_t ext4_ind_direct_IO(struct kiocb *iocb, struct iov_iter *iter);
=======
>>>>>>> 12735f88
extern int ext4_ind_calc_metadata_amount(struct inode *inode, sector_t lblock);
extern int ext4_ind_trans_blocks(struct inode *inode, int nrblocks);
extern void ext4_ind_truncate(handle_t *, struct inode *inode);
extern int ext4_ind_remove_space(handle_t *handle, struct inode *inode,
				 ext4_lblk_t start, ext4_lblk_t end);

/* ioctl.c */
extern long ext4_ioctl(struct file *, unsigned int, unsigned long);
extern long ext4_compat_ioctl(struct file *, unsigned int, unsigned long);

/* migrate.c */
extern int ext4_ext_migrate(struct inode *);
extern int ext4_ind_migrate(struct inode *inode);

/* namei.c */
extern int ext4_dirent_csum_verify(struct inode *inode,
				   struct ext4_dir_entry *dirent);
extern int ext4_orphan_add(handle_t *, struct inode *);
extern int ext4_orphan_del(handle_t *, struct inode *);
extern int ext4_htree_fill_tree(struct file *dir_file, __u32 start_hash,
				__u32 start_minor_hash, __u32 *next_hash);
extern int ext4_search_dir(struct buffer_head *bh,
			   char *search_buf,
			   int buf_size,
			   struct inode *dir,
			   struct ext4_filename *fname,
			   const struct qstr *d_name,
			   unsigned int offset,
			   struct ext4_dir_entry_2 **res_dir);
extern int ext4_generic_delete_entry(handle_t *handle,
				     struct inode *dir,
				     struct ext4_dir_entry_2 *de_del,
				     struct buffer_head *bh,
				     void *entry_buf,
				     int buf_size,
				     int csum_size);
extern int ext4_empty_dir(struct inode *inode);

/* resize.c */
extern int ext4_group_add(struct super_block *sb,
				struct ext4_new_group_data *input);
extern int ext4_group_extend(struct super_block *sb,
				struct ext4_super_block *es,
				ext4_fsblk_t n_blocks_count);
extern int ext4_resize_fs(struct super_block *sb, ext4_fsblk_t n_blocks_count);

/* super.c */
extern int ext4_seq_options_show(struct seq_file *seq, void *offset);
extern int ext4_calculate_overhead(struct super_block *sb);
extern void ext4_superblock_csum_set(struct super_block *sb);
extern void *ext4_kvmalloc(size_t size, gfp_t flags);
extern void *ext4_kvzalloc(size_t size, gfp_t flags);
extern int ext4_alloc_flex_bg_array(struct super_block *sb,
				    ext4_group_t ngroup);
extern const char *ext4_decode_error(struct super_block *sb, int errno,
				     char nbuf[16]);

extern __printf(4, 5)
void __ext4_error(struct super_block *, const char *, unsigned int,
		  const char *, ...);
extern __printf(5, 6)
void __ext4_error_inode(struct inode *, const char *, unsigned int, ext4_fsblk_t,
		      const char *, ...);
extern __printf(5, 6)
void __ext4_error_file(struct file *, const char *, unsigned int, ext4_fsblk_t,
		     const char *, ...);
extern void __ext4_std_error(struct super_block *, const char *,
			     unsigned int, int);
extern __printf(4, 5)
void __ext4_abort(struct super_block *, const char *, unsigned int,
		  const char *, ...);
extern __printf(4, 5)
void __ext4_warning(struct super_block *, const char *, unsigned int,
		    const char *, ...);
extern __printf(4, 5)
void __ext4_warning_inode(const struct inode *inode, const char *function,
			  unsigned int line, const char *fmt, ...);
extern __printf(3, 4)
void __ext4_msg(struct super_block *, const char *, const char *, ...);
extern void __dump_mmp_msg(struct super_block *, struct mmp_struct *mmp,
			   const char *, unsigned int, const char *);
extern __printf(7, 8)
void __ext4_grp_locked_error(const char *, unsigned int,
			     struct super_block *, ext4_group_t,
			     unsigned long, ext4_fsblk_t,
			     const char *, ...);

#define EXT4_ERROR_INODE(inode, fmt, a...) \
	ext4_error_inode((inode), __func__, __LINE__, 0, (fmt), ## a)

#define EXT4_ERROR_INODE_BLOCK(inode, block, fmt, a...)			\
	ext4_error_inode((inode), __func__, __LINE__, (block), (fmt), ## a)

#define EXT4_ERROR_FILE(file, block, fmt, a...)				\
	ext4_error_file((file), __func__, __LINE__, (block), (fmt), ## a)

#ifdef CONFIG_PRINTK

#define ext4_error_inode(inode, func, line, block, fmt, ...)		\
	__ext4_error_inode(inode, func, line, block, fmt, ##__VA_ARGS__)
#define ext4_error_file(file, func, line, block, fmt, ...)		\
	__ext4_error_file(file, func, line, block, fmt, ##__VA_ARGS__)
#define ext4_error(sb, fmt, ...)					\
	__ext4_error(sb, __func__, __LINE__, fmt, ##__VA_ARGS__)
#define ext4_abort(sb, fmt, ...)					\
	__ext4_abort(sb, __func__, __LINE__, fmt, ##__VA_ARGS__)
#define ext4_warning(sb, fmt, ...)					\
	__ext4_warning(sb, __func__, __LINE__, fmt, ##__VA_ARGS__)
#define ext4_warning_inode(inode, fmt, ...)				\
	__ext4_warning_inode(inode, __func__, __LINE__, fmt, ##__VA_ARGS__)
#define ext4_msg(sb, level, fmt, ...)				\
	__ext4_msg(sb, level, fmt, ##__VA_ARGS__)
#define dump_mmp_msg(sb, mmp, msg)					\
	__dump_mmp_msg(sb, mmp, __func__, __LINE__, msg)
#define ext4_grp_locked_error(sb, grp, ino, block, fmt, ...)		\
	__ext4_grp_locked_error(__func__, __LINE__, sb, grp, ino, block, \
				fmt, ##__VA_ARGS__)

#else

#define ext4_error_inode(inode, func, line, block, fmt, ...)		\
do {									\
	no_printk(fmt, ##__VA_ARGS__);					\
	__ext4_error_inode(inode, "", 0, block, " ");			\
} while (0)
#define ext4_error_file(file, func, line, block, fmt, ...)		\
do {									\
	no_printk(fmt, ##__VA_ARGS__);					\
	__ext4_error_file(file, "", 0, block, " ");			\
} while (0)
#define ext4_error(sb, fmt, ...)					\
do {									\
	no_printk(fmt, ##__VA_ARGS__);					\
	__ext4_error(sb, "", 0, " ");					\
} while (0)
#define ext4_abort(sb, fmt, ...)					\
do {									\
	no_printk(fmt, ##__VA_ARGS__);					\
	__ext4_abort(sb, "", 0, " ");					\
} while (0)
#define ext4_warning(sb, fmt, ...)					\
do {									\
	no_printk(fmt, ##__VA_ARGS__);					\
	__ext4_warning(sb, "", 0, " ");					\
} while (0)
#define ext4_warning_inode(inode, fmt, ...)				\
do {									\
	no_printk(fmt, ##__VA_ARGS__);					\
	__ext4_warning_inode(inode, "", 0, " ");			\
} while (0)
#define ext4_msg(sb, level, fmt, ...)					\
do {									\
	no_printk(fmt, ##__VA_ARGS__);					\
	__ext4_msg(sb, "", " ");					\
} while (0)
#define dump_mmp_msg(sb, mmp, msg)					\
	__dump_mmp_msg(sb, mmp, "", 0, "")
#define ext4_grp_locked_error(sb, grp, ino, block, fmt, ...)		\
do {									\
	no_printk(fmt, ##__VA_ARGS__);				\
	__ext4_grp_locked_error("", 0, sb, grp, ino, block, " ");	\
} while (0)

#endif

extern void ext4_update_dynamic_rev(struct super_block *sb);
extern int ext4_update_compat_feature(handle_t *handle, struct super_block *sb,
					__u32 compat);
extern int ext4_update_rocompat_feature(handle_t *handle,
					struct super_block *sb,	__u32 rocompat);
extern int ext4_update_incompat_feature(handle_t *handle,
					struct super_block *sb,	__u32 incompat);
extern ext4_fsblk_t ext4_block_bitmap(struct super_block *sb,
				      struct ext4_group_desc *bg);
extern ext4_fsblk_t ext4_inode_bitmap(struct super_block *sb,
				      struct ext4_group_desc *bg);
extern ext4_fsblk_t ext4_inode_table(struct super_block *sb,
				     struct ext4_group_desc *bg);
extern __u32 ext4_free_group_clusters(struct super_block *sb,
				      struct ext4_group_desc *bg);
extern __u32 ext4_free_inodes_count(struct super_block *sb,
				 struct ext4_group_desc *bg);
extern __u32 ext4_used_dirs_count(struct super_block *sb,
				struct ext4_group_desc *bg);
extern __u32 ext4_itable_unused_count(struct super_block *sb,
				   struct ext4_group_desc *bg);
extern void ext4_block_bitmap_set(struct super_block *sb,
				  struct ext4_group_desc *bg, ext4_fsblk_t blk);
extern void ext4_inode_bitmap_set(struct super_block *sb,
				  struct ext4_group_desc *bg, ext4_fsblk_t blk);
extern void ext4_inode_table_set(struct super_block *sb,
				 struct ext4_group_desc *bg, ext4_fsblk_t blk);
extern void ext4_free_group_clusters_set(struct super_block *sb,
					 struct ext4_group_desc *bg,
					 __u32 count);
extern void ext4_free_inodes_set(struct super_block *sb,
				struct ext4_group_desc *bg, __u32 count);
extern void ext4_used_dirs_set(struct super_block *sb,
				struct ext4_group_desc *bg, __u32 count);
extern void ext4_itable_unused_set(struct super_block *sb,
				   struct ext4_group_desc *bg, __u32 count);
extern int ext4_group_desc_csum_verify(struct super_block *sb, __u32 group,
				       struct ext4_group_desc *gdp);
extern void ext4_group_desc_csum_set(struct super_block *sb, __u32 group,
				     struct ext4_group_desc *gdp);
extern int ext4_register_li_request(struct super_block *sb,
				    ext4_group_t first_not_zeroed);

static inline int ext4_has_group_desc_csum(struct super_block *sb)
{
	return ext4_has_feature_gdt_csum(sb) ||
	       EXT4_SB(sb)->s_chksum_driver != NULL;
}

static inline int ext4_has_metadata_csum(struct super_block *sb)
{
	WARN_ON_ONCE(ext4_has_feature_metadata_csum(sb) &&
		     !EXT4_SB(sb)->s_chksum_driver);

	return (EXT4_SB(sb)->s_chksum_driver != NULL);
}
static inline ext4_fsblk_t ext4_blocks_count(struct ext4_super_block *es)
{
	return ((ext4_fsblk_t)le32_to_cpu(es->s_blocks_count_hi) << 32) |
		le32_to_cpu(es->s_blocks_count_lo);
}

static inline ext4_fsblk_t ext4_r_blocks_count(struct ext4_super_block *es)
{
	return ((ext4_fsblk_t)le32_to_cpu(es->s_r_blocks_count_hi) << 32) |
		le32_to_cpu(es->s_r_blocks_count_lo);
}

static inline ext4_fsblk_t ext4_free_blocks_count(struct ext4_super_block *es)
{
	return ((ext4_fsblk_t)le32_to_cpu(es->s_free_blocks_count_hi) << 32) |
		le32_to_cpu(es->s_free_blocks_count_lo);
}

static inline void ext4_blocks_count_set(struct ext4_super_block *es,
					 ext4_fsblk_t blk)
{
	es->s_blocks_count_lo = cpu_to_le32((u32)blk);
	es->s_blocks_count_hi = cpu_to_le32(blk >> 32);
}

static inline void ext4_free_blocks_count_set(struct ext4_super_block *es,
					      ext4_fsblk_t blk)
{
	es->s_free_blocks_count_lo = cpu_to_le32((u32)blk);
	es->s_free_blocks_count_hi = cpu_to_le32(blk >> 32);
}

static inline void ext4_r_blocks_count_set(struct ext4_super_block *es,
					   ext4_fsblk_t blk)
{
	es->s_r_blocks_count_lo = cpu_to_le32((u32)blk);
	es->s_r_blocks_count_hi = cpu_to_le32(blk >> 32);
}

static inline loff_t ext4_isize(struct ext4_inode *raw_inode)
{
	if (S_ISREG(le16_to_cpu(raw_inode->i_mode)))
		return ((loff_t)le32_to_cpu(raw_inode->i_size_high) << 32) |
			le32_to_cpu(raw_inode->i_size_lo);
	else
		return (loff_t) le32_to_cpu(raw_inode->i_size_lo);
}

static inline void ext4_isize_set(struct ext4_inode *raw_inode, loff_t i_size)
{
	raw_inode->i_size_lo = cpu_to_le32(i_size);
	raw_inode->i_size_high = cpu_to_le32(i_size >> 32);
}

static inline
struct ext4_group_info *ext4_get_group_info(struct super_block *sb,
					    ext4_group_t group)
{
	 struct ext4_group_info ***grp_info;
	 long indexv, indexh;
	 BUG_ON(group >= EXT4_SB(sb)->s_groups_count);
	 grp_info = EXT4_SB(sb)->s_group_info;
	 indexv = group >> (EXT4_DESC_PER_BLOCK_BITS(sb));
	 indexh = group & ((EXT4_DESC_PER_BLOCK(sb)) - 1);
	 return grp_info[indexv][indexh];
}

/*
 * Reading s_groups_count requires using smp_rmb() afterwards.  See
 * the locking protocol documented in the comments of ext4_group_add()
 * in resize.c
 */
static inline ext4_group_t ext4_get_groups_count(struct super_block *sb)
{
	ext4_group_t	ngroups = EXT4_SB(sb)->s_groups_count;

	smp_rmb();
	return ngroups;
}

static inline ext4_group_t ext4_flex_group(struct ext4_sb_info *sbi,
					     ext4_group_t block_group)
{
	return block_group >> sbi->s_log_groups_per_flex;
}

static inline unsigned int ext4_flex_bg_size(struct ext4_sb_info *sbi)
{
	return 1 << sbi->s_log_groups_per_flex;
}

#define ext4_std_error(sb, errno)				\
do {								\
	if ((errno))						\
		__ext4_std_error((sb), __func__, __LINE__, (errno));	\
} while (0)

#ifdef CONFIG_SMP
/* Each CPU can accumulate percpu_counter_batch clusters in their local
 * counters. So we need to make sure we have free clusters more
 * than percpu_counter_batch  * nr_cpu_ids. Also add a window of 4 times.
 */
#define EXT4_FREECLUSTERS_WATERMARK (4 * (percpu_counter_batch * nr_cpu_ids))
#else
#define EXT4_FREECLUSTERS_WATERMARK 0
#endif

/* Update i_disksize. Requires i_mutex to avoid races with truncate */
static inline void ext4_update_i_disksize(struct inode *inode, loff_t newsize)
{
	WARN_ON_ONCE(S_ISREG(inode->i_mode) &&
		     !inode_is_locked(inode));
	down_write(&EXT4_I(inode)->i_data_sem);
	if (newsize > EXT4_I(inode)->i_disksize)
		EXT4_I(inode)->i_disksize = newsize;
	up_write(&EXT4_I(inode)->i_data_sem);
}

/* Update i_size, i_disksize. Requires i_mutex to avoid races with truncate */
static inline int ext4_update_inode_size(struct inode *inode, loff_t newsize)
{
	int changed = 0;

	if (newsize > inode->i_size) {
		i_size_write(inode, newsize);
		changed = 1;
	}
	if (newsize > EXT4_I(inode)->i_disksize) {
		ext4_update_i_disksize(inode, newsize);
		changed |= 2;
	}
	return changed;
}

int ext4_update_disksize_before_punch(struct inode *inode, loff_t offset,
				      loff_t len);

struct ext4_group_info {
	unsigned long   bb_state;
	struct rb_root  bb_free_root;
	ext4_grpblk_t	bb_first_free;	/* first free block */
	ext4_grpblk_t	bb_free;	/* total free blocks */
	ext4_grpblk_t	bb_fragments;	/* nr of freespace fragments */
	ext4_grpblk_t	bb_largest_free_order;/* order of largest frag in BG */
	struct          list_head bb_prealloc_list;
#ifdef DOUBLE_CHECK
	void            *bb_bitmap;
#endif
	struct rw_semaphore alloc_sem;
	ext4_grpblk_t	bb_counters[];	/* Nr of free power-of-two-block
					 * regions, index is order.
					 * bb_counters[3] = 5 means
					 * 5 free 8-block regions. */
};

#define EXT4_GROUP_INFO_NEED_INIT_BIT		0
#define EXT4_GROUP_INFO_WAS_TRIMMED_BIT		1
#define EXT4_GROUP_INFO_BBITMAP_CORRUPT_BIT	2
#define EXT4_GROUP_INFO_IBITMAP_CORRUPT_BIT	3

#define EXT4_MB_GRP_NEED_INIT(grp)	\
	(test_bit(EXT4_GROUP_INFO_NEED_INIT_BIT, &((grp)->bb_state)))
#define EXT4_MB_GRP_BBITMAP_CORRUPT(grp)	\
	(test_bit(EXT4_GROUP_INFO_BBITMAP_CORRUPT_BIT, &((grp)->bb_state)))
#define EXT4_MB_GRP_IBITMAP_CORRUPT(grp)	\
	(test_bit(EXT4_GROUP_INFO_IBITMAP_CORRUPT_BIT, &((grp)->bb_state)))

#define EXT4_MB_GRP_WAS_TRIMMED(grp)	\
	(test_bit(EXT4_GROUP_INFO_WAS_TRIMMED_BIT, &((grp)->bb_state)))
#define EXT4_MB_GRP_SET_TRIMMED(grp)	\
	(set_bit(EXT4_GROUP_INFO_WAS_TRIMMED_BIT, &((grp)->bb_state)))
#define EXT4_MB_GRP_CLEAR_TRIMMED(grp)	\
	(clear_bit(EXT4_GROUP_INFO_WAS_TRIMMED_BIT, &((grp)->bb_state)))

#define EXT4_MAX_CONTENTION		8
#define EXT4_CONTENTION_THRESHOLD	2

static inline spinlock_t *ext4_group_lock_ptr(struct super_block *sb,
					      ext4_group_t group)
{
	return bgl_lock_ptr(EXT4_SB(sb)->s_blockgroup_lock, group);
}

/*
 * Returns true if the filesystem is busy enough that attempts to
 * access the block group locks has run into contention.
 */
static inline int ext4_fs_is_busy(struct ext4_sb_info *sbi)
{
	return (atomic_read(&sbi->s_lock_busy) > EXT4_CONTENTION_THRESHOLD);
}

static inline void ext4_lock_group(struct super_block *sb, ext4_group_t group)
{
	spinlock_t *lock = ext4_group_lock_ptr(sb, group);
	if (spin_trylock(lock))
		/*
		 * We're able to grab the lock right away, so drop the
		 * lock contention counter.
		 */
		atomic_add_unless(&EXT4_SB(sb)->s_lock_busy, -1, 0);
	else {
		/*
		 * The lock is busy, so bump the contention counter,
		 * and then wait on the spin lock.
		 */
		atomic_add_unless(&EXT4_SB(sb)->s_lock_busy, 1,
				  EXT4_MAX_CONTENTION);
		spin_lock(lock);
	}
}

static inline void ext4_unlock_group(struct super_block *sb,
					ext4_group_t group)
{
	spin_unlock(ext4_group_lock_ptr(sb, group));
}

/*
 * Block validity checking
 */
#define ext4_check_indirect_blockref(inode, bh)				\
	ext4_check_blockref(__func__, __LINE__, inode,			\
			    (__le32 *)(bh)->b_data,			\
			    EXT4_ADDR_PER_BLOCK((inode)->i_sb))

#define ext4_ind_check_inode(inode)					\
	ext4_check_blockref(__func__, __LINE__, inode,			\
			    EXT4_I(inode)->i_data,			\
			    EXT4_NDIR_BLOCKS)

/*
 * Inodes and files operations
 */

/* dir.c */
extern const struct file_operations ext4_dir_operations;

/* file.c */
extern const struct inode_operations ext4_file_inode_operations;
extern const struct file_operations ext4_file_operations;
extern loff_t ext4_llseek(struct file *file, loff_t offset, int origin);

/* inline.c */
extern int ext4_get_max_inline_size(struct inode *inode);
extern int ext4_find_inline_data_nolock(struct inode *inode);
extern int ext4_init_inline_data(handle_t *handle, struct inode *inode,
				 unsigned int len);
extern int ext4_destroy_inline_data(handle_t *handle, struct inode *inode);

extern int ext4_readpage_inline(struct inode *inode, struct page *page);
extern int ext4_try_to_write_inline_data(struct address_space *mapping,
					 struct inode *inode,
					 loff_t pos, unsigned len,
					 unsigned flags,
					 struct page **pagep);
extern int ext4_write_inline_data_end(struct inode *inode,
				      loff_t pos, unsigned len,
				      unsigned copied,
				      struct page *page);
extern struct buffer_head *
ext4_journalled_write_inline_data(struct inode *inode,
				  unsigned len,
				  struct page *page);
extern int ext4_da_write_inline_data_begin(struct address_space *mapping,
					   struct inode *inode,
					   loff_t pos, unsigned len,
					   unsigned flags,
					   struct page **pagep,
					   void **fsdata);
extern int ext4_da_write_inline_data_end(struct inode *inode, loff_t pos,
					 unsigned len, unsigned copied,
					 struct page *page);
extern int ext4_try_add_inline_entry(handle_t *handle,
				     struct ext4_filename *fname,
				     struct inode *dir, struct inode *inode);
extern int ext4_try_create_inline_dir(handle_t *handle,
				      struct inode *parent,
				      struct inode *inode);
extern int ext4_read_inline_dir(struct file *filp,
				struct dir_context *ctx,
				int *has_inline_data);
extern int htree_inlinedir_to_tree(struct file *dir_file,
				   struct inode *dir, ext4_lblk_t block,
				   struct dx_hash_info *hinfo,
				   __u32 start_hash, __u32 start_minor_hash,
				   int *has_inline_data);
extern struct buffer_head *ext4_find_inline_entry(struct inode *dir,
					struct ext4_filename *fname,
					const struct qstr *d_name,
					struct ext4_dir_entry_2 **res_dir,
					int *has_inline_data);
extern int ext4_delete_inline_entry(handle_t *handle,
				    struct inode *dir,
				    struct ext4_dir_entry_2 *de_del,
				    struct buffer_head *bh,
				    int *has_inline_data);
extern int empty_inline_dir(struct inode *dir, int *has_inline_data);
extern struct buffer_head *ext4_get_first_inline_block(struct inode *inode,
					struct ext4_dir_entry_2 **parent_de,
					int *retval);
extern int ext4_inline_data_fiemap(struct inode *inode,
				   struct fiemap_extent_info *fieinfo,
				   int *has_inline, __u64 start, __u64 len);
extern int ext4_try_to_evict_inline_data(handle_t *handle,
					 struct inode *inode,
					 int needed);
extern void ext4_inline_data_truncate(struct inode *inode, int *has_inline);

extern int ext4_convert_inline_data(struct inode *inode);

static inline int ext4_has_inline_data(struct inode *inode)
{
	return ext4_test_inode_flag(inode, EXT4_INODE_INLINE_DATA) &&
	       EXT4_I(inode)->i_inline_off;
}

/* namei.c */
extern const struct inode_operations ext4_dir_inode_operations;
extern const struct inode_operations ext4_special_inode_operations;
extern struct dentry *ext4_get_parent(struct dentry *child);
extern struct ext4_dir_entry_2 *ext4_init_dot_dotdot(struct inode *inode,
				 struct ext4_dir_entry_2 *de,
				 int blocksize, int csum_size,
				 unsigned int parent_ino, int dotdot_real_len);
extern void initialize_dirent_tail(struct ext4_dir_entry_tail *t,
				   unsigned int blocksize);
extern int ext4_handle_dirty_dirent_node(handle_t *handle,
					 struct inode *inode,
					 struct buffer_head *bh);
#define S_SHIFT 12
static unsigned char ext4_type_by_mode[S_IFMT >> S_SHIFT] = {
	[S_IFREG >> S_SHIFT]	= EXT4_FT_REG_FILE,
	[S_IFDIR >> S_SHIFT]	= EXT4_FT_DIR,
	[S_IFCHR >> S_SHIFT]	= EXT4_FT_CHRDEV,
	[S_IFBLK >> S_SHIFT]	= EXT4_FT_BLKDEV,
	[S_IFIFO >> S_SHIFT]	= EXT4_FT_FIFO,
	[S_IFSOCK >> S_SHIFT]	= EXT4_FT_SOCK,
	[S_IFLNK >> S_SHIFT]	= EXT4_FT_SYMLINK,
};

static inline void ext4_set_de_type(struct super_block *sb,
				struct ext4_dir_entry_2 *de,
				umode_t mode) {
	if (ext4_has_feature_filetype(sb))
		de->file_type = ext4_type_by_mode[(mode & S_IFMT)>>S_SHIFT];
}

/* readpages.c */
extern int ext4_mpage_readpages(struct address_space *mapping,
				struct list_head *pages, struct page *page,
				unsigned nr_pages);

/* symlink.c */
extern const struct inode_operations ext4_encrypted_symlink_inode_operations;
extern const struct inode_operations ext4_symlink_inode_operations;
extern const struct inode_operations ext4_fast_symlink_inode_operations;

/* sysfs.c */
extern int ext4_register_sysfs(struct super_block *sb);
extern void ext4_unregister_sysfs(struct super_block *sb);
extern int __init ext4_init_sysfs(void);
extern void ext4_exit_sysfs(void);

/* block_validity */
extern void ext4_release_system_zone(struct super_block *sb);
extern int ext4_setup_system_zone(struct super_block *sb);
extern int __init ext4_init_system_zone(void);
extern void ext4_exit_system_zone(void);
extern int ext4_data_block_valid(struct ext4_sb_info *sbi,
				 ext4_fsblk_t start_blk,
				 unsigned int count);
extern int ext4_check_blockref(const char *, unsigned int,
			       struct inode *, __le32 *, unsigned int);

/* extents.c */
struct ext4_ext_path;
struct ext4_extent;

/*
 * Maximum number of logical blocks in a file; ext4_extent's ee_block is
 * __le32.
 */
#define EXT_MAX_BLOCKS	0xffffffff

extern int ext4_ext_tree_init(handle_t *handle, struct inode *);
extern int ext4_ext_writepage_trans_blocks(struct inode *, int);
extern int ext4_ext_index_trans_blocks(struct inode *inode, int extents);
extern int ext4_ext_map_blocks(handle_t *handle, struct inode *inode,
			       struct ext4_map_blocks *map, int flags);
extern void ext4_ext_truncate(handle_t *, struct inode *);
extern int ext4_ext_remove_space(struct inode *inode, ext4_lblk_t start,
				 ext4_lblk_t end);
extern void ext4_ext_init(struct super_block *);
extern void ext4_ext_release(struct super_block *);
extern long ext4_fallocate(struct file *file, int mode, loff_t offset,
			  loff_t len);
extern int ext4_convert_unwritten_extents(handle_t *handle, struct inode *inode,
					  loff_t offset, ssize_t len);
extern int ext4_map_blocks(handle_t *handle, struct inode *inode,
			   struct ext4_map_blocks *map, int flags);
extern int ext4_ext_calc_metadata_amount(struct inode *inode,
					 ext4_lblk_t lblocks);
extern int ext4_ext_calc_credits_for_single_extent(struct inode *inode,
						   int num,
						   struct ext4_ext_path *path);
extern int ext4_can_extents_be_merged(struct inode *inode,
				      struct ext4_extent *ex1,
				      struct ext4_extent *ex2);
extern int ext4_ext_insert_extent(handle_t *, struct inode *,
				  struct ext4_ext_path **,
				  struct ext4_extent *, int);
extern struct ext4_ext_path *ext4_find_extent(struct inode *, ext4_lblk_t,
					      struct ext4_ext_path **,
					      int flags);
extern void ext4_ext_drop_refs(struct ext4_ext_path *);
extern int ext4_ext_check_inode(struct inode *inode);
extern int ext4_find_delalloc_range(struct inode *inode,
				    ext4_lblk_t lblk_start,
				    ext4_lblk_t lblk_end);
extern int ext4_find_delalloc_cluster(struct inode *inode, ext4_lblk_t lblk);
extern ext4_lblk_t ext4_ext_next_allocated_block(struct ext4_ext_path *path);
extern int ext4_fiemap(struct inode *inode, struct fiemap_extent_info *fieinfo,
			__u64 start, __u64 len);
extern int ext4_ext_precache(struct inode *inode);
extern int ext4_collapse_range(struct inode *inode, loff_t offset, loff_t len);
extern int ext4_insert_range(struct inode *inode, loff_t offset, loff_t len);
extern int ext4_swap_extents(handle_t *handle, struct inode *inode1,
				struct inode *inode2, ext4_lblk_t lblk1,
			     ext4_lblk_t lblk2,  ext4_lblk_t count,
			     int mark_unwritten,int *err);

/* move_extent.c */
extern void ext4_double_down_write_data_sem(struct inode *first,
					    struct inode *second);
extern void ext4_double_up_write_data_sem(struct inode *orig_inode,
					  struct inode *donor_inode);
extern int ext4_move_extents(struct file *o_filp, struct file *d_filp,
			     __u64 start_orig, __u64 start_donor,
			     __u64 len, __u64 *moved_len);

/* page-io.c */
extern int __init ext4_init_pageio(void);
extern void ext4_exit_pageio(void);
extern ext4_io_end_t *ext4_init_io_end(struct inode *inode, gfp_t flags);
extern ext4_io_end_t *ext4_get_io_end(ext4_io_end_t *io_end);
extern int ext4_put_io_end(ext4_io_end_t *io_end);
extern void ext4_put_io_end_defer(ext4_io_end_t *io_end);
extern void ext4_io_submit_init(struct ext4_io_submit *io,
				struct writeback_control *wbc);
extern void ext4_end_io_rsv_work(struct work_struct *work);
extern void ext4_io_submit(struct ext4_io_submit *io);
extern int ext4_bio_write_page(struct ext4_io_submit *io,
			       struct page *page,
			       int len,
			       struct writeback_control *wbc,
			       bool keep_towrite);

/* mmp.c */
extern int ext4_multi_mount_protect(struct super_block *, ext4_fsblk_t);

/*
 * Add new method to test whether block and inode bitmaps are properly
 * initialized. With uninit_bg reading the block from disk is not enough
 * to mark the bitmap uptodate. We need to also zero-out the bitmap
 */
#define BH_BITMAP_UPTODATE BH_JBDPrivateStart

static inline int bitmap_uptodate(struct buffer_head *bh)
{
	return (buffer_uptodate(bh) &&
			test_bit(BH_BITMAP_UPTODATE, &(bh)->b_state));
}
static inline void set_bitmap_uptodate(struct buffer_head *bh)
{
	set_bit(BH_BITMAP_UPTODATE, &(bh)->b_state);
}

/*
 * Disable DIO read nolock optimization, so new dioreaders will be forced
 * to grab i_mutex
 */
static inline void ext4_inode_block_unlocked_dio(struct inode *inode)
{
	ext4_set_inode_state(inode, EXT4_STATE_DIOREAD_LOCK);
	smp_mb();
}
static inline void ext4_inode_resume_unlocked_dio(struct inode *inode)
{
	smp_mb();
	ext4_clear_inode_state(inode, EXT4_STATE_DIOREAD_LOCK);
}

#define in_range(b, first, len)	((b) >= (first) && (b) <= (first) + (len) - 1)

/* For ioend & aio unwritten conversion wait queues */
#define EXT4_WQ_HASH_SZ		37
#define ext4_ioend_wq(v)   (&ext4__ioend_wq[((unsigned long)(v)) %\
					    EXT4_WQ_HASH_SZ])
extern wait_queue_head_t ext4__ioend_wq[EXT4_WQ_HASH_SZ];

#define EXT4_RESIZING	0
extern int ext4_resize_begin(struct super_block *sb);
extern void ext4_resize_end(struct super_block *sb);

static inline void ext4_set_io_unwritten_flag(struct inode *inode,
					      struct ext4_io_end *io_end)
{
	if (!(io_end->flag & EXT4_IO_END_UNWRITTEN)) {
		io_end->flag |= EXT4_IO_END_UNWRITTEN;
		atomic_inc(&EXT4_I(inode)->i_unwritten);
	}
}

static inline void ext4_clear_io_unwritten_flag(ext4_io_end_t *io_end)
{
	struct inode *inode = io_end->inode;

	if (io_end->flag & EXT4_IO_END_UNWRITTEN) {
		io_end->flag &= ~EXT4_IO_END_UNWRITTEN;
		/* Wake up anyone waiting on unwritten extent conversion */
		if (atomic_dec_and_test(&EXT4_I(inode)->i_unwritten))
			wake_up_all(ext4_ioend_wq(inode));
	}
}

static inline bool ext4_aligned_io(struct inode *inode, loff_t off, loff_t len)
{
	int blksize = 1 << inode->i_blkbits;

	return IS_ALIGNED(off, blksize) && IS_ALIGNED(len, blksize);
}

#endif	/* __KERNEL__ */

#define EFSBADCRC	EBADMSG		/* Bad CRC detected */
#define EFSCORRUPTED	EUCLEAN		/* Filesystem is corrupted */

#endif	/* _EXT4_H */<|MERGE_RESOLUTION|>--- conflicted
+++ resolved
@@ -2587,10 +2587,6 @@
 /* indirect.c */
 extern int ext4_ind_map_blocks(handle_t *handle, struct inode *inode,
 				struct ext4_map_blocks *map, int flags);
-<<<<<<< HEAD
-extern ssize_t ext4_ind_direct_IO(struct kiocb *iocb, struct iov_iter *iter);
-=======
->>>>>>> 12735f88
 extern int ext4_ind_calc_metadata_amount(struct inode *inode, sector_t lblock);
 extern int ext4_ind_trans_blocks(struct inode *inode, int nrblocks);
 extern void ext4_ind_truncate(handle_t *, struct inode *inode);
