--- conflicted
+++ resolved
@@ -2949,11 +2949,7 @@
 			struct io_ring_ctx *ctx = req->ctx;
 
 			req_set_fail(req);
-<<<<<<< HEAD
-			if (issue_flags & IO_URING_F_NONBLOCK) {
-=======
 			if (!(issue_flags & IO_URING_F_NONBLOCK)) {
->>>>>>> 6195eb15
 				mutex_lock(&ctx->uring_lock);
 				__io_req_complete(req, issue_flags, ret, cflags);
 				mutex_unlock(&ctx->uring_lock);
