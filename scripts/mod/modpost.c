/* Postprocess module symbol versions
 *
 * Copyright 2003       Kai Germaschewski
 * Copyright 2002-2004  Rusty Russell, IBM Corporation
 * Copyright 2006-2008  Sam Ravnborg
 * Based in part on module-init-tools/depmod.c,file2alias
 *
 * This software may be used and distributed according to the terms
 * of the GNU General Public License, incorporated herein by reference.
 *
 * Usage: modpost vmlinux module1.o module2.o ...
 */

#define _GNU_SOURCE
#include <elf.h>
#include <fnmatch.h>
#include <stdio.h>
#include <ctype.h>
#include <string.h>
#include <limits.h>
#include <stdbool.h>
#include <errno.h>
#include "modpost.h"
#include "../../include/linux/license.h"

/* Are we using CONFIG_MODVERSIONS? */
static bool modversions;
/* Is CONFIG_MODULE_SRCVERSION_ALL set? */
static bool all_versions;
/* If we are modposting external module set to 1 */
static bool external_module;
/* Only warn about unresolved symbols */
static bool warn_unresolved;

static int sec_mismatch_count;
static bool sec_mismatch_warn_only = true;
/* ignore missing files */
static bool ignore_missing_files;
/* If set to 1, only warn (instead of error) about missing ns imports */
static bool allow_missing_ns_imports;

static bool error_occurred;

/*
 * Cut off the warnings when there are too many. This typically occurs when
 * vmlinux is missing. ('make modules' without building vmlinux.)
 */
#define MAX_UNRESOLVED_REPORTS	10
static unsigned int nr_unresolved;

/* In kernel, this size is defined in linux/module.h;
 * here we use Elf_Addr instead of long for covering cross-compile
 */

#define MODULE_NAME_LEN (64 - sizeof(Elf_Addr))

void __attribute__((format(printf, 2, 3)))
modpost_log(enum loglevel loglevel, const char *fmt, ...)
{
	va_list arglist;

	switch (loglevel) {
	case LOG_WARN:
		fprintf(stderr, "WARNING: ");
		break;
	case LOG_ERROR:
		fprintf(stderr, "ERROR: ");
		break;
	case LOG_FATAL:
		fprintf(stderr, "FATAL: ");
		break;
	default: /* invalid loglevel, ignore */
		break;
	}

	fprintf(stderr, "modpost: ");

	va_start(arglist, fmt);
	vfprintf(stderr, fmt, arglist);
	va_end(arglist);

	if (loglevel == LOG_FATAL)
		exit(1);
	if (loglevel == LOG_ERROR)
		error_occurred = true;
}

static inline bool strends(const char *str, const char *postfix)
{
	if (strlen(str) < strlen(postfix))
		return false;

	return strcmp(str + strlen(str) - strlen(postfix), postfix) == 0;
}

void *do_nofail(void *ptr, const char *expr)
{
	if (!ptr)
		fatal("Memory allocation failure: %s.\n", expr);

	return ptr;
}

char *read_text_file(const char *filename)
{
	struct stat st;
	size_t nbytes;
	int fd;
	char *buf;

	fd = open(filename, O_RDONLY);
	if (fd < 0) {
		perror(filename);
		exit(1);
	}

	if (fstat(fd, &st) < 0) {
		perror(filename);
		exit(1);
	}

	buf = NOFAIL(malloc(st.st_size + 1));

	nbytes = st.st_size;

	while (nbytes) {
		ssize_t bytes_read;

		bytes_read = read(fd, buf, nbytes);
		if (bytes_read < 0) {
			perror(filename);
			exit(1);
		}

		nbytes -= bytes_read;
	}
	buf[st.st_size] = '\0';

	close(fd);

	return buf;
}

char *get_line(char **stringp)
{
	char *orig = *stringp, *next;

	/* do not return the unwanted extra line at EOF */
	if (!orig || *orig == '\0')
		return NULL;

	/* don't use strsep here, it is not available everywhere */
	next = strchr(orig, '\n');
	if (next)
		*next++ = '\0';

	*stringp = next;

	return orig;
}

/* A list of all modules we processed */
LIST_HEAD(modules);

static struct module *find_module(const char *modname)
{
	struct module *mod;

	list_for_each_entry(mod, &modules, list) {
		if (strcmp(mod->name, modname) == 0)
			return mod;
	}
	return NULL;
}

static struct module *new_module(const char *name, size_t namelen)
{
	struct module *mod;

	mod = NOFAIL(malloc(sizeof(*mod) + namelen + 1));
	memset(mod, 0, sizeof(*mod));

	INIT_LIST_HEAD(&mod->exported_symbols);
	INIT_LIST_HEAD(&mod->unresolved_symbols);
	INIT_LIST_HEAD(&mod->missing_namespaces);
	INIT_LIST_HEAD(&mod->imported_namespaces);

	memcpy(mod->name, name, namelen);
	mod->name[namelen] = '\0';
	mod->is_vmlinux = (strcmp(mod->name, "vmlinux") == 0);

	/*
	 * Set mod->is_gpl_compatible to true by default. If MODULE_LICENSE()
	 * is missing, do not check the use for EXPORT_SYMBOL_GPL() becasue
	 * modpost will exit wiht error anyway.
	 */
	mod->is_gpl_compatible = true;

	list_add_tail(&mod->list, &modules);

	return mod;
}

/* A hash of all exported symbols,
 * struct symbol is also used for lists of unresolved symbols */

#define SYMBOL_HASH_SIZE 1024

struct symbol {
	struct symbol *next;
	struct list_head list;	/* link to module::exported_symbols or module::unresolved_symbols */
	struct module *module;
	char *namespace;
	unsigned int crc;
	bool crc_valid;
	bool weak;
	bool is_gpl_only;	/* exported by EXPORT_SYMBOL_GPL */
	char name[];
};

static struct symbol *symbolhash[SYMBOL_HASH_SIZE];

/* This is based on the hash algorithm from gdbm, via tdb */
static inline unsigned int tdb_hash(const char *name)
{
	unsigned value;	/* Used to compute the hash value.  */
	unsigned   i;	/* Used to cycle through random values. */

	/* Set the initial value from the key size. */
	for (value = 0x238F13AF * strlen(name), i = 0; name[i]; i++)
		value = (value + (((unsigned char *)name)[i] << (i*5 % 24)));

	return (1103515243 * value + 12345);
}

/**
 * Allocate a new symbols for use in the hash of exported symbols or
 * the list of unresolved symbols per module
 **/
static struct symbol *alloc_symbol(const char *name)
{
	struct symbol *s = NOFAIL(malloc(sizeof(*s) + strlen(name) + 1));

	memset(s, 0, sizeof(*s));
	strcpy(s->name, name);

	return s;
}

/* For the hash of exported symbols */
static void hash_add_symbol(struct symbol *sym)
{
	unsigned int hash;

	hash = tdb_hash(sym->name) % SYMBOL_HASH_SIZE;
	sym->next = symbolhash[hash];
	symbolhash[hash] = sym;
}

static void sym_add_unresolved(const char *name, struct module *mod, bool weak)
{
	struct symbol *sym;

	sym = alloc_symbol(name);
	sym->weak = weak;

	list_add_tail(&sym->list, &mod->unresolved_symbols);
}

static struct symbol *sym_find_with_module(const char *name, struct module *mod)
{
	struct symbol *s;

	/* For our purposes, .foo matches foo.  PPC64 needs this. */
	if (name[0] == '.')
		name++;

	for (s = symbolhash[tdb_hash(name) % SYMBOL_HASH_SIZE]; s; s = s->next) {
		if (strcmp(s->name, name) == 0 && (!mod || s->module == mod))
			return s;
	}
	return NULL;
}

static struct symbol *find_symbol(const char *name)
{
	return sym_find_with_module(name, NULL);
}

struct namespace_list {
	struct list_head list;
	char namespace[];
};

static bool contains_namespace(struct list_head *head, const char *namespace)
{
	struct namespace_list *list;

	list_for_each_entry(list, head, list) {
		if (!strcmp(list->namespace, namespace))
			return true;
	}

	return false;
}

static void add_namespace(struct list_head *head, const char *namespace)
{
	struct namespace_list *ns_entry;

	if (!contains_namespace(head, namespace)) {
		ns_entry = NOFAIL(malloc(sizeof(*ns_entry) +
					 strlen(namespace) + 1));
		strcpy(ns_entry->namespace, namespace);
		list_add_tail(&ns_entry->list, head);
	}
}

static void *sym_get_data_by_offset(const struct elf_info *info,
				    unsigned int secindex, unsigned long offset)
{
	Elf_Shdr *sechdr = &info->sechdrs[secindex];

	if (info->hdr->e_type != ET_REL)
		offset -= sechdr->sh_addr;

	return (void *)info->hdr + sechdr->sh_offset + offset;
}

static void *sym_get_data(const struct elf_info *info, const Elf_Sym *sym)
{
	return sym_get_data_by_offset(info, get_secindex(info, sym),
				      sym->st_value);
}

static const char *sech_name(const struct elf_info *info, Elf_Shdr *sechdr)
{
	return sym_get_data_by_offset(info, info->secindex_strings,
				      sechdr->sh_name);
}

static const char *sec_name(const struct elf_info *info, int secindex)
{
	return sech_name(info, &info->sechdrs[secindex]);
}

#define strstarts(str, prefix) (strncmp(str, prefix, strlen(prefix)) == 0)

static void sym_update_namespace(const char *symname, const char *namespace)
{
	struct symbol *s = find_symbol(symname);

	/*
	 * That symbol should have been created earlier and thus this is
	 * actually an assertion.
	 */
	if (!s) {
		error("Could not update namespace(%s) for symbol %s\n",
		      namespace, symname);
		return;
	}

	free(s->namespace);
	s->namespace = namespace[0] ? NOFAIL(strdup(namespace)) : NULL;
}

static struct symbol *sym_add_exported(const char *name, struct module *mod,
				       bool gpl_only)
{
	struct symbol *s = find_symbol(name);

	if (s && (!external_module || s->module->is_vmlinux || s->module == mod)) {
		error("%s: '%s' exported twice. Previous export was in %s%s\n",
		      mod->name, name, s->module->name,
		      s->module->is_vmlinux ? "" : ".ko");
	}

	s = alloc_symbol(name);
	s->module = mod;
	s->is_gpl_only = gpl_only;
	list_add_tail(&s->list, &mod->exported_symbols);
	hash_add_symbol(s);

	return s;
}

static void sym_set_crc(struct symbol *sym, unsigned int crc)
{
	sym->crc = crc;
	sym->crc_valid = true;
}

static void *grab_file(const char *filename, size_t *size)
{
	struct stat st;
	void *map = MAP_FAILED;
	int fd;

	fd = open(filename, O_RDONLY);
	if (fd < 0)
		return NULL;
	if (fstat(fd, &st))
		goto failed;

	*size = st.st_size;
	map = mmap(NULL, *size, PROT_READ|PROT_WRITE, MAP_PRIVATE, fd, 0);

failed:
	close(fd);
	if (map == MAP_FAILED)
		return NULL;
	return map;
}

static void release_file(void *file, size_t size)
{
	munmap(file, size);
}

static int parse_elf(struct elf_info *info, const char *filename)
{
	unsigned int i;
	Elf_Ehdr *hdr;
	Elf_Shdr *sechdrs;
	Elf_Sym  *sym;
	const char *secstrings;
	unsigned int symtab_idx = ~0U, symtab_shndx_idx = ~0U;

	hdr = grab_file(filename, &info->size);
	if (!hdr) {
		if (ignore_missing_files) {
			fprintf(stderr, "%s: %s (ignored)\n", filename,
				strerror(errno));
			return 0;
		}
		perror(filename);
		exit(1);
	}
	info->hdr = hdr;
	if (info->size < sizeof(*hdr)) {
		/* file too small, assume this is an empty .o file */
		return 0;
	}
	/* Is this a valid ELF file? */
	if ((hdr->e_ident[EI_MAG0] != ELFMAG0) ||
	    (hdr->e_ident[EI_MAG1] != ELFMAG1) ||
	    (hdr->e_ident[EI_MAG2] != ELFMAG2) ||
	    (hdr->e_ident[EI_MAG3] != ELFMAG3)) {
		/* Not an ELF file - silently ignore it */
		return 0;
	}
	/* Fix endianness in ELF header */
	hdr->e_type      = TO_NATIVE(hdr->e_type);
	hdr->e_machine   = TO_NATIVE(hdr->e_machine);
	hdr->e_version   = TO_NATIVE(hdr->e_version);
	hdr->e_entry     = TO_NATIVE(hdr->e_entry);
	hdr->e_phoff     = TO_NATIVE(hdr->e_phoff);
	hdr->e_shoff     = TO_NATIVE(hdr->e_shoff);
	hdr->e_flags     = TO_NATIVE(hdr->e_flags);
	hdr->e_ehsize    = TO_NATIVE(hdr->e_ehsize);
	hdr->e_phentsize = TO_NATIVE(hdr->e_phentsize);
	hdr->e_phnum     = TO_NATIVE(hdr->e_phnum);
	hdr->e_shentsize = TO_NATIVE(hdr->e_shentsize);
	hdr->e_shnum     = TO_NATIVE(hdr->e_shnum);
	hdr->e_shstrndx  = TO_NATIVE(hdr->e_shstrndx);
	sechdrs = (void *)hdr + hdr->e_shoff;
	info->sechdrs = sechdrs;

	/* Check if file offset is correct */
	if (hdr->e_shoff > info->size) {
		fatal("section header offset=%lu in file '%s' is bigger than filesize=%zu\n",
		      (unsigned long)hdr->e_shoff, filename, info->size);
		return 0;
	}

	if (hdr->e_shnum == SHN_UNDEF) {
		/*
		 * There are more than 64k sections,
		 * read count from .sh_size.
		 */
		info->num_sections = TO_NATIVE(sechdrs[0].sh_size);
	}
	else {
		info->num_sections = hdr->e_shnum;
	}
	if (hdr->e_shstrndx == SHN_XINDEX) {
		info->secindex_strings = TO_NATIVE(sechdrs[0].sh_link);
	}
	else {
		info->secindex_strings = hdr->e_shstrndx;
	}

	/* Fix endianness in section headers */
	for (i = 0; i < info->num_sections; i++) {
		sechdrs[i].sh_name      = TO_NATIVE(sechdrs[i].sh_name);
		sechdrs[i].sh_type      = TO_NATIVE(sechdrs[i].sh_type);
		sechdrs[i].sh_flags     = TO_NATIVE(sechdrs[i].sh_flags);
		sechdrs[i].sh_addr      = TO_NATIVE(sechdrs[i].sh_addr);
		sechdrs[i].sh_offset    = TO_NATIVE(sechdrs[i].sh_offset);
		sechdrs[i].sh_size      = TO_NATIVE(sechdrs[i].sh_size);
		sechdrs[i].sh_link      = TO_NATIVE(sechdrs[i].sh_link);
		sechdrs[i].sh_info      = TO_NATIVE(sechdrs[i].sh_info);
		sechdrs[i].sh_addralign = TO_NATIVE(sechdrs[i].sh_addralign);
		sechdrs[i].sh_entsize   = TO_NATIVE(sechdrs[i].sh_entsize);
	}
	/* Find symbol table. */
	secstrings = (void *)hdr + sechdrs[info->secindex_strings].sh_offset;
	for (i = 1; i < info->num_sections; i++) {
		const char *secname;
		int nobits = sechdrs[i].sh_type == SHT_NOBITS;

		if (!nobits && sechdrs[i].sh_offset > info->size) {
			fatal("%s is truncated. sechdrs[i].sh_offset=%lu > "
			      "sizeof(*hrd)=%zu\n", filename,
			      (unsigned long)sechdrs[i].sh_offset,
			      sizeof(*hdr));
			return 0;
		}
		secname = secstrings + sechdrs[i].sh_name;
		if (strcmp(secname, ".modinfo") == 0) {
			if (nobits)
				fatal("%s has NOBITS .modinfo\n", filename);
			info->modinfo = (void *)hdr + sechdrs[i].sh_offset;
			info->modinfo_len = sechdrs[i].sh_size;
		}

		if (sechdrs[i].sh_type == SHT_SYMTAB) {
			unsigned int sh_link_idx;
			symtab_idx = i;
			info->symtab_start = (void *)hdr +
			    sechdrs[i].sh_offset;
			info->symtab_stop  = (void *)hdr +
			    sechdrs[i].sh_offset + sechdrs[i].sh_size;
			sh_link_idx = sechdrs[i].sh_link;
			info->strtab       = (void *)hdr +
			    sechdrs[sh_link_idx].sh_offset;
		}

		/* 32bit section no. table? ("more than 64k sections") */
		if (sechdrs[i].sh_type == SHT_SYMTAB_SHNDX) {
			symtab_shndx_idx = i;
			info->symtab_shndx_start = (void *)hdr +
			    sechdrs[i].sh_offset;
			info->symtab_shndx_stop  = (void *)hdr +
			    sechdrs[i].sh_offset + sechdrs[i].sh_size;
		}
	}
	if (!info->symtab_start)
		fatal("%s has no symtab?\n", filename);

	/* Fix endianness in symbols */
	for (sym = info->symtab_start; sym < info->symtab_stop; sym++) {
		sym->st_shndx = TO_NATIVE(sym->st_shndx);
		sym->st_name  = TO_NATIVE(sym->st_name);
		sym->st_value = TO_NATIVE(sym->st_value);
		sym->st_size  = TO_NATIVE(sym->st_size);
	}

	if (symtab_shndx_idx != ~0U) {
		Elf32_Word *p;
		if (symtab_idx != sechdrs[symtab_shndx_idx].sh_link)
			fatal("%s: SYMTAB_SHNDX has bad sh_link: %u!=%u\n",
			      filename, sechdrs[symtab_shndx_idx].sh_link,
			      symtab_idx);
		/* Fix endianness */
		for (p = info->symtab_shndx_start; p < info->symtab_shndx_stop;
		     p++)
			*p = TO_NATIVE(*p);
	}

	return 1;
}

static void parse_elf_finish(struct elf_info *info)
{
	release_file(info->hdr, info->size);
}

static int ignore_undef_symbol(struct elf_info *info, const char *symname)
{
	/* ignore __this_module, it will be resolved shortly */
	if (strcmp(symname, "__this_module") == 0)
		return 1;
	/* ignore global offset table */
	if (strcmp(symname, "_GLOBAL_OFFSET_TABLE_") == 0)
		return 1;
	if (info->hdr->e_machine == EM_PPC)
		/* Special register function linked on all modules during final link of .ko */
		if (strstarts(symname, "_restgpr_") ||
		    strstarts(symname, "_savegpr_") ||
		    strstarts(symname, "_rest32gpr_") ||
		    strstarts(symname, "_save32gpr_") ||
		    strstarts(symname, "_restvr_") ||
		    strstarts(symname, "_savevr_"))
			return 1;
	if (info->hdr->e_machine == EM_PPC64)
		/* Special register function linked on all modules during final link of .ko */
		if (strstarts(symname, "_restgpr0_") ||
		    strstarts(symname, "_savegpr0_") ||
		    strstarts(symname, "_restvr_") ||
		    strstarts(symname, "_savevr_") ||
		    strcmp(symname, ".TOC.") == 0)
			return 1;

	if (info->hdr->e_machine == EM_S390)
		/* Expoline thunks are linked on all kernel modules during final link of .ko */
		if (strstarts(symname, "__s390_indirect_jump_r"))
			return 1;
	/* Do not ignore this symbol */
	return 0;
}

<<<<<<< HEAD
static void handle_modversion(const struct module *mod,
			      const struct elf_info *info,
			      const Elf_Sym *sym, const char *symname)
{
	unsigned int crc;

	if (sym->st_shndx == SHN_UNDEF) {
		warn("EXPORT symbol \"%s\" [%s%s] version generation failed, symbol will not be versioned.\n"
		     "Is \"%s\" prototyped in <asm/asm-prototypes.h>?\n",
		     symname, mod->name, mod->is_vmlinux ? "" : ".ko",
		     symname);

		return;
	}

	if (sym->st_shndx == SHN_ABS) {
		crc = sym->st_value;
	} else {
		unsigned int *crcp;

		/* symbol points to the CRC in the ELF object */
		crcp = sym_get_data(info, sym);
		crc = TO_NATIVE(*crcp);
	}
	sym_set_crc(symname, crc);
}

=======
>>>>>>> 88084a3d
static void handle_symbol(struct module *mod, struct elf_info *info,
			  const Elf_Sym *sym, const char *symname)
{
	switch (sym->st_shndx) {
	case SHN_COMMON:
		if (strstarts(symname, "__gnu_lto_")) {
			/* Should warn here, but modpost runs before the linker */
		} else
			warn("\"%s\" [%s] is COMMON symbol\n", symname, mod->name);
		break;
	case SHN_UNDEF:
		/* undefined symbol */
		if (ELF_ST_BIND(sym->st_info) != STB_GLOBAL &&
		    ELF_ST_BIND(sym->st_info) != STB_WEAK)
			break;
		if (ignore_undef_symbol(info, symname))
			break;
		if (info->hdr->e_machine == EM_SPARC ||
		    info->hdr->e_machine == EM_SPARCV9) {
			/* Ignore register directives. */
			if (ELF_ST_TYPE(sym->st_info) == STT_SPARC_REGISTER)
				break;
			if (symname[0] == '.') {
				char *munged = NOFAIL(strdup(symname));
				munged[0] = '_';
				munged[1] = toupper(munged[1]);
				symname = munged;
			}
		}

		sym_add_unresolved(symname, mod,
				   ELF_ST_BIND(sym->st_info) == STB_WEAK);
		break;
	default:
		/* All exported symbols */
		if (strstarts(symname, "__ksymtab_")) {
			const char *name, *secname;

			name = symname + strlen("__ksymtab_");
			secname = sec_name(info, get_secindex(info, sym));

			if (strstarts(secname, "___ksymtab_gpl+"))
				sym_add_exported(name, mod, true);
			else if (strstarts(secname, "___ksymtab+"))
				sym_add_exported(name, mod, false);
		}
		if (strcmp(symname, "init_module") == 0)
			mod->has_init = true;
		if (strcmp(symname, "cleanup_module") == 0)
			mod->has_cleanup = true;
		break;
	}
}

/**
 * Parse tag=value strings from .modinfo section
 **/
static char *next_string(char *string, unsigned long *secsize)
{
	/* Skip non-zero chars */
	while (string[0]) {
		string++;
		if ((*secsize)-- <= 1)
			return NULL;
	}

	/* Skip any zero padding. */
	while (!string[0]) {
		string++;
		if ((*secsize)-- <= 1)
			return NULL;
	}
	return string;
}

static char *get_next_modinfo(struct elf_info *info, const char *tag,
			      char *prev)
{
	char *p;
	unsigned int taglen = strlen(tag);
	char *modinfo = info->modinfo;
	unsigned long size = info->modinfo_len;

	if (prev) {
		size -= prev - modinfo;
		modinfo = next_string(prev, &size);
	}

	for (p = modinfo; p; p = next_string(p, &size)) {
		if (strncmp(p, tag, taglen) == 0 && p[taglen] == '=')
			return p + taglen + 1;
	}
	return NULL;
}

static char *get_modinfo(struct elf_info *info, const char *tag)

{
	return get_next_modinfo(info, tag, NULL);
}

static const char *sym_name(struct elf_info *elf, Elf_Sym *sym)
{
	if (sym)
		return elf->strtab + sym->st_name;
	else
		return "(unknown)";
}

/*
 * Check whether the 'string' argument matches one of the 'patterns',
 * an array of shell wildcard patterns (glob).
 *
 * Return true is there is a match.
 */
static bool match(const char *string, const char *const patterns[])
{
<<<<<<< HEAD
	const char *p;
	while (*pat) {
		const char *endp;

		p = *pat++;
		endp = p + strlen(p) - 1;
=======
	const char *pattern;
>>>>>>> 88084a3d

	while ((pattern = *patterns++)) {
		if (!fnmatch(pattern, string, 0))
			return true;
	}

	return false;
}

/* sections that we do not want to do full section mismatch check on */
static const char *const section_white_list[] =
{
	".comment*",
	".debug*",
	".cranges",		/* sh64 */
	".zdebug*",		/* Compressed debug sections. */
	".GCC.command.line",	/* record-gcc-switches */
	".mdebug*",        /* alpha, score, mips etc. */
	".pdr",            /* alpha, score, mips etc. */
	".stab*",
	".note*",
	".got*",
	".toc*",
	".xt.prop",				 /* xtensa */
	".xt.lit",         /* xtensa */
	".arcextmap*",			/* arc */
	".gnu.linkonce.arcext*",	/* arc : modules */
	".cmem*",			/* EZchip */
	".fmt_slot*",			/* EZchip */
	".gnu.lto*",
	".discard.*",
	NULL
};

/*
 * This is used to find sections missing the SHF_ALLOC flag.
 * The cause of this is often a section specified in assembler
 * without "ax" / "aw".
 */
static void check_section(const char *modname, struct elf_info *elf,
			  Elf_Shdr *sechdr)
{
	const char *sec = sech_name(elf, sechdr);

	if (sechdr->sh_type == SHT_PROGBITS &&
	    !(sechdr->sh_flags & SHF_ALLOC) &&
	    !match(sec, section_white_list)) {
		warn("%s (%s): unexpected non-allocatable section.\n"
		     "Did you forget to use \"ax\"/\"aw\" in a .S file?\n"
		     "Note that for example <linux/init.h> contains\n"
		     "section definitions for use in .S files.\n\n",
		     modname, sec);
	}
}



#define ALL_INIT_DATA_SECTIONS \
	".init.setup", ".init.rodata", ".meminit.rodata", \
	".init.data", ".meminit.data"
#define ALL_EXIT_DATA_SECTIONS \
	".exit.data", ".memexit.data"

#define ALL_INIT_TEXT_SECTIONS \
	".init.text", ".meminit.text"
#define ALL_EXIT_TEXT_SECTIONS \
	".exit.text", ".memexit.text"

#define ALL_PCI_INIT_SECTIONS	\
	".pci_fixup_early", ".pci_fixup_header", ".pci_fixup_final", \
	".pci_fixup_enable", ".pci_fixup_resume", \
	".pci_fixup_resume_early", ".pci_fixup_suspend"

#define ALL_XXXINIT_SECTIONS MEM_INIT_SECTIONS
#define ALL_XXXEXIT_SECTIONS MEM_EXIT_SECTIONS

#define ALL_INIT_SECTIONS INIT_SECTIONS, ALL_XXXINIT_SECTIONS
#define ALL_EXIT_SECTIONS EXIT_SECTIONS, ALL_XXXEXIT_SECTIONS

#define DATA_SECTIONS ".data", ".data.rel"
#define TEXT_SECTIONS ".text", ".text.unlikely", ".sched.text", \
		".kprobes.text", ".cpuidle.text", ".noinstr.text"
#define OTHER_TEXT_SECTIONS ".ref.text", ".head.text", ".spinlock.text", \
		".fixup", ".entry.text", ".exception.text", ".text.*", \
		".coldtext", ".softirqentry.text"

#define INIT_SECTIONS      ".init.*"
#define MEM_INIT_SECTIONS  ".meminit.*"

#define EXIT_SECTIONS      ".exit.*"
#define MEM_EXIT_SECTIONS  ".memexit.*"

#define ALL_TEXT_SECTIONS  ALL_INIT_TEXT_SECTIONS, ALL_EXIT_TEXT_SECTIONS, \
		TEXT_SECTIONS, OTHER_TEXT_SECTIONS

/* init data sections */
static const char *const init_data_sections[] =
	{ ALL_INIT_DATA_SECTIONS, NULL };

/* all init sections */
static const char *const init_sections[] = { ALL_INIT_SECTIONS, NULL };

/* All init and exit sections (code + data) */
static const char *const init_exit_sections[] =
	{ALL_INIT_SECTIONS, ALL_EXIT_SECTIONS, NULL };

/* all text sections */
static const char *const text_sections[] = { ALL_TEXT_SECTIONS, NULL };

/* data section */
static const char *const data_sections[] = { DATA_SECTIONS, NULL };


/* symbols in .data that may refer to init/exit sections */
#define DEFAULT_SYMBOL_WHITE_LIST					\
	"*driver",							\
	"*_template", /* scsi uses *_template a lot */			\
	"*_timer",    /* arm uses ops structures named _timer a lot */	\
	"*_sht",      /* scsi also used *_sht to some extent */		\
	"*_ops",							\
	"*_probe",							\
	"*_probe_one",							\
	"*_console"

static const char *const head_sections[] = { ".head.text*", NULL };
static const char *const linker_symbols[] =
	{ "__init_begin", "_sinittext", "_einittext", NULL };
static const char *const optim_symbols[] = { "*.constprop.*", NULL };

enum mismatch {
	TEXT_TO_ANY_INIT,
	DATA_TO_ANY_INIT,
	TEXT_TO_ANY_EXIT,
	DATA_TO_ANY_EXIT,
	XXXINIT_TO_SOME_INIT,
	XXXEXIT_TO_SOME_EXIT,
	ANY_INIT_TO_ANY_EXIT,
	ANY_EXIT_TO_ANY_INIT,
	EXPORT_TO_INIT_EXIT,
	EXTABLE_TO_NON_TEXT,
};

/**
 * Describe how to match sections on different criteria:
 *
 * @fromsec: Array of sections to be matched.
 *
 * @bad_tosec: Relocations applied to a section in @fromsec to a section in
 * this array is forbidden (black-list).  Can be empty.
 *
 * @good_tosec: Relocations applied to a section in @fromsec must be
 * targeting sections in this array (white-list).  Can be empty.
 *
 * @mismatch: Type of mismatch.
 *
 * @symbol_white_list: Do not match a relocation to a symbol in this list
 * even if it is targeting a section in @bad_to_sec.
 *
 * @handler: Specific handler to call when a match is found.  If NULL,
 * default_mismatch_handler() will be called.
 *
 */
struct sectioncheck {
	const char *fromsec[20];
	const char *bad_tosec[20];
	const char *good_tosec[20];
	enum mismatch mismatch;
	const char *symbol_white_list[20];
	void (*handler)(const char *modname, struct elf_info *elf,
			const struct sectioncheck* const mismatch,
			Elf_Rela *r, Elf_Sym *sym, const char *fromsec);

};

static void extable_mismatch_handler(const char *modname, struct elf_info *elf,
				     const struct sectioncheck* const mismatch,
				     Elf_Rela *r, Elf_Sym *sym,
				     const char *fromsec);

static const struct sectioncheck sectioncheck[] = {
/* Do not reference init/exit code/data from
 * normal code and data
 */
{
	.fromsec = { TEXT_SECTIONS, NULL },
	.bad_tosec = { ALL_INIT_SECTIONS, NULL },
	.mismatch = TEXT_TO_ANY_INIT,
	.symbol_white_list = { DEFAULT_SYMBOL_WHITE_LIST, NULL },
},
{
	.fromsec = { DATA_SECTIONS, NULL },
	.bad_tosec = { ALL_XXXINIT_SECTIONS, NULL },
	.mismatch = DATA_TO_ANY_INIT,
	.symbol_white_list = { DEFAULT_SYMBOL_WHITE_LIST, NULL },
},
{
	.fromsec = { DATA_SECTIONS, NULL },
	.bad_tosec = { INIT_SECTIONS, NULL },
	.mismatch = DATA_TO_ANY_INIT,
	.symbol_white_list = {
		"*_template", "*_timer", "*_sht", "*_ops",
		"*_probe", "*_probe_one", "*_console", NULL
	},
},
{
	.fromsec = { TEXT_SECTIONS, NULL },
	.bad_tosec = { ALL_EXIT_SECTIONS, NULL },
	.mismatch = TEXT_TO_ANY_EXIT,
	.symbol_white_list = { DEFAULT_SYMBOL_WHITE_LIST, NULL },
},
{
	.fromsec = { DATA_SECTIONS, NULL },
	.bad_tosec = { ALL_EXIT_SECTIONS, NULL },
	.mismatch = DATA_TO_ANY_EXIT,
	.symbol_white_list = { DEFAULT_SYMBOL_WHITE_LIST, NULL },
},
/* Do not reference init code/data from meminit code/data */
{
	.fromsec = { ALL_XXXINIT_SECTIONS, NULL },
	.bad_tosec = { INIT_SECTIONS, NULL },
	.mismatch = XXXINIT_TO_SOME_INIT,
	.symbol_white_list = { DEFAULT_SYMBOL_WHITE_LIST, NULL },
},
/* Do not reference exit code/data from memexit code/data */
{
	.fromsec = { ALL_XXXEXIT_SECTIONS, NULL },
	.bad_tosec = { EXIT_SECTIONS, NULL },
	.mismatch = XXXEXIT_TO_SOME_EXIT,
	.symbol_white_list = { DEFAULT_SYMBOL_WHITE_LIST, NULL },
},
/* Do not use exit code/data from init code */
{
	.fromsec = { ALL_INIT_SECTIONS, NULL },
	.bad_tosec = { ALL_EXIT_SECTIONS, NULL },
	.mismatch = ANY_INIT_TO_ANY_EXIT,
	.symbol_white_list = { DEFAULT_SYMBOL_WHITE_LIST, NULL },
},
/* Do not use init code/data from exit code */
{
	.fromsec = { ALL_EXIT_SECTIONS, NULL },
	.bad_tosec = { ALL_INIT_SECTIONS, NULL },
	.mismatch = ANY_EXIT_TO_ANY_INIT,
	.symbol_white_list = { DEFAULT_SYMBOL_WHITE_LIST, NULL },
},
{
	.fromsec = { ALL_PCI_INIT_SECTIONS, NULL },
	.bad_tosec = { INIT_SECTIONS, NULL },
	.mismatch = ANY_INIT_TO_ANY_EXIT,
	.symbol_white_list = { NULL },
},
/* Do not export init/exit functions or data */
{
	.fromsec = { "___ksymtab*", NULL },
	.bad_tosec = { INIT_SECTIONS, EXIT_SECTIONS, NULL },
	.mismatch = EXPORT_TO_INIT_EXIT,
	.symbol_white_list = { DEFAULT_SYMBOL_WHITE_LIST, NULL },
},
{
	.fromsec = { "__ex_table", NULL },
	/* If you're adding any new black-listed sections in here, consider
	 * adding a special 'printer' for them in scripts/check_extable.
	 */
	.bad_tosec = { ".altinstr_replacement", NULL },
	.good_tosec = {ALL_TEXT_SECTIONS , NULL},
	.mismatch = EXTABLE_TO_NON_TEXT,
	.handler = extable_mismatch_handler,
}
};

static const struct sectioncheck *section_mismatch(
		const char *fromsec, const char *tosec)
{
	int i;

	/*
	 * The target section could be the SHT_NUL section when we're
	 * handling relocations to un-resolved symbols, trying to match it
	 * doesn't make much sense and causes build failures on parisc
	 * architectures.
	 */
	if (*tosec == '\0')
		return NULL;

	for (i = 0; i < ARRAY_SIZE(sectioncheck); i++) {
		const struct sectioncheck *check = &sectioncheck[i];

		if (match(fromsec, check->fromsec)) {
			if (check->bad_tosec[0] && match(tosec, check->bad_tosec))
				return check;
			if (check->good_tosec[0] && !match(tosec, check->good_tosec))
				return check;
		}
	}
	return NULL;
}

/**
 * Whitelist to allow certain references to pass with no warning.
 *
 * Pattern 1:
 *   If a module parameter is declared __initdata and permissions=0
 *   then this is legal despite the warning generated.
 *   We cannot see value of permissions here, so just ignore
 *   this pattern.
 *   The pattern is identified by:
 *   tosec   = .init.data
 *   fromsec = .data*
 *   atsym   =__param*
 *
 * Pattern 1a:
 *   module_param_call() ops can refer to __init set function if permissions=0
 *   The pattern is identified by:
 *   tosec   = .init.text
 *   fromsec = .data*
 *   atsym   = __param_ops_*
 *
 * Pattern 2:
 *   Many drivers utilise a *driver container with references to
 *   add, remove, probe functions etc.
 *   the pattern is identified by:
 *   tosec   = init or exit section
 *   fromsec = data section
 *   atsym = *driver, *_template, *_sht, *_ops, *_probe,
 *           *probe_one, *_console, *_timer
 *
 * Pattern 3:
 *   Whitelist all references from .head.text to any init section
 *
 * Pattern 4:
 *   Some symbols belong to init section but still it is ok to reference
 *   these from non-init sections as these symbols don't have any memory
 *   allocated for them and symbol address and value are same. So even
 *   if init section is freed, its ok to reference those symbols.
 *   For ex. symbols marking the init section boundaries.
 *   This pattern is identified by
 *   refsymname = __init_begin, _sinittext, _einittext
 *
 * Pattern 5:
 *   GCC may optimize static inlines when fed constant arg(s) resulting
 *   in functions like cpumask_empty() -- generating an associated symbol
 *   cpumask_empty.constprop.3 that appears in the audit.  If the const that
 *   is passed in comes from __init, like say nmi_ipi_mask, we get a
 *   meaningless section warning.  May need to add isra symbols too...
 *   This pattern is identified by
 *   tosec   = init section
 *   fromsec = text section
 *   refsymname = *.constprop.*
 *
 * Pattern 6:
 *   Hide section mismatch warnings for ELF local symbols.  The goal
 *   is to eliminate false positive modpost warnings caused by
 *   compiler-generated ELF local symbol names such as ".LANCHOR1".
 *   Autogenerated symbol names bypass modpost's "Pattern 2"
 *   whitelisting, which relies on pattern-matching against symbol
 *   names to work.  (One situation where gcc can autogenerate ELF
 *   local symbols is when "-fsection-anchors" is used.)
 **/
static int secref_whitelist(const struct sectioncheck *mismatch,
			    const char *fromsec, const char *fromsym,
			    const char *tosec, const char *tosym)
{
	/* Check for pattern 1 */
	if (match(tosec, init_data_sections) &&
	    match(fromsec, data_sections) &&
	    strstarts(fromsym, "__param"))
		return 0;

	/* Check for pattern 1a */
	if (strcmp(tosec, ".init.text") == 0 &&
	    match(fromsec, data_sections) &&
	    strstarts(fromsym, "__param_ops_"))
		return 0;

	/* Check for pattern 2 */
	if (match(tosec, init_exit_sections) &&
	    match(fromsec, data_sections) &&
	    match(fromsym, mismatch->symbol_white_list))
		return 0;

	/* Check for pattern 3 */
	if (match(fromsec, head_sections) &&
	    match(tosec, init_sections))
		return 0;

	/* Check for pattern 4 */
	if (match(tosym, linker_symbols))
		return 0;

	/* Check for pattern 5 */
	if (match(fromsec, text_sections) &&
	    match(tosec, init_sections) &&
	    match(fromsym, optim_symbols))
		return 0;

	/* Check for pattern 6 */
	if (strstarts(fromsym, ".L"))
		return 0;

	return 1;
}

static inline int is_arm_mapping_symbol(const char *str)
{
	return str[0] == '$' &&
	       (str[1] == 'a' || str[1] == 'd' || str[1] == 't' || str[1] == 'x')
	       && (str[2] == '\0' || str[2] == '.');
}

/*
 * If there's no name there, ignore it; likewise, ignore it if it's
 * one of the magic symbols emitted used by current ARM tools.
 *
 * Otherwise if find_symbols_between() returns those symbols, they'll
 * fail the whitelist tests and cause lots of false alarms ... fixable
 * only by merging __exit and __init sections into __text, bloating
 * the kernel (which is especially evil on embedded platforms).
 */
static inline int is_valid_name(struct elf_info *elf, Elf_Sym *sym)
{
	const char *name = elf->strtab + sym->st_name;

	if (!name || !strlen(name))
		return 0;
	return !is_arm_mapping_symbol(name);
}

/**
 * Find symbol based on relocation record info.
 * In some cases the symbol supplied is a valid symbol so
 * return refsym. If st_name != 0 we assume this is a valid symbol.
 * In other cases the symbol needs to be looked up in the symbol table
 * based on section and address.
 *  **/
static Elf_Sym *find_elf_symbol(struct elf_info *elf, Elf64_Sword addr,
				Elf_Sym *relsym)
{
	Elf_Sym *sym;
	Elf_Sym *near = NULL;
	Elf64_Sword distance = 20;
	Elf64_Sword d;
	unsigned int relsym_secindex;

	if (relsym->st_name != 0)
		return relsym;

	relsym_secindex = get_secindex(elf, relsym);
	for (sym = elf->symtab_start; sym < elf->symtab_stop; sym++) {
		if (get_secindex(elf, sym) != relsym_secindex)
			continue;
		if (ELF_ST_TYPE(sym->st_info) == STT_SECTION)
			continue;
		if (!is_valid_name(elf, sym))
			continue;
		if (sym->st_value == addr)
			return sym;
		/* Find a symbol nearby - addr are maybe negative */
		d = sym->st_value - addr;
		if (d < 0)
			d = addr - sym->st_value;
		if (d < distance) {
			distance = d;
			near = sym;
		}
	}
	/* We need a close match */
	if (distance < 20)
		return near;
	else
		return NULL;
}

/*
 * Find symbols before or equal addr and after addr - in the section sec.
 * If we find two symbols with equal offset prefer one with a valid name.
 * The ELF format may have a better way to detect what type of symbol
 * it is, but this works for now.
 **/
static Elf_Sym *find_elf_symbol2(struct elf_info *elf, Elf_Addr addr,
				 const char *sec)
{
	Elf_Sym *sym;
	Elf_Sym *near = NULL;
	Elf_Addr distance = ~0;

	for (sym = elf->symtab_start; sym < elf->symtab_stop; sym++) {
		const char *symsec;

		if (is_shndx_special(sym->st_shndx))
			continue;
		symsec = sec_name(elf, get_secindex(elf, sym));
		if (strcmp(symsec, sec) != 0)
			continue;
		if (!is_valid_name(elf, sym))
			continue;
		if (sym->st_value <= addr && addr - sym->st_value <= distance) {
			distance = addr - sym->st_value;
			near = sym;
		}
	}
	return near;
}

/*
 * Convert a section name to the function/data attribute
 * .init.text => __init
 * .memexitconst => __memconst
 * etc.
 *
 * The memory of returned value has been allocated on a heap. The user of this
 * method should free it after usage.
*/
static char *sec2annotation(const char *s)
{
	if (match(s, init_exit_sections)) {
		char *p = NOFAIL(malloc(20));
		char *r = p;

		*p++ = '_';
		*p++ = '_';
		if (*s == '.')
			s++;
		while (*s && *s != '.')
			*p++ = *s++;
		*p = '\0';
		if (*s == '.')
			s++;
		if (strstr(s, "rodata") != NULL)
			strcat(p, "const ");
		else if (strstr(s, "data") != NULL)
			strcat(p, "data ");
		else
			strcat(p, " ");
		return r;
	} else {
		return NOFAIL(strdup(""));
	}
}

static int is_function(Elf_Sym *sym)
{
	if (sym)
		return ELF_ST_TYPE(sym->st_info) == STT_FUNC;
	else
		return -1;
}

static void print_section_list(const char * const list[20])
{
	const char *const *s = list;

	while (*s) {
		fprintf(stderr, "%s", *s);
		s++;
		if (*s)
			fprintf(stderr, ", ");
	}
	fprintf(stderr, "\n");
}

static inline void get_pretty_name(int is_func, const char** name, const char** name_p)
{
	switch (is_func) {
	case 0:	*name = "variable"; *name_p = ""; break;
	case 1:	*name = "function"; *name_p = "()"; break;
	default: *name = "(unknown reference)"; *name_p = ""; break;
	}
}

/*
 * Print a warning about a section mismatch.
 * Try to find symbols near it so user can find it.
 * Check whitelist before warning - it may be a false positive.
 */
static void report_sec_mismatch(const char *modname,
				const struct sectioncheck *mismatch,
				const char *fromsec,
				unsigned long long fromaddr,
				const char *fromsym,
				int from_is_func,
				const char *tosec, const char *tosym,
				int to_is_func)
{
	const char *from, *from_p;
	const char *to, *to_p;
	char *prl_from;
	char *prl_to;

	sec_mismatch_count++;

	get_pretty_name(from_is_func, &from, &from_p);
	get_pretty_name(to_is_func, &to, &to_p);

	warn("%s(%s+0x%llx): Section mismatch in reference from the %s %s%s "
	     "to the %s %s:%s%s\n",
	     modname, fromsec, fromaddr, from, fromsym, from_p, to, tosec,
	     tosym, to_p);

	switch (mismatch->mismatch) {
	case TEXT_TO_ANY_INIT:
		prl_from = sec2annotation(fromsec);
		prl_to = sec2annotation(tosec);
		fprintf(stderr,
		"The function %s%s() references\n"
		"the %s %s%s%s.\n"
		"This is often because %s lacks a %s\n"
		"annotation or the annotation of %s is wrong.\n",
		prl_from, fromsym,
		to, prl_to, tosym, to_p,
		fromsym, prl_to, tosym);
		free(prl_from);
		free(prl_to);
		break;
	case DATA_TO_ANY_INIT: {
		prl_to = sec2annotation(tosec);
		fprintf(stderr,
		"The variable %s references\n"
		"the %s %s%s%s\n"
		"If the reference is valid then annotate the\n"
		"variable with __init* or __refdata (see linux/init.h) "
		"or name the variable:\n",
		fromsym, to, prl_to, tosym, to_p);
		print_section_list(mismatch->symbol_white_list);
		free(prl_to);
		break;
	}
	case TEXT_TO_ANY_EXIT:
		prl_to = sec2annotation(tosec);
		fprintf(stderr,
		"The function %s() references a %s in an exit section.\n"
		"Often the %s %s%s has valid usage outside the exit section\n"
		"and the fix is to remove the %sannotation of %s.\n",
		fromsym, to, to, tosym, to_p, prl_to, tosym);
		free(prl_to);
		break;
	case DATA_TO_ANY_EXIT: {
		prl_to = sec2annotation(tosec);
		fprintf(stderr,
		"The variable %s references\n"
		"the %s %s%s%s\n"
		"If the reference is valid then annotate the\n"
		"variable with __exit* (see linux/init.h) or "
		"name the variable:\n",
		fromsym, to, prl_to, tosym, to_p);
		print_section_list(mismatch->symbol_white_list);
		free(prl_to);
		break;
	}
	case XXXINIT_TO_SOME_INIT:
	case XXXEXIT_TO_SOME_EXIT:
		prl_from = sec2annotation(fromsec);
		prl_to = sec2annotation(tosec);
		fprintf(stderr,
		"The %s %s%s%s references\n"
		"a %s %s%s%s.\n"
		"If %s is only used by %s then\n"
		"annotate %s with a matching annotation.\n",
		from, prl_from, fromsym, from_p,
		to, prl_to, tosym, to_p,
		tosym, fromsym, tosym);
		free(prl_from);
		free(prl_to);
		break;
	case ANY_INIT_TO_ANY_EXIT:
		prl_from = sec2annotation(fromsec);
		prl_to = sec2annotation(tosec);
		fprintf(stderr,
		"The %s %s%s%s references\n"
		"a %s %s%s%s.\n"
		"This is often seen when error handling "
		"in the init function\n"
		"uses functionality in the exit path.\n"
		"The fix is often to remove the %sannotation of\n"
		"%s%s so it may be used outside an exit section.\n",
		from, prl_from, fromsym, from_p,
		to, prl_to, tosym, to_p,
		prl_to, tosym, to_p);
		free(prl_from);
		free(prl_to);
		break;
	case ANY_EXIT_TO_ANY_INIT:
		prl_from = sec2annotation(fromsec);
		prl_to = sec2annotation(tosec);
		fprintf(stderr,
		"The %s %s%s%s references\n"
		"a %s %s%s%s.\n"
		"This is often seen when error handling "
		"in the exit function\n"
		"uses functionality in the init path.\n"
		"The fix is often to remove the %sannotation of\n"
		"%s%s so it may be used outside an init section.\n",
		from, prl_from, fromsym, from_p,
		to, prl_to, tosym, to_p,
		prl_to, tosym, to_p);
		free(prl_from);
		free(prl_to);
		break;
	case EXPORT_TO_INIT_EXIT:
		prl_to = sec2annotation(tosec);
		fprintf(stderr,
		"The symbol %s is exported and annotated %s\n"
		"Fix this by removing the %sannotation of %s "
		"or drop the export.\n",
		tosym, prl_to, prl_to, tosym);
		free(prl_to);
		break;
	case EXTABLE_TO_NON_TEXT:
		fatal("There's a special handler for this mismatch type, "
		      "we should never get here.");
		break;
	}
	fprintf(stderr, "\n");
}

static void default_mismatch_handler(const char *modname, struct elf_info *elf,
				     const struct sectioncheck* const mismatch,
				     Elf_Rela *r, Elf_Sym *sym, const char *fromsec)
{
	const char *tosec;
	Elf_Sym *to;
	Elf_Sym *from;
	const char *tosym;
	const char *fromsym;

	from = find_elf_symbol2(elf, r->r_offset, fromsec);
	fromsym = sym_name(elf, from);

	if (strstarts(fromsym, "reference___initcall"))
		return;

	tosec = sec_name(elf, get_secindex(elf, sym));
	to = find_elf_symbol(elf, r->r_addend, sym);
	tosym = sym_name(elf, to);

	/* check whitelist - we may ignore it */
	if (secref_whitelist(mismatch,
			     fromsec, fromsym, tosec, tosym)) {
		report_sec_mismatch(modname, mismatch,
				    fromsec, r->r_offset, fromsym,
				    is_function(from), tosec, tosym,
				    is_function(to));
	}
}

static int is_executable_section(struct elf_info* elf, unsigned int section_index)
{
	if (section_index > elf->num_sections)
		fatal("section_index is outside elf->num_sections!\n");

	return ((elf->sechdrs[section_index].sh_flags & SHF_EXECINSTR) == SHF_EXECINSTR);
}

/*
 * We rely on a gross hack in section_rel[a]() calling find_extable_entry_size()
 * to know the sizeof(struct exception_table_entry) for the target architecture.
 */
static unsigned int extable_entry_size = 0;
static void find_extable_entry_size(const char* const sec, const Elf_Rela* r)
{
	/*
	 * If we're currently checking the second relocation within __ex_table,
	 * that relocation offset tells us the offsetof(struct
	 * exception_table_entry, fixup) which is equal to sizeof(struct
	 * exception_table_entry) divided by two.  We use that to our advantage
	 * since there's no portable way to get that size as every architecture
	 * seems to go with different sized types.  Not pretty but better than
	 * hard-coding the size for every architecture..
	 */
	if (!extable_entry_size)
		extable_entry_size = r->r_offset * 2;
}

static inline bool is_extable_fault_address(Elf_Rela *r)
{
	/*
	 * extable_entry_size is only discovered after we've handled the
	 * _second_ relocation in __ex_table, so only abort when we're not
	 * handling the first reloc and extable_entry_size is zero.
	 */
	if (r->r_offset && extable_entry_size == 0)
		fatal("extable_entry size hasn't been discovered!\n");

	return ((r->r_offset == 0) ||
		(r->r_offset % extable_entry_size == 0));
}

#define is_second_extable_reloc(Start, Cur, Sec)			\
	(((Cur) == (Start) + 1) && (strcmp("__ex_table", (Sec)) == 0))

static void report_extable_warnings(const char* modname, struct elf_info* elf,
				    const struct sectioncheck* const mismatch,
				    Elf_Rela* r, Elf_Sym* sym,
				    const char* fromsec, const char* tosec)
{
	Elf_Sym* fromsym = find_elf_symbol2(elf, r->r_offset, fromsec);
	const char* fromsym_name = sym_name(elf, fromsym);
	Elf_Sym* tosym = find_elf_symbol(elf, r->r_addend, sym);
	const char* tosym_name = sym_name(elf, tosym);
	const char* from_pretty_name;
	const char* from_pretty_name_p;
	const char* to_pretty_name;
	const char* to_pretty_name_p;

	get_pretty_name(is_function(fromsym),
			&from_pretty_name, &from_pretty_name_p);
	get_pretty_name(is_function(tosym),
			&to_pretty_name, &to_pretty_name_p);

	warn("%s(%s+0x%lx): Section mismatch in reference"
	     " from the %s %s%s to the %s %s:%s%s\n",
	     modname, fromsec, (long)r->r_offset, from_pretty_name,
	     fromsym_name, from_pretty_name_p,
	     to_pretty_name, tosec, tosym_name, to_pretty_name_p);

	if (!match(tosec, mismatch->bad_tosec) &&
	    is_executable_section(elf, get_secindex(elf, sym)))
		fprintf(stderr,
			"The relocation at %s+0x%lx references\n"
			"section \"%s\" which is not in the list of\n"
			"authorized sections.  If you're adding a new section\n"
			"and/or if this reference is valid, add \"%s\" to the\n"
			"list of authorized sections to jump to on fault.\n"
			"This can be achieved by adding \"%s\" to \n"
			"OTHER_TEXT_SECTIONS in scripts/mod/modpost.c.\n",
			fromsec, (long)r->r_offset, tosec, tosec, tosec);
}

static void extable_mismatch_handler(const char* modname, struct elf_info *elf,
				     const struct sectioncheck* const mismatch,
				     Elf_Rela* r, Elf_Sym* sym,
				     const char *fromsec)
{
	const char* tosec = sec_name(elf, get_secindex(elf, sym));

	sec_mismatch_count++;

	report_extable_warnings(modname, elf, mismatch, r, sym, fromsec, tosec);

	if (match(tosec, mismatch->bad_tosec))
		fatal("The relocation at %s+0x%lx references\n"
		      "section \"%s\" which is black-listed.\n"
		      "Something is seriously wrong and should be fixed.\n"
		      "You might get more information about where this is\n"
		      "coming from by using scripts/check_extable.sh %s\n",
		      fromsec, (long)r->r_offset, tosec, modname);
	else if (!is_executable_section(elf, get_secindex(elf, sym))) {
		if (is_extable_fault_address(r))
			fatal("The relocation at %s+0x%lx references\n"
			      "section \"%s\" which is not executable, IOW\n"
			      "it is not possible for the kernel to fault\n"
			      "at that address.  Something is seriously wrong\n"
			      "and should be fixed.\n",
			      fromsec, (long)r->r_offset, tosec);
		else
			fatal("The relocation at %s+0x%lx references\n"
			      "section \"%s\" which is not executable, IOW\n"
			      "the kernel will fault if it ever tries to\n"
			      "jump to it.  Something is seriously wrong\n"
			      "and should be fixed.\n",
			      fromsec, (long)r->r_offset, tosec);
	}
}

static void check_section_mismatch(const char *modname, struct elf_info *elf,
				   Elf_Rela *r, Elf_Sym *sym, const char *fromsec)
{
	const char *tosec = sec_name(elf, get_secindex(elf, sym));
	const struct sectioncheck *mismatch = section_mismatch(fromsec, tosec);

	if (mismatch) {
		if (mismatch->handler)
			mismatch->handler(modname, elf,  mismatch,
					  r, sym, fromsec);
		else
			default_mismatch_handler(modname, elf, mismatch,
						 r, sym, fromsec);
	}
}

static unsigned int *reloc_location(struct elf_info *elf,
				    Elf_Shdr *sechdr, Elf_Rela *r)
{
	return sym_get_data_by_offset(elf, sechdr->sh_info, r->r_offset);
}

static int addend_386_rel(struct elf_info *elf, Elf_Shdr *sechdr, Elf_Rela *r)
{
	unsigned int r_typ = ELF_R_TYPE(r->r_info);
	unsigned int *location = reloc_location(elf, sechdr, r);

	switch (r_typ) {
	case R_386_32:
		r->r_addend = TO_NATIVE(*location);
		break;
	case R_386_PC32:
		r->r_addend = TO_NATIVE(*location) + 4;
		/* For CONFIG_RELOCATABLE=y */
		if (elf->hdr->e_type == ET_EXEC)
			r->r_addend += r->r_offset;
		break;
	}
	return 0;
}

#ifndef R_ARM_CALL
#define R_ARM_CALL	28
#endif
#ifndef R_ARM_JUMP24
#define R_ARM_JUMP24	29
#endif

#ifndef	R_ARM_THM_CALL
#define	R_ARM_THM_CALL		10
#endif
#ifndef	R_ARM_THM_JUMP24
#define	R_ARM_THM_JUMP24	30
#endif
#ifndef	R_ARM_THM_JUMP19
#define	R_ARM_THM_JUMP19	51
#endif

static int addend_arm_rel(struct elf_info *elf, Elf_Shdr *sechdr, Elf_Rela *r)
{
	unsigned int r_typ = ELF_R_TYPE(r->r_info);

	switch (r_typ) {
	case R_ARM_ABS32:
		/* From ARM ABI: (S + A) | T */
		r->r_addend = (int)(long)
			      (elf->symtab_start + ELF_R_SYM(r->r_info));
		break;
	case R_ARM_PC24:
	case R_ARM_CALL:
	case R_ARM_JUMP24:
	case R_ARM_THM_CALL:
	case R_ARM_THM_JUMP24:
	case R_ARM_THM_JUMP19:
		/* From ARM ABI: ((S + A) | T) - P */
		r->r_addend = (int)(long)(elf->hdr +
			      sechdr->sh_offset +
			      (r->r_offset - sechdr->sh_addr));
		break;
	default:
		return 1;
	}
	return 0;
}

static int addend_mips_rel(struct elf_info *elf, Elf_Shdr *sechdr, Elf_Rela *r)
{
	unsigned int r_typ = ELF_R_TYPE(r->r_info);
	unsigned int *location = reloc_location(elf, sechdr, r);
	unsigned int inst;

	if (r_typ == R_MIPS_HI16)
		return 1;	/* skip this */
	inst = TO_NATIVE(*location);
	switch (r_typ) {
	case R_MIPS_LO16:
		r->r_addend = inst & 0xffff;
		break;
	case R_MIPS_26:
		r->r_addend = (inst & 0x03ffffff) << 2;
		break;
	case R_MIPS_32:
		r->r_addend = inst;
		break;
	}
	return 0;
}

#ifndef EM_RISCV
#define EM_RISCV		243
#endif

#ifndef R_RISCV_SUB32
#define R_RISCV_SUB32		39
#endif

static void section_rela(const char *modname, struct elf_info *elf,
			 Elf_Shdr *sechdr)
{
	Elf_Sym  *sym;
	Elf_Rela *rela;
	Elf_Rela r;
	unsigned int r_sym;
	const char *fromsec;

	Elf_Rela *start = (void *)elf->hdr + sechdr->sh_offset;
	Elf_Rela *stop  = (void *)start + sechdr->sh_size;

	fromsec = sech_name(elf, sechdr);
	fromsec += strlen(".rela");
	/* if from section (name) is know good then skip it */
	if (match(fromsec, section_white_list))
		return;

	for (rela = start; rela < stop; rela++) {
		r.r_offset = TO_NATIVE(rela->r_offset);
#if KERNEL_ELFCLASS == ELFCLASS64
		if (elf->hdr->e_machine == EM_MIPS) {
			unsigned int r_typ;
			r_sym = ELF64_MIPS_R_SYM(rela->r_info);
			r_sym = TO_NATIVE(r_sym);
			r_typ = ELF64_MIPS_R_TYPE(rela->r_info);
			r.r_info = ELF64_R_INFO(r_sym, r_typ);
		} else {
			r.r_info = TO_NATIVE(rela->r_info);
			r_sym = ELF_R_SYM(r.r_info);
		}
#else
		r.r_info = TO_NATIVE(rela->r_info);
		r_sym = ELF_R_SYM(r.r_info);
#endif
		r.r_addend = TO_NATIVE(rela->r_addend);
		switch (elf->hdr->e_machine) {
		case EM_RISCV:
			if (!strcmp("__ex_table", fromsec) &&
			    ELF_R_TYPE(r.r_info) == R_RISCV_SUB32)
				continue;
			break;
		}
		sym = elf->symtab_start + r_sym;
		/* Skip special sections */
		if (is_shndx_special(sym->st_shndx))
			continue;
		if (is_second_extable_reloc(start, rela, fromsec))
			find_extable_entry_size(fromsec, &r);
		check_section_mismatch(modname, elf, &r, sym, fromsec);
	}
}

static void section_rel(const char *modname, struct elf_info *elf,
			Elf_Shdr *sechdr)
{
	Elf_Sym *sym;
	Elf_Rel *rel;
	Elf_Rela r;
	unsigned int r_sym;
	const char *fromsec;

	Elf_Rel *start = (void *)elf->hdr + sechdr->sh_offset;
	Elf_Rel *stop  = (void *)start + sechdr->sh_size;

	fromsec = sech_name(elf, sechdr);
	fromsec += strlen(".rel");
	/* if from section (name) is know good then skip it */
	if (match(fromsec, section_white_list))
		return;

	for (rel = start; rel < stop; rel++) {
		r.r_offset = TO_NATIVE(rel->r_offset);
#if KERNEL_ELFCLASS == ELFCLASS64
		if (elf->hdr->e_machine == EM_MIPS) {
			unsigned int r_typ;
			r_sym = ELF64_MIPS_R_SYM(rel->r_info);
			r_sym = TO_NATIVE(r_sym);
			r_typ = ELF64_MIPS_R_TYPE(rel->r_info);
			r.r_info = ELF64_R_INFO(r_sym, r_typ);
		} else {
			r.r_info = TO_NATIVE(rel->r_info);
			r_sym = ELF_R_SYM(r.r_info);
		}
#else
		r.r_info = TO_NATIVE(rel->r_info);
		r_sym = ELF_R_SYM(r.r_info);
#endif
		r.r_addend = 0;
		switch (elf->hdr->e_machine) {
		case EM_386:
			if (addend_386_rel(elf, sechdr, &r))
				continue;
			break;
		case EM_ARM:
			if (addend_arm_rel(elf, sechdr, &r))
				continue;
			break;
		case EM_MIPS:
			if (addend_mips_rel(elf, sechdr, &r))
				continue;
			break;
		}
		sym = elf->symtab_start + r_sym;
		/* Skip special sections */
		if (is_shndx_special(sym->st_shndx))
			continue;
		if (is_second_extable_reloc(start, rel, fromsec))
			find_extable_entry_size(fromsec, &r);
		check_section_mismatch(modname, elf, &r, sym, fromsec);
	}
}

/**
 * A module includes a number of sections that are discarded
 * either when loaded or when used as built-in.
 * For loaded modules all functions marked __init and all data
 * marked __initdata will be discarded when the module has been initialized.
 * Likewise for modules used built-in the sections marked __exit
 * are discarded because __exit marked function are supposed to be called
 * only when a module is unloaded which never happens for built-in modules.
 * The check_sec_ref() function traverses all relocation records
 * to find all references to a section that reference a section that will
 * be discarded and warns about it.
 **/
static void check_sec_ref(const char *modname, struct elf_info *elf)
{
	int i;
	Elf_Shdr *sechdrs = elf->sechdrs;

	/* Walk through all sections */
	for (i = 0; i < elf->num_sections; i++) {
		check_section(modname, elf, &elf->sechdrs[i]);
		/* We want to process only relocation sections and not .init */
		if (sechdrs[i].sh_type == SHT_RELA)
			section_rela(modname, elf, &elf->sechdrs[i]);
		else if (sechdrs[i].sh_type == SHT_REL)
			section_rel(modname, elf, &elf->sechdrs[i]);
	}
}

static char *remove_dot(char *s)
{
	size_t n = strcspn(s, ".");

	if (n && s[n]) {
		size_t m = strspn(s + n + 1, "0123456789");
		if (m && (s[n + m + 1] == '.' || s[n + m + 1] == 0))
			s[n] = 0;
<<<<<<< HEAD

		/* strip trailing .prelink */
		if (strends(s, ".prelink"))
			s[strlen(s) - 8] = '\0';
=======
>>>>>>> 88084a3d
	}
	return s;
}

/*
 * The CRCs are recorded in .*.cmd files in the form of:
 * #SYMVER <name> <crc>
 */
static void extract_crcs_for_object(const char *object, struct module *mod)
{
	char cmd_file[PATH_MAX];
	char *buf, *p;
	const char *base;
	int dirlen, ret;

	base = strrchr(object, '/');
	if (base) {
		base++;
		dirlen = base - object;
	} else {
		dirlen = 0;
		base = object;
	}

	ret = snprintf(cmd_file, sizeof(cmd_file), "%.*s.%s.cmd",
		       dirlen, object, base);
	if (ret >= sizeof(cmd_file)) {
		error("%s: too long path was truncated\n", cmd_file);
		return;
	}

	buf = read_text_file(cmd_file);
	p = buf;

	while ((p = strstr(p, "\n#SYMVER "))) {
		char *name;
		size_t namelen;
		unsigned int crc;
		struct symbol *sym;

		name = p + strlen("\n#SYMVER ");

		p = strchr(name, ' ');
		if (!p)
			break;

		namelen = p - name;
		p++;

		if (!isdigit(*p))
			continue;	/* skip this line */

		crc = strtol(p, &p, 0);
		if (*p != '\n')
			continue;	/* skip this line */

		name[namelen] = '\0';

		/*
		 * sym_find_with_module() may return NULL here.
		 * It typically occurs when CONFIG_TRIM_UNUSED_KSYMS=y.
		 * Since commit e1327a127703, genksyms calculates CRCs of all
		 * symbols, including trimmed ones. Ignore orphan CRCs.
		 */
		sym = sym_find_with_module(name, mod);
		if (sym)
			sym_set_crc(sym, crc);
	}

	free(buf);
}

/*
 * The symbol versions (CRC) are recorded in the .*.cmd files.
 * Parse them to retrieve CRCs for the current module.
 */
static void mod_set_crcs(struct module *mod)
{
	char objlist[PATH_MAX];
	char *buf, *p, *obj;
	int ret;

	if (mod->is_vmlinux) {
		strcpy(objlist, ".vmlinux.objs");
	} else {
		/* objects for a module are listed in the *.mod file. */
		ret = snprintf(objlist, sizeof(objlist), "%s.mod", mod->name);
		if (ret >= sizeof(objlist)) {
			error("%s: too long path was truncated\n", objlist);
			return;
		}
	}

	buf = read_text_file(objlist);
	p = buf;

	while ((obj = strsep(&p, "\n")) && obj[0])
		extract_crcs_for_object(obj, mod);

	free(buf);
}

static void read_symbols(const char *modname)
{
	const char *symname;
	char *version;
	char *license;
	char *namespace;
	struct module *mod;
	struct elf_info info = { };
	Elf_Sym *sym;

	if (!parse_elf(&info, modname))
		return;

<<<<<<< HEAD
	{
		char *tmp;

		/* strip trailing .o */
		tmp = NOFAIL(strdup(modname));
		tmp[strlen(tmp) - 2] = '\0';
		/* strip trailing .prelink */
		if (strends(tmp, ".prelink"))
			tmp[strlen(tmp) - 8] = '\0';
		mod = new_module(tmp);
		free(tmp);
=======
	if (!strends(modname, ".o")) {
		error("%s: filename must be suffixed with .o\n", modname);
		return;
>>>>>>> 88084a3d
	}

	/* strip trailing .o */
	mod = new_module(modname, strlen(modname) - strlen(".o"));

	if (!mod->is_vmlinux) {
		license = get_modinfo(&info, "license");
		if (!license)
			error("missing MODULE_LICENSE() in %s\n", modname);
		while (license) {
			if (!license_is_gpl_compatible(license)) {
				mod->is_gpl_compatible = false;
				break;
			}
			license = get_next_modinfo(&info, "license", license);
		}

		namespace = get_modinfo(&info, "import_ns");
		while (namespace) {
			add_namespace(&mod->imported_namespaces, namespace);
			namespace = get_next_modinfo(&info, "import_ns",
						     namespace);
		}
	}

	for (sym = info.symtab_start; sym < info.symtab_stop; sym++) {
		symname = remove_dot(info.strtab + sym->st_name);

		handle_symbol(mod, &info, sym, symname);
		handle_moddevtable(mod, &info, sym, symname);
	}

	for (sym = info.symtab_start; sym < info.symtab_stop; sym++) {
		symname = remove_dot(info.strtab + sym->st_name);

		/* Apply symbol namespaces from __kstrtabns_<symbol> entries. */
		if (strstarts(symname, "__kstrtabns_"))
			sym_update_namespace(symname + strlen("__kstrtabns_"),
					     sym_get_data(&info, sym));
	}

	check_sec_ref(modname, &info);

	if (!mod->is_vmlinux) {
		version = get_modinfo(&info, "version");
		if (version || all_versions)
			get_src_version(mod->name, mod->srcversion,
					sizeof(mod->srcversion) - 1);
	}

	parse_elf_finish(&info);

	if (modversions) {
		/*
		 * Our trick to get versioning for module struct etc. - it's
		 * never passed as an argument to an exported function, so
		 * the automatic versioning doesn't pick it up, but it's really
		 * important anyhow.
		 */
		sym_add_unresolved("module_layout", mod, false);

		mod_set_crcs(mod);
	}
}

static void read_symbols_from_files(const char *filename)
{
	FILE *in = stdin;
	char fname[PATH_MAX];

	if (strcmp(filename, "-") != 0) {
		in = fopen(filename, "r");
		if (!in)
			fatal("Can't open filenames file %s: %m", filename);
	}

	while (fgets(fname, PATH_MAX, in) != NULL) {
		if (strends(fname, "\n"))
			fname[strlen(fname)-1] = '\0';
		read_symbols(fname);
	}

	if (in != stdin)
		fclose(in);
}

#define SZ 500

/* We first write the generated file into memory using the
 * following helper, then compare to the file on disk and
 * only update the later if anything changed */

void __attribute__((format(printf, 2, 3))) buf_printf(struct buffer *buf,
						      const char *fmt, ...)
{
	char tmp[SZ];
	int len;
	va_list ap;

	va_start(ap, fmt);
	len = vsnprintf(tmp, SZ, fmt, ap);
	buf_write(buf, tmp, len);
	va_end(ap);
}

void buf_write(struct buffer *buf, const char *s, int len)
{
	if (buf->size - buf->pos < len) {
		buf->size += len + SZ;
		buf->p = NOFAIL(realloc(buf->p, buf->size));
	}
	strncpy(buf->p + buf->pos, s, len);
	buf->pos += len;
}

static void check_exports(struct module *mod)
{
	struct symbol *s, *exp;

	list_for_each_entry(s, &mod->unresolved_symbols, list) {
		const char *basename;
		exp = find_symbol(s->name);
		if (!exp) {
			if (!s->weak && nr_unresolved++ < MAX_UNRESOLVED_REPORTS)
				modpost_log(warn_unresolved ? LOG_WARN : LOG_ERROR,
					    "\"%s\" [%s.ko] undefined!\n",
					    s->name, mod->name);
			continue;
		}
		if (exp->module == mod) {
			error("\"%s\" [%s.ko] was exported without definition\n",
			      s->name, mod->name);
			continue;
		}

		s->module = exp->module;
		s->crc_valid = exp->crc_valid;
		s->crc = exp->crc;

		basename = strrchr(mod->name, '/');
		if (basename)
			basename++;
		else
			basename = mod->name;

		if (exp->namespace &&
		    !contains_namespace(&mod->imported_namespaces, exp->namespace)) {
			modpost_log(allow_missing_ns_imports ? LOG_WARN : LOG_ERROR,
				    "module %s uses symbol %s from namespace %s, but does not import it.\n",
				    basename, exp->name, exp->namespace);
			add_namespace(&mod->missing_namespaces, exp->namespace);
		}

		if (!mod->is_gpl_compatible && exp->is_gpl_only)
			error("GPL-incompatible module %s.ko uses GPL-only symbol '%s'\n",
			      basename, exp->name);
	}
}

static void check_modname_len(struct module *mod)
{
	const char *mod_name;

	mod_name = strrchr(mod->name, '/');
	if (mod_name == NULL)
		mod_name = mod->name;
	else
		mod_name++;
	if (strlen(mod_name) >= MODULE_NAME_LEN)
		error("module name is too long [%s.ko]\n", mod->name);
}

/**
 * Header for the generated file
 **/
static void add_header(struct buffer *b, struct module *mod)
{
	buf_printf(b, "#include <linux/module.h>\n");
	/*
	 * Include build-salt.h after module.h in order to
	 * inherit the definitions.
	 */
	buf_printf(b, "#define INCLUDE_VERMAGIC\n");
	buf_printf(b, "#include <linux/build-salt.h>\n");
	buf_printf(b, "#include <linux/elfnote-lto.h>\n");
	buf_printf(b, "#include <linux/export-internal.h>\n");
	buf_printf(b, "#include <linux/vermagic.h>\n");
	buf_printf(b, "#include <linux/compiler.h>\n");
	buf_printf(b, "\n");
	buf_printf(b, "BUILD_SALT;\n");
	buf_printf(b, "BUILD_LTO_INFO;\n");
	buf_printf(b, "\n");
	buf_printf(b, "MODULE_INFO(vermagic, VERMAGIC_STRING);\n");
	buf_printf(b, "MODULE_INFO(name, KBUILD_MODNAME);\n");
	buf_printf(b, "\n");
	buf_printf(b, "__visible struct module __this_module\n");
	buf_printf(b, "__section(\".gnu.linkonce.this_module\") = {\n");
	buf_printf(b, "\t.name = KBUILD_MODNAME,\n");
	if (mod->has_init)
		buf_printf(b, "\t.init = init_module,\n");
	if (mod->has_cleanup)
		buf_printf(b, "#ifdef CONFIG_MODULE_UNLOAD\n"
			      "\t.exit = cleanup_module,\n"
			      "#endif\n");
	buf_printf(b, "\t.arch = MODULE_ARCH_INIT,\n");
	buf_printf(b, "};\n");

	if (!external_module)
		buf_printf(b, "\nMODULE_INFO(intree, \"Y\");\n");

	buf_printf(b,
		   "\n"
		   "#ifdef CONFIG_RETPOLINE\n"
		   "MODULE_INFO(retpoline, \"Y\");\n"
		   "#endif\n");

	if (strstarts(mod->name, "drivers/staging"))
		buf_printf(b, "\nMODULE_INFO(staging, \"Y\");\n");
}

static void add_exported_symbols(struct buffer *buf, struct module *mod)
{
	struct symbol *sym;

	if (!modversions)
		return;

	/* record CRCs for exported symbols */
	buf_printf(buf, "\n");
	list_for_each_entry(sym, &mod->exported_symbols, list) {
		if (!sym->crc_valid) {
			warn("EXPORT symbol \"%s\" [%s%s] version generation failed, symbol will not be versioned.\n"
			     "Is \"%s\" prototyped in <asm/asm-prototypes.h>?\n",
			     sym->name, mod->name, mod->is_vmlinux ? "" : ".ko",
			     sym->name);
			continue;
		}

		buf_printf(buf, "SYMBOL_CRC(%s, 0x%08x, \"%s\");\n",
			   sym->name, sym->crc, sym->is_gpl_only ? "_gpl" : "");
	}
}

/**
 * Record CRCs for unresolved symbols
 **/
static void add_versions(struct buffer *b, struct module *mod)
{
	struct symbol *s;

	if (!modversions)
		return;

	buf_printf(b, "\n");
	buf_printf(b, "static const struct modversion_info ____versions[]\n");
	buf_printf(b, "__used __section(\"__versions\") = {\n");

	list_for_each_entry(s, &mod->unresolved_symbols, list) {
		if (!s->module)
			continue;
		if (!s->crc_valid) {
			warn("\"%s\" [%s.ko] has no CRC!\n",
				s->name, mod->name);
			continue;
		}
		if (strlen(s->name) >= MODULE_NAME_LEN) {
			error("too long symbol \"%s\" [%s.ko]\n",
			      s->name, mod->name);
			break;
		}
		buf_printf(b, "\t{ %#8x, \"%s\" },\n",
			   s->crc, s->name);
	}

	buf_printf(b, "};\n");
}

static void add_depends(struct buffer *b, struct module *mod)
{
	struct symbol *s;
	int first = 1;

	/* Clear ->seen flag of modules that own symbols needed by this. */
	list_for_each_entry(s, &mod->unresolved_symbols, list) {
		if (s->module)
			s->module->seen = s->module->is_vmlinux;
	}

	buf_printf(b, "\n");
	buf_printf(b, "MODULE_INFO(depends, \"");
	list_for_each_entry(s, &mod->unresolved_symbols, list) {
		const char *p;
		if (!s->module)
			continue;

		if (s->module->seen)
			continue;

		s->module->seen = true;
		p = strrchr(s->module->name, '/');
		if (p)
			p++;
		else
			p = s->module->name;
		buf_printf(b, "%s%s", first ? "" : ",", p);
		first = 0;
	}
	buf_printf(b, "\");\n");
}

static void add_srcversion(struct buffer *b, struct module *mod)
{
	if (mod->srcversion[0]) {
		buf_printf(b, "\n");
		buf_printf(b, "MODULE_INFO(srcversion, \"%s\");\n",
			   mod->srcversion);
	}
}

static void write_buf(struct buffer *b, const char *fname)
{
	FILE *file;

	if (error_occurred)
		return;

	file = fopen(fname, "w");
	if (!file) {
		perror(fname);
		exit(1);
	}
	if (fwrite(b->p, 1, b->pos, file) != b->pos) {
		perror(fname);
		exit(1);
	}
	if (fclose(file) != 0) {
		perror(fname);
		exit(1);
	}
}

static void write_if_changed(struct buffer *b, const char *fname)
{
	char *tmp;
	FILE *file;
	struct stat st;

	file = fopen(fname, "r");
	if (!file)
		goto write;

	if (fstat(fileno(file), &st) < 0)
		goto close_write;

	if (st.st_size != b->pos)
		goto close_write;

	tmp = NOFAIL(malloc(b->pos));
	if (fread(tmp, 1, b->pos, file) != b->pos)
		goto free_write;

	if (memcmp(tmp, b->p, b->pos) != 0)
		goto free_write;

	free(tmp);
	fclose(file);
	return;

 free_write:
	free(tmp);
 close_write:
	fclose(file);
 write:
	write_buf(b, fname);
}

static void write_vmlinux_export_c_file(struct module *mod)
{
	struct buffer buf = { };

	buf_printf(&buf,
		   "#include <linux/export-internal.h>\n");

	add_exported_symbols(&buf, mod);
	write_if_changed(&buf, ".vmlinux.export.c");
	free(buf.p);
}

/* do sanity checks, and generate *.mod.c file */
static void write_mod_c_file(struct module *mod)
{
	struct buffer buf = { };
	char fname[PATH_MAX];
	int ret;

	check_modname_len(mod);
	check_exports(mod);

	add_header(&buf, mod);
	add_exported_symbols(&buf, mod);
	add_versions(&buf, mod);
	add_depends(&buf, mod);
	add_moddevtable(&buf, mod);
	add_srcversion(&buf, mod);

	ret = snprintf(fname, sizeof(fname), "%s.mod.c", mod->name);
	if (ret >= sizeof(fname)) {
		error("%s: too long path was truncated\n", fname);
		goto free;
	}

	write_if_changed(&buf, fname);

free:
	free(buf.p);
}

/* parse Module.symvers file. line format:
 * 0x12345678<tab>symbol<tab>module<tab>export<tab>namespace
 **/
static void read_dump(const char *fname)
{
	char *buf, *pos, *line;

	buf = read_text_file(fname);
	if (!buf)
		/* No symbol versions, silently ignore */
		return;

	pos = buf;

	while ((line = get_line(&pos))) {
		char *symname, *namespace, *modname, *d, *export;
		unsigned int crc;
		struct module *mod;
		struct symbol *s;
		bool gpl_only;

		if (!(symname = strchr(line, '\t')))
			goto fail;
		*symname++ = '\0';
		if (!(modname = strchr(symname, '\t')))
			goto fail;
		*modname++ = '\0';
		if (!(export = strchr(modname, '\t')))
			goto fail;
		*export++ = '\0';
		if (!(namespace = strchr(export, '\t')))
			goto fail;
		*namespace++ = '\0';

		crc = strtoul(line, &d, 16);
		if (*symname == '\0' || *modname == '\0' || *d != '\0')
			goto fail;

		if (!strcmp(export, "EXPORT_SYMBOL_GPL")) {
			gpl_only = true;
		} else if (!strcmp(export, "EXPORT_SYMBOL")) {
			gpl_only = false;
		} else {
			error("%s: unknown license %s. skip", symname, export);
			continue;
		}

		mod = find_module(modname);
		if (!mod) {
			mod = new_module(modname, strlen(modname));
			mod->from_dump = true;
		}
		s = sym_add_exported(symname, mod, gpl_only);
		sym_set_crc(s, crc);
		sym_update_namespace(symname, namespace);
	}
	free(buf);
	return;
fail:
	free(buf);
	fatal("parse error in symbol dump file\n");
}

static void write_dump(const char *fname)
{
	struct buffer buf = { };
	struct module *mod;
	struct symbol *sym;

	list_for_each_entry(mod, &modules, list) {
		if (mod->from_dump)
			continue;
		list_for_each_entry(sym, &mod->exported_symbols, list) {
			buf_printf(&buf, "0x%08x\t%s\t%s\tEXPORT_SYMBOL%s\t%s\n",
				   sym->crc, sym->name, mod->name,
				   sym->is_gpl_only ? "_GPL" : "",
				   sym->namespace ?: "");
		}
	}
	write_buf(&buf, fname);
	free(buf.p);
}

static void write_namespace_deps_files(const char *fname)
{
	struct module *mod;
	struct namespace_list *ns;
	struct buffer ns_deps_buf = {};

	list_for_each_entry(mod, &modules, list) {

		if (mod->from_dump || list_empty(&mod->missing_namespaces))
			continue;

		buf_printf(&ns_deps_buf, "%s.ko:", mod->name);

		list_for_each_entry(ns, &mod->missing_namespaces, list)
			buf_printf(&ns_deps_buf, " %s", ns->namespace);

		buf_printf(&ns_deps_buf, "\n");
	}

	write_if_changed(&ns_deps_buf, fname);
	free(ns_deps_buf.p);
}

struct dump_list {
	struct list_head list;
	const char *file;
};

int main(int argc, char **argv)
{
	struct module *mod;
	char *missing_namespace_deps = NULL;
	char *dump_write = NULL, *files_source = NULL;
	int opt;
	LIST_HEAD(dump_lists);
	struct dump_list *dl, *dl2;

	while ((opt = getopt(argc, argv, "ei:mnT:o:awENd:")) != -1) {
		switch (opt) {
		case 'e':
			external_module = true;
			break;
		case 'i':
			dl = NOFAIL(malloc(sizeof(*dl)));
			dl->file = optarg;
			list_add_tail(&dl->list, &dump_lists);
			break;
		case 'm':
			modversions = true;
			break;
		case 'n':
			ignore_missing_files = true;
			break;
		case 'o':
			dump_write = optarg;
			break;
		case 'a':
			all_versions = true;
			break;
		case 'T':
			files_source = optarg;
			break;
		case 'w':
			warn_unresolved = true;
			break;
		case 'E':
			sec_mismatch_warn_only = false;
			break;
		case 'N':
			allow_missing_ns_imports = true;
			break;
		case 'd':
			missing_namespace_deps = optarg;
			break;
		default:
			exit(1);
		}
	}

	list_for_each_entry_safe(dl, dl2, &dump_lists, list) {
		read_dump(dl->file);
		list_del(&dl->list);
		free(dl);
	}

	while (optind < argc)
		read_symbols(argv[optind++]);

	if (files_source)
		read_symbols_from_files(files_source);

	list_for_each_entry(mod, &modules, list) {
		if (mod->from_dump)
			continue;

		if (mod->is_vmlinux)
			write_vmlinux_export_c_file(mod);
		else
			write_mod_c_file(mod);
	}

	if (missing_namespace_deps)
		write_namespace_deps_files(missing_namespace_deps);

	if (dump_write)
		write_dump(dump_write);
	if (sec_mismatch_count && !sec_mismatch_warn_only)
		error("Section mismatches detected.\n"
		      "Set CONFIG_SECTION_MISMATCH_WARN_ONLY=y to allow them.\n");

	if (nr_unresolved > MAX_UNRESOLVED_REPORTS)
		warn("suppressed %u unresolved symbol warnings because there were too many)\n",
		     nr_unresolved - MAX_UNRESOLVED_REPORTS);

	return error_occurred ? 1 : 0;
}<|MERGE_RESOLUTION|>--- conflicted
+++ resolved
@@ -610,36 +610,6 @@
 	return 0;
 }
 
-<<<<<<< HEAD
-static void handle_modversion(const struct module *mod,
-			      const struct elf_info *info,
-			      const Elf_Sym *sym, const char *symname)
-{
-	unsigned int crc;
-
-	if (sym->st_shndx == SHN_UNDEF) {
-		warn("EXPORT symbol \"%s\" [%s%s] version generation failed, symbol will not be versioned.\n"
-		     "Is \"%s\" prototyped in <asm/asm-prototypes.h>?\n",
-		     symname, mod->name, mod->is_vmlinux ? "" : ".ko",
-		     symname);
-
-		return;
-	}
-
-	if (sym->st_shndx == SHN_ABS) {
-		crc = sym->st_value;
-	} else {
-		unsigned int *crcp;
-
-		/* symbol points to the CRC in the ELF object */
-		crcp = sym_get_data(info, sym);
-		crc = TO_NATIVE(*crcp);
-	}
-	sym_set_crc(symname, crc);
-}
-
-=======
->>>>>>> 88084a3d
 static void handle_symbol(struct module *mod, struct elf_info *info,
 			  const Elf_Sym *sym, const char *symname)
 {
@@ -757,16 +727,7 @@
  */
 static bool match(const char *string, const char *const patterns[])
 {
-<<<<<<< HEAD
-	const char *p;
-	while (*pat) {
-		const char *endp;
-
-		p = *pat++;
-		endp = p + strlen(p) - 1;
-=======
 	const char *pattern;
->>>>>>> 88084a3d
 
 	while ((pattern = *patterns++)) {
 		if (!fnmatch(pattern, string, 0))
@@ -1894,13 +1855,6 @@
 		size_t m = strspn(s + n + 1, "0123456789");
 		if (m && (s[n + m + 1] == '.' || s[n + m + 1] == 0))
 			s[n] = 0;
-<<<<<<< HEAD
-
-		/* strip trailing .prelink */
-		if (strends(s, ".prelink"))
-			s[strlen(s) - 8] = '\0';
-=======
->>>>>>> 88084a3d
 	}
 	return s;
 }
@@ -2016,23 +1970,9 @@
 	if (!parse_elf(&info, modname))
 		return;
 
-<<<<<<< HEAD
-	{
-		char *tmp;
-
-		/* strip trailing .o */
-		tmp = NOFAIL(strdup(modname));
-		tmp[strlen(tmp) - 2] = '\0';
-		/* strip trailing .prelink */
-		if (strends(tmp, ".prelink"))
-			tmp[strlen(tmp) - 8] = '\0';
-		mod = new_module(tmp);
-		free(tmp);
-=======
 	if (!strends(modname, ".o")) {
 		error("%s: filename must be suffixed with .o\n", modname);
 		return;
->>>>>>> 88084a3d
 	}
 
 	/* strip trailing .o */
