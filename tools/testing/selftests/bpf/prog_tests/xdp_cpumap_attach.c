// SPDX-License-Identifier: GPL-2.0
#include <uapi/linux/bpf.h>
#include <linux/if_link.h>
#include <test_progs.h>

#include "test_xdp_with_cpumap_helpers.skel.h"

#define IFINDEX_LO	1

<<<<<<< HEAD
void test_xdp_cpumap_attach(void)
=======
void serial_test_xdp_cpumap_attach(void)
>>>>>>> df0cc57e
{
	struct test_xdp_with_cpumap_helpers *skel;
	struct bpf_prog_info info = {};
	__u32 len = sizeof(info);
	struct bpf_cpumap_val val = {
		.qsize = 192,
	};
	int err, prog_fd, map_fd;
	__u32 idx = 0;

	skel = test_xdp_with_cpumap_helpers__open_and_load();
	if (!ASSERT_OK_PTR(skel, "test_xdp_with_cpumap_helpers__open_and_load"))
		return;

	prog_fd = bpf_program__fd(skel->progs.xdp_redir_prog);
	err = bpf_set_link_xdp_fd(IFINDEX_LO, prog_fd, XDP_FLAGS_SKB_MODE);
	if (!ASSERT_OK(err, "Generic attach of program with 8-byte CPUMAP"))
		goto out_close;

	err = bpf_set_link_xdp_fd(IFINDEX_LO, -1, XDP_FLAGS_SKB_MODE);
	ASSERT_OK(err, "XDP program detach");

	prog_fd = bpf_program__fd(skel->progs.xdp_dummy_cm);
	map_fd = bpf_map__fd(skel->maps.cpu_map);
	err = bpf_obj_get_info_by_fd(prog_fd, &info, &len);
	if (!ASSERT_OK(err, "bpf_obj_get_info_by_fd"))
		goto out_close;

	val.bpf_prog.fd = prog_fd;
	err = bpf_map_update_elem(map_fd, &idx, &val, 0);
	ASSERT_OK(err, "Add program to cpumap entry");

	err = bpf_map_lookup_elem(map_fd, &idx, &val);
	ASSERT_OK(err, "Read cpumap entry");
	ASSERT_EQ(info.id, val.bpf_prog.id, "Match program id to cpumap entry prog_id");

	/* can not attach BPF_XDP_CPUMAP program to a device */
	err = bpf_set_link_xdp_fd(IFINDEX_LO, prog_fd, XDP_FLAGS_SKB_MODE);
	if (!ASSERT_NEQ(err, 0, "Attach of BPF_XDP_CPUMAP program"))
		bpf_set_link_xdp_fd(IFINDEX_LO, -1, XDP_FLAGS_SKB_MODE);

	val.qsize = 192;
	val.bpf_prog.fd = bpf_program__fd(skel->progs.xdp_dummy_prog);
	err = bpf_map_update_elem(map_fd, &idx, &val, 0);
	ASSERT_NEQ(err, 0, "Add non-BPF_XDP_CPUMAP program to cpumap entry");

out_close:
	test_xdp_with_cpumap_helpers__destroy(skel);
}<|MERGE_RESOLUTION|>--- conflicted
+++ resolved
@@ -7,11 +7,7 @@
 
 #define IFINDEX_LO	1
 
-<<<<<<< HEAD
-void test_xdp_cpumap_attach(void)
-=======
 void serial_test_xdp_cpumap_attach(void)
->>>>>>> df0cc57e
 {
 	struct test_xdp_with_cpumap_helpers *skel;
 	struct bpf_prog_info info = {};
