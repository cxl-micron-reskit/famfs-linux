--- conflicted
+++ resolved
@@ -773,37 +773,24 @@
  * be freed so that when login happens from user space there are free DDB
  * indices available.
  **/
-<<<<<<< HEAD
-static void qla4xxx_free_ddb_index(struct scsi_qla_host *ha)
-=======
 void qla4xxx_free_ddb_index(struct scsi_qla_host *ha)
->>>>>>> 6350323a
 {
 	int max_ddbs;
 	int ret;
 	uint32_t idx = 0, next_idx = 0;
 	uint32_t state = 0, conn_err = 0;
 
-<<<<<<< HEAD
-	max_ddbs =  is_qla40XX(ha) ? MAX_PRST_DEV_DB_ENTRIES :
-=======
 	max_ddbs =  is_qla40XX(ha) ? MAX_DEV_DB_ENTRIES_40XX :
->>>>>>> 6350323a
 				     MAX_DEV_DB_ENTRIES;
 
 	for (idx = 0; idx < max_ddbs; idx = next_idx) {
 		ret = qla4xxx_get_fwddb_entry(ha, idx, NULL, 0, NULL,
 					      &next_idx, &state, &conn_err,
 						NULL, NULL);
-<<<<<<< HEAD
-		if (ret == QLA_ERROR)
-			continue;
-=======
 		if (ret == QLA_ERROR) {
 			next_idx++;
 			continue;
 		}
->>>>>>> 6350323a
 		if (state == DDB_DS_NO_CONNECTION_ACTIVE ||
 		    state == DDB_DS_SESSION_FAILED) {
 			DEBUG2(ql4_printk(KERN_INFO, ha,
@@ -818,10 +805,6 @@
 			break;
 	}
 }
-<<<<<<< HEAD
-
-=======
->>>>>>> 6350323a
 
 /**
  * qla4xxx_initialize_adapter - initiailizes hba
@@ -830,11 +813,7 @@
  * This routine parforms all of the steps necessary to initialize the adapter.
  *
  **/
-<<<<<<< HEAD
-int qla4xxx_initialize_adapter(struct scsi_qla_host *ha)
-=======
 int qla4xxx_initialize_adapter(struct scsi_qla_host *ha, int is_reset)
->>>>>>> 6350323a
 {
 	int status = QLA_ERROR;
 
@@ -862,12 +841,8 @@
 	if (status == QLA_ERROR)
 		goto exit_init_hba;
 
-<<<<<<< HEAD
-	qla4xxx_free_ddb_index(ha);
-=======
 	if (is_reset == RESET_ADAPTER)
 		qla4xxx_build_ddb_list(ha, is_reset);
->>>>>>> 6350323a
 
 	set_bit(AF_ONLINE, &ha->flags);
 exit_init_hba:
@@ -882,8 +857,6 @@
 	return status;
 }
 
-<<<<<<< HEAD
-=======
 int qla4xxx_ddb_change(struct scsi_qla_host *ha, uint32_t fw_ddb_index,
 		       struct ddb_entry *ddb_entry, uint32_t state)
 {
@@ -1040,7 +1013,6 @@
 	return status;
 }
 
->>>>>>> 6350323a
 /**
  * qla4xxx_process_ddb_changed - process ddb state change
  * @ha - Pointer to host adapter structure.
@@ -1053,12 +1025,7 @@
 				uint32_t fw_ddb_index,
 				uint32_t state, uint32_t conn_err)
 {
-<<<<<<< HEAD
-	struct ddb_entry * ddb_entry;
-	uint32_t old_fw_ddb_device_state;
-=======
 	struct ddb_entry *ddb_entry;
->>>>>>> 6350323a
 	int status = QLA_ERROR;
 
 	/* check for out of range index */
@@ -1078,79 +1045,6 @@
 		goto exit_ddb_event;
 	}
 
-<<<<<<< HEAD
-	old_fw_ddb_device_state = ddb_entry->fw_ddb_device_state;
-	DEBUG2(ql4_printk(KERN_INFO, ha,
-			  "%s: DDB - old state = 0x%x, new state = 0x%x for "
-			  "index [%d]\n", __func__,
-			  ddb_entry->fw_ddb_device_state, state, fw_ddb_index));
-
-	ddb_entry->fw_ddb_device_state = state;
-
-	switch (old_fw_ddb_device_state) {
-	case DDB_DS_LOGIN_IN_PROCESS:
-		switch (state) {
-		case DDB_DS_SESSION_ACTIVE:
-		case DDB_DS_DISCOVERY:
-			iscsi_conn_start(ddb_entry->conn);
-			iscsi_conn_login_event(ddb_entry->conn,
-					       ISCSI_CONN_STATE_LOGGED_IN);
-			qla4xxx_update_session_conn_param(ha, ddb_entry);
-			status = QLA_SUCCESS;
-			break;
-		case DDB_DS_SESSION_FAILED:
-		case DDB_DS_NO_CONNECTION_ACTIVE:
-			iscsi_conn_login_event(ddb_entry->conn,
-					       ISCSI_CONN_STATE_FREE);
-			status = QLA_SUCCESS;
-			break;
-		}
-		break;
-	case DDB_DS_SESSION_ACTIVE:
-		switch (state) {
-		case DDB_DS_SESSION_FAILED:
-			/*
-			 * iscsi_session failure  will cause userspace to
-			 * stop the connection which in turn would block the
-			 * iscsi_session and start relogin
-			 */
-			iscsi_session_failure(ddb_entry->sess->dd_data,
-					      ISCSI_ERR_CONN_FAILED);
-			status = QLA_SUCCESS;
-			break;
-		case DDB_DS_NO_CONNECTION_ACTIVE:
-			clear_bit(fw_ddb_index, ha->ddb_idx_map);
-			status = QLA_SUCCESS;
-			break;
-		}
-		break;
-	case DDB_DS_SESSION_FAILED:
-		switch (state) {
-		case DDB_DS_SESSION_ACTIVE:
-		case DDB_DS_DISCOVERY:
-			iscsi_conn_start(ddb_entry->conn);
-			iscsi_conn_login_event(ddb_entry->conn,
-					       ISCSI_CONN_STATE_LOGGED_IN);
-			qla4xxx_update_session_conn_param(ha, ddb_entry);
-			status = QLA_SUCCESS;
-			break;
-		case DDB_DS_SESSION_FAILED:
-			iscsi_session_failure(ddb_entry->sess->dd_data,
-					      ISCSI_ERR_CONN_FAILED);
-			status = QLA_SUCCESS;
-			break;
-		}
-		break;
-	default:
-		DEBUG2(ql4_printk(KERN_INFO, ha, "%s: Unknown Event\n",
-				__func__));
-		break;
-	}
-
-exit_ddb_event:
-	return status;
-}
-=======
 	ddb_entry->ddb_change(ha, fw_ddb_index, ddb_entry, state);
 
 exit_ddb_event:
@@ -1226,4 +1120,3 @@
 	if (fw_ddb_entry)
 		dma_pool_free(ha->fw_ddb_dma_pool, fw_ddb_entry, fw_ddb_dma);
 }
->>>>>>> 6350323a
