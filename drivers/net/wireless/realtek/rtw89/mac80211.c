--- conflicted
+++ resolved
@@ -725,11 +725,7 @@
 	struct rtw89_dev *rtwdev = hw->priv;
 	int ret = 0;
 
-<<<<<<< HEAD
-	if (!rtwdev->fw.scan_offload)
-=======
 	if (!RTW89_CHK_FW_FEATURE(SCAN_OFFLOAD, &rtwdev->fw))
->>>>>>> 88084a3d
 		return 1;
 
 	if (rtwdev->scanning)
@@ -752,11 +748,7 @@
 {
 	struct rtw89_dev *rtwdev = hw->priv;
 
-<<<<<<< HEAD
-	if (!rtwdev->fw.scan_offload)
-=======
 	if (!RTW89_CHK_FW_FEATURE(SCAN_OFFLOAD, &rtwdev->fw))
->>>>>>> 88084a3d
 		return;
 
 	if (!rtwdev->scanning)
@@ -767,8 +759,6 @@
 	mutex_unlock(&rtwdev->mutex);
 }
 
-<<<<<<< HEAD
-=======
 static void rtw89_ops_sta_rc_update(struct ieee80211_hw *hw,
 				    struct ieee80211_vif *vif,
 				    struct ieee80211_sta *sta, u32 changed)
@@ -778,7 +768,6 @@
 	rtw89_phy_ra_updata_sta(rtwdev, sta, changed);
 }
 
->>>>>>> 88084a3d
 const struct ieee80211_ops rtw89_ops = {
 	.tx			= rtw89_ops_tx,
 	.wake_tx_queue		= rtw89_ops_wake_tx_queue,
