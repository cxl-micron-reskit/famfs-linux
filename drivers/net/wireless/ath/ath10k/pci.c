--- conflicted
+++ resolved
@@ -107,11 +107,8 @@
 static void ath10k_pci_htc_rx_cb(struct ath10k_ce_pipe *ce_state);
 static void ath10k_pci_htt_tx_cb(struct ath10k_ce_pipe *ce_state);
 static void ath10k_pci_htt_rx_cb(struct ath10k_ce_pipe *ce_state);
-<<<<<<< HEAD
 static void ath10k_pci_htt_htc_rx_cb(struct ath10k_ce_pipe *ce_state);
-=======
 static void ath10k_pci_pktlog_rx_cb(struct ath10k_ce_pipe *ce_state);
->>>>>>> 2abcd3d4
 
 static struct ce_attr host_ce_config_wlan[] = {
 	/* CE0: host->target HTC control and raw streams */
@@ -1210,7 +1207,6 @@
 	ath10k_pci_process_rx_cb(ce_state, ath10k_htc_rx_completion_handler);
 }
 
-<<<<<<< HEAD
 static void ath10k_pci_htt_htc_rx_cb(struct ath10k_ce_pipe *ce_state)
 {
 	/* CE4 polling needs to be done whenever CE pipe which transports
@@ -1219,7 +1215,8 @@
 	ath10k_ce_per_engine_service(ce_state->ar, 4);
 
 	ath10k_pci_process_rx_cb(ce_state, ath10k_htc_rx_completion_handler);
-=======
+}
+
 /* Called by lower (CE) layer when data is received from the Target.
  * Only 10.4 firmware uses separate CE to transfer pktlog data.
  */
@@ -1227,7 +1224,6 @@
 {
 	ath10k_pci_process_rx_cb(ce_state,
 				 ath10k_htt_rx_pktlog_completion_handler);
->>>>>>> 2abcd3d4
 }
 
 /* Called by lower (CE) layer when a send to HTT Target completes. */
