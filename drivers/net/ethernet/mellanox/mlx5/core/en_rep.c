/*
 * Copyright (c) 2016, Mellanox Technologies. All rights reserved.
 *
 * This software is available to you under a choice of one of two
 * licenses.  You may choose to be licensed under the terms of the GNU
 * General Public License (GPL) Version 2, available from the file
 * COPYING in the main directory of this source tree, or the
 * OpenIB.org BSD license below:
 *
 *     Redistribution and use in source and binary forms, with or
 *     without modification, are permitted provided that the following
 *     conditions are met:
 *
 *      - Redistributions of source code must retain the above
 *        copyright notice, this list of conditions and the following
 *        disclaimer.
 *
 *      - Redistributions in binary form must reproduce the above
 *        copyright notice, this list of conditions and the following
 *        disclaimer in the documentation and/or other materials
 *        provided with the distribution.
 *
 * THE SOFTWARE IS PROVIDED "AS IS", WITHOUT WARRANTY OF ANY KIND,
 * EXPRESS OR IMPLIED, INCLUDING BUT NOT LIMITED TO THE WARRANTIES OF
 * MERCHANTABILITY, FITNESS FOR A PARTICULAR PURPOSE AND
 * NONINFRINGEMENT. IN NO EVENT SHALL THE AUTHORS OR COPYRIGHT HOLDERS
 * BE LIABLE FOR ANY CLAIM, DAMAGES OR OTHER LIABILITY, WHETHER IN AN
 * ACTION OF CONTRACT, TORT OR OTHERWISE, ARISING FROM, OUT OF OR IN
 * CONNECTION WITH THE SOFTWARE OR THE USE OR OTHER DEALINGS IN THE
 * SOFTWARE.
 */

#include <linux/mlx5/fs.h>
#include <net/switchdev.h>
#include <net/pkt_cls.h>
#include <net/act_api.h>
#include <net/devlink.h>
#include <net/ipv6_stubs.h>

#include "eswitch.h"
#include "en.h"
#include "en_rep.h"
#include "en/params.h"
#include "en/txrx.h"
#include "en_tc.h"
#include "en/rep/tc.h"
#include "en/rep/neigh.h"
#include "en/rep/bridge.h"
#include "en/devlink.h"
#include "fs_core.h"
#include "lib/mlx5.h"
#include "lib/devcom.h"
#include "lib/vxlan.h"
#define CREATE_TRACE_POINTS
#include "diag/en_rep_tracepoint.h"
#include "en_accel/ipsec.h"
#include "en/tc/int_port.h"
#include "en/ptp.h"

#define MLX5E_REP_PARAMS_DEF_LOG_SQ_SIZE \
	max(0x7, MLX5E_PARAMS_MINIMUM_LOG_SQ_SIZE)
#define MLX5E_REP_PARAMS_DEF_NUM_CHANNELS 1

static const char mlx5e_rep_driver_name[] = "mlx5e_rep";

static void mlx5e_rep_get_drvinfo(struct net_device *dev,
				  struct ethtool_drvinfo *drvinfo)
{
	struct mlx5e_priv *priv = netdev_priv(dev);
	struct mlx5_core_dev *mdev = priv->mdev;

	strlcpy(drvinfo->driver, mlx5e_rep_driver_name,
		sizeof(drvinfo->driver));
	snprintf(drvinfo->fw_version, sizeof(drvinfo->fw_version),
		 "%d.%d.%04d (%.16s)",
		 fw_rev_maj(mdev), fw_rev_min(mdev),
		 fw_rev_sub(mdev), mdev->board_id);
}

static const struct counter_desc sw_rep_stats_desc[] = {
	{ MLX5E_DECLARE_STAT(struct mlx5e_sw_stats, rx_packets) },
	{ MLX5E_DECLARE_STAT(struct mlx5e_sw_stats, rx_bytes) },
	{ MLX5E_DECLARE_STAT(struct mlx5e_sw_stats, tx_packets) },
	{ MLX5E_DECLARE_STAT(struct mlx5e_sw_stats, tx_bytes) },
};

struct vport_stats {
	u64 vport_rx_packets;
	u64 vport_tx_packets;
	u64 vport_rx_bytes;
	u64 vport_tx_bytes;
};

static const struct counter_desc vport_rep_stats_desc[] = {
	{ MLX5E_DECLARE_STAT(struct vport_stats, vport_rx_packets) },
	{ MLX5E_DECLARE_STAT(struct vport_stats, vport_rx_bytes) },
	{ MLX5E_DECLARE_STAT(struct vport_stats, vport_tx_packets) },
	{ MLX5E_DECLARE_STAT(struct vport_stats, vport_tx_bytes) },
};

#define NUM_VPORT_REP_SW_COUNTERS ARRAY_SIZE(sw_rep_stats_desc)
#define NUM_VPORT_REP_HW_COUNTERS ARRAY_SIZE(vport_rep_stats_desc)

static MLX5E_DECLARE_STATS_GRP_OP_NUM_STATS(sw_rep)
{
	return NUM_VPORT_REP_SW_COUNTERS;
}

static MLX5E_DECLARE_STATS_GRP_OP_FILL_STRS(sw_rep)
{
	int i;

	for (i = 0; i < NUM_VPORT_REP_SW_COUNTERS; i++)
		strcpy(data + (idx++) * ETH_GSTRING_LEN,
		       sw_rep_stats_desc[i].format);
	return idx;
}

static MLX5E_DECLARE_STATS_GRP_OP_FILL_STATS(sw_rep)
{
	int i;

	for (i = 0; i < NUM_VPORT_REP_SW_COUNTERS; i++)
		data[idx++] = MLX5E_READ_CTR64_CPU(&priv->stats.sw,
						   sw_rep_stats_desc, i);
	return idx;
}

static MLX5E_DECLARE_STATS_GRP_OP_UPDATE_STATS(sw_rep)
{
	struct mlx5e_sw_stats *s = &priv->stats.sw;
	struct rtnl_link_stats64 stats64 = {};

	memset(s, 0, sizeof(*s));
	mlx5e_fold_sw_stats64(priv, &stats64);

	s->rx_packets = stats64.rx_packets;
	s->rx_bytes   = stats64.rx_bytes;
	s->tx_packets = stats64.tx_packets;
	s->tx_bytes   = stats64.tx_bytes;
	s->tx_queue_dropped = stats64.tx_dropped;
}

static MLX5E_DECLARE_STATS_GRP_OP_NUM_STATS(vport_rep)
{
	return NUM_VPORT_REP_HW_COUNTERS;
}

static MLX5E_DECLARE_STATS_GRP_OP_FILL_STRS(vport_rep)
{
	int i;

	for (i = 0; i < NUM_VPORT_REP_HW_COUNTERS; i++)
		strcpy(data + (idx++) * ETH_GSTRING_LEN, vport_rep_stats_desc[i].format);
	return idx;
}

static MLX5E_DECLARE_STATS_GRP_OP_FILL_STATS(vport_rep)
{
	int i;

	for (i = 0; i < NUM_VPORT_REP_HW_COUNTERS; i++)
		data[idx++] = MLX5E_READ_CTR64_CPU(&priv->stats.vf_vport,
						   vport_rep_stats_desc, i);
	return idx;
}

static MLX5E_DECLARE_STATS_GRP_OP_UPDATE_STATS(vport_rep)
{
	struct mlx5_eswitch *esw = priv->mdev->priv.eswitch;
	struct mlx5e_rep_priv *rpriv = priv->ppriv;
	struct mlx5_eswitch_rep *rep = rpriv->rep;
	struct rtnl_link_stats64 *vport_stats;
	struct ifla_vf_stats vf_stats;
	int err;

	err = mlx5_eswitch_get_vport_stats(esw, rep->vport, &vf_stats);
	if (err) {
		netdev_warn(priv->netdev, "vport %d error %d reading stats\n",
			    rep->vport, err);
		return;
	}

	vport_stats = &priv->stats.vf_vport;
	/* flip tx/rx as we are reporting the counters for the switch vport */
	vport_stats->rx_packets = vf_stats.tx_packets;
	vport_stats->rx_bytes   = vf_stats.tx_bytes;
	vport_stats->tx_packets = vf_stats.rx_packets;
	vport_stats->tx_bytes   = vf_stats.rx_bytes;
}

static void mlx5e_rep_get_strings(struct net_device *dev,
				  u32 stringset, uint8_t *data)
{
	struct mlx5e_priv *priv = netdev_priv(dev);

	switch (stringset) {
	case ETH_SS_STATS:
		mlx5e_stats_fill_strings(priv, data);
		break;
	}
}

static void mlx5e_rep_get_ethtool_stats(struct net_device *dev,
					struct ethtool_stats *stats, u64 *data)
{
	struct mlx5e_priv *priv = netdev_priv(dev);

	mlx5e_ethtool_get_ethtool_stats(priv, stats, data);
}

static int mlx5e_rep_get_sset_count(struct net_device *dev, int sset)
{
	struct mlx5e_priv *priv = netdev_priv(dev);

	switch (sset) {
	case ETH_SS_STATS:
		return mlx5e_stats_total_num(priv);
	default:
		return -EOPNOTSUPP;
	}
}

static void
mlx5e_rep_get_ringparam(struct net_device *dev,
			struct ethtool_ringparam *param,
			struct kernel_ethtool_ringparam *kernel_param,
			struct netlink_ext_ack *extack)
{
	struct mlx5e_priv *priv = netdev_priv(dev);

	mlx5e_ethtool_get_ringparam(priv, param);
}

static int
mlx5e_rep_set_ringparam(struct net_device *dev,
			struct ethtool_ringparam *param,
			struct kernel_ethtool_ringparam *kernel_param,
			struct netlink_ext_ack *extack)
{
	struct mlx5e_priv *priv = netdev_priv(dev);

	return mlx5e_ethtool_set_ringparam(priv, param);
}

static void mlx5e_rep_get_channels(struct net_device *dev,
				   struct ethtool_channels *ch)
{
	struct mlx5e_priv *priv = netdev_priv(dev);

	mlx5e_ethtool_get_channels(priv, ch);
}

static int mlx5e_rep_set_channels(struct net_device *dev,
				  struct ethtool_channels *ch)
{
	struct mlx5e_priv *priv = netdev_priv(dev);

	return mlx5e_ethtool_set_channels(priv, ch);
}

static int mlx5e_rep_get_coalesce(struct net_device *netdev,
				  struct ethtool_coalesce *coal,
				  struct kernel_ethtool_coalesce *kernel_coal,
				  struct netlink_ext_ack *extack)
{
	struct mlx5e_priv *priv = netdev_priv(netdev);

	return mlx5e_ethtool_get_coalesce(priv, coal, kernel_coal);
}

static int mlx5e_rep_set_coalesce(struct net_device *netdev,
				  struct ethtool_coalesce *coal,
				  struct kernel_ethtool_coalesce *kernel_coal,
				  struct netlink_ext_ack *extack)
{
	struct mlx5e_priv *priv = netdev_priv(netdev);

	return mlx5e_ethtool_set_coalesce(priv, coal, kernel_coal, extack);
}

static u32 mlx5e_rep_get_rxfh_key_size(struct net_device *netdev)
{
	struct mlx5e_priv *priv = netdev_priv(netdev);

	return mlx5e_ethtool_get_rxfh_key_size(priv);
}

static u32 mlx5e_rep_get_rxfh_indir_size(struct net_device *netdev)
{
	struct mlx5e_priv *priv = netdev_priv(netdev);

	return mlx5e_ethtool_get_rxfh_indir_size(priv);
}

static const struct ethtool_ops mlx5e_rep_ethtool_ops = {
	.supported_coalesce_params = ETHTOOL_COALESCE_USECS |
				     ETHTOOL_COALESCE_MAX_FRAMES |
				     ETHTOOL_COALESCE_USE_ADAPTIVE,
	.get_drvinfo	   = mlx5e_rep_get_drvinfo,
	.get_link	   = ethtool_op_get_link,
	.get_strings       = mlx5e_rep_get_strings,
	.get_sset_count    = mlx5e_rep_get_sset_count,
	.get_ethtool_stats = mlx5e_rep_get_ethtool_stats,
	.get_ringparam     = mlx5e_rep_get_ringparam,
	.set_ringparam     = mlx5e_rep_set_ringparam,
	.get_channels      = mlx5e_rep_get_channels,
	.set_channels      = mlx5e_rep_set_channels,
	.get_coalesce      = mlx5e_rep_get_coalesce,
	.set_coalesce      = mlx5e_rep_set_coalesce,
	.get_rxfh_key_size   = mlx5e_rep_get_rxfh_key_size,
	.get_rxfh_indir_size = mlx5e_rep_get_rxfh_indir_size,
};

static void mlx5e_sqs2vport_stop(struct mlx5_eswitch *esw,
				 struct mlx5_eswitch_rep *rep)
{
	struct mlx5e_rep_sq *rep_sq, *tmp;
	struct mlx5e_rep_priv *rpriv;

	if (esw->mode != MLX5_ESWITCH_OFFLOADS)
		return;

	rpriv = mlx5e_rep_to_rep_priv(rep);
	list_for_each_entry_safe(rep_sq, tmp, &rpriv->vport_sqs_list, list) {
		mlx5_eswitch_del_send_to_vport_rule(rep_sq->send_to_vport_rule);
		if (rep_sq->send_to_vport_rule_peer)
			mlx5_eswitch_del_send_to_vport_rule(rep_sq->send_to_vport_rule_peer);
		list_del(&rep_sq->list);
		kfree(rep_sq);
	}
}

static int mlx5e_sqs2vport_start(struct mlx5_eswitch *esw,
				 struct mlx5_eswitch_rep *rep,
				 u32 *sqns_array, int sqns_num)
{
	struct mlx5_eswitch *peer_esw = NULL;
	struct mlx5_flow_handle *flow_rule;
	struct mlx5e_rep_priv *rpriv;
	struct mlx5e_rep_sq *rep_sq;
	int err;
	int i;

	if (esw->mode != MLX5_ESWITCH_OFFLOADS)
		return 0;

	rpriv = mlx5e_rep_to_rep_priv(rep);
	if (mlx5_devcom_is_paired(esw->dev->priv.devcom, MLX5_DEVCOM_ESW_OFFLOADS))
		peer_esw = mlx5_devcom_get_peer_data(esw->dev->priv.devcom,
						     MLX5_DEVCOM_ESW_OFFLOADS);

	for (i = 0; i < sqns_num; i++) {
		rep_sq = kzalloc(sizeof(*rep_sq), GFP_KERNEL);
		if (!rep_sq) {
			err = -ENOMEM;
			goto out_err;
		}

		/* Add re-inject rule to the PF/representor sqs */
		flow_rule = mlx5_eswitch_add_send_to_vport_rule(esw, esw, rep,
								sqns_array[i]);
		if (IS_ERR(flow_rule)) {
			err = PTR_ERR(flow_rule);
			kfree(rep_sq);
			goto out_err;
		}
		rep_sq->send_to_vport_rule = flow_rule;
		rep_sq->sqn = sqns_array[i];

		if (peer_esw) {
			flow_rule = mlx5_eswitch_add_send_to_vport_rule(peer_esw, esw,
									rep, sqns_array[i]);
			if (IS_ERR(flow_rule)) {
				err = PTR_ERR(flow_rule);
				mlx5_eswitch_del_send_to_vport_rule(rep_sq->send_to_vport_rule);
				kfree(rep_sq);
				goto out_err;
			}
			rep_sq->send_to_vport_rule_peer = flow_rule;
		}

		list_add(&rep_sq->list, &rpriv->vport_sqs_list);
	}

	if (peer_esw)
		mlx5_devcom_release_peer_data(esw->dev->priv.devcom, MLX5_DEVCOM_ESW_OFFLOADS);

	return 0;

out_err:
	mlx5e_sqs2vport_stop(esw, rep);

	if (peer_esw)
		mlx5_devcom_release_peer_data(esw->dev->priv.devcom, MLX5_DEVCOM_ESW_OFFLOADS);

	return err;
}

int mlx5e_add_sqs_fwd_rules(struct mlx5e_priv *priv)
{
	int sqs_per_channel = mlx5e_get_dcb_num_tc(&priv->channels.params);
	struct mlx5_eswitch *esw = priv->mdev->priv.eswitch;
	bool is_uplink_rep = mlx5e_is_uplink_rep(priv);
	struct mlx5e_rep_priv *rpriv = priv->ppriv;
	struct mlx5_eswitch_rep *rep = rpriv->rep;
	int n, tc, nch, num_sqs = 0;
	struct mlx5e_channel *c;
	int err = -ENOMEM;
	bool ptp_sq;
	u32 *sqs;

	ptp_sq = !!(priv->channels.ptp &&
		    MLX5E_GET_PFLAG(&priv->channels.params, MLX5E_PFLAG_TX_PORT_TS));
	nch = priv->channels.num + ptp_sq;
<<<<<<< HEAD

	sqs = kcalloc(nch * mlx5e_get_dcb_num_tc(&priv->channels.params), sizeof(*sqs),
		      GFP_KERNEL);
=======
	/* +2 for xdpsqs, they don't exist on the ptp channel but will not be
	 * counted for by num_sqs.
	 */
	if (is_uplink_rep)
		sqs_per_channel += 2;

	sqs = kvcalloc(nch * sqs_per_channel, sizeof(*sqs), GFP_KERNEL);
>>>>>>> 88084a3d
	if (!sqs)
		goto out;

	for (n = 0; n < priv->channels.num; n++) {
		c = priv->channels.c[n];
		for (tc = 0; tc < c->num_tc; tc++)
			sqs[num_sqs++] = c->sq[tc].sqn;

		if (is_uplink_rep) {
			if (c->xdp)
				sqs[num_sqs++] = c->rq_xdpsq.sqn;

			sqs[num_sqs++] = c->xdpsq.sqn;
		}
	}
	if (ptp_sq) {
		struct mlx5e_ptp *ptp_ch = priv->channels.ptp;

		for (tc = 0; tc < ptp_ch->num_tc; tc++)
			sqs[num_sqs++] = ptp_ch->ptpsq[tc].txqsq.sqn;
	}
	if (ptp_sq) {
		struct mlx5e_ptp *ptp_ch = priv->channels.ptp;

		for (tc = 0; tc < ptp_ch->num_tc; tc++)
			sqs[num_sqs++] = ptp_ch->ptpsq[tc].txqsq.sqn;
	}

	err = mlx5e_sqs2vport_start(esw, rep, sqs, num_sqs);
	kvfree(sqs);

out:
	if (err)
		netdev_warn(priv->netdev, "Failed to add SQs FWD rules %d\n", err);
	return err;
}

void mlx5e_remove_sqs_fwd_rules(struct mlx5e_priv *priv)
{
	struct mlx5_eswitch *esw = priv->mdev->priv.eswitch;
	struct mlx5e_rep_priv *rpriv = priv->ppriv;
	struct mlx5_eswitch_rep *rep = rpriv->rep;

	mlx5e_sqs2vport_stop(esw, rep);
}

static int mlx5e_rep_open(struct net_device *dev)
{
	struct mlx5e_priv *priv = netdev_priv(dev);
	struct mlx5e_rep_priv *rpriv = priv->ppriv;
	struct mlx5_eswitch_rep *rep = rpriv->rep;
	int err;

	mutex_lock(&priv->state_lock);
	err = mlx5e_open_locked(dev);
	if (err)
		goto unlock;

	if (!mlx5_modify_vport_admin_state(priv->mdev,
					   MLX5_VPORT_STATE_OP_MOD_ESW_VPORT,
					   rep->vport, 1,
					   MLX5_VPORT_ADMIN_STATE_UP))
		netif_carrier_on(dev);

unlock:
	mutex_unlock(&priv->state_lock);
	return err;
}

static int mlx5e_rep_close(struct net_device *dev)
{
	struct mlx5e_priv *priv = netdev_priv(dev);
	struct mlx5e_rep_priv *rpriv = priv->ppriv;
	struct mlx5_eswitch_rep *rep = rpriv->rep;
	int ret;

	mutex_lock(&priv->state_lock);
	mlx5_modify_vport_admin_state(priv->mdev,
				      MLX5_VPORT_STATE_OP_MOD_ESW_VPORT,
				      rep->vport, 1,
				      MLX5_VPORT_ADMIN_STATE_DOWN);
	ret = mlx5e_close_locked(dev);
	mutex_unlock(&priv->state_lock);
	return ret;
}

bool mlx5e_is_uplink_rep(struct mlx5e_priv *priv)
{
	struct mlx5e_rep_priv *rpriv = priv->ppriv;
	struct mlx5_eswitch_rep *rep;

	if (!MLX5_ESWITCH_MANAGER(priv->mdev))
		return false;

	if (!rpriv) /* non vport rep mlx5e instances don't use this field */
		return false;

	rep = rpriv->rep;
	return (rep->vport == MLX5_VPORT_UPLINK);
}

bool mlx5e_rep_has_offload_stats(const struct net_device *dev, int attr_id)
{
	switch (attr_id) {
	case IFLA_OFFLOAD_XSTATS_CPU_HIT:
			return true;
	}

	return false;
}

static int
mlx5e_get_sw_stats64(const struct net_device *dev,
		     struct rtnl_link_stats64 *stats)
{
	struct mlx5e_priv *priv = netdev_priv(dev);

	mlx5e_fold_sw_stats64(priv, stats);
	return 0;
}

int mlx5e_rep_get_offload_stats(int attr_id, const struct net_device *dev,
				void *sp)
{
	switch (attr_id) {
	case IFLA_OFFLOAD_XSTATS_CPU_HIT:
		return mlx5e_get_sw_stats64(dev, sp);
	}

	return -EINVAL;
}

static void
mlx5e_rep_get_stats(struct net_device *dev, struct rtnl_link_stats64 *stats)
{
	struct mlx5e_priv *priv = netdev_priv(dev);

	/* update HW stats in background for next time */
	mlx5e_queue_update_stats(priv);
	memcpy(stats, &priv->stats.vf_vport, sizeof(*stats));
}

static int mlx5e_rep_change_mtu(struct net_device *netdev, int new_mtu)
{
	return mlx5e_change_mtu(netdev, new_mtu, NULL);
}

static struct devlink_port *mlx5e_rep_get_devlink_port(struct net_device *netdev)
{
	struct mlx5e_priv *priv = netdev_priv(netdev);
	struct mlx5e_rep_priv *rpriv = priv->ppriv;
	struct mlx5_core_dev *dev = priv->mdev;

	return mlx5_esw_offloads_devlink_port(dev->priv.eswitch, rpriv->rep->vport);
}

static int mlx5e_rep_change_carrier(struct net_device *dev, bool new_carrier)
{
	struct mlx5e_priv *priv = netdev_priv(dev);
	struct mlx5e_rep_priv *rpriv = priv->ppriv;
	struct mlx5_eswitch_rep *rep = rpriv->rep;
	int err;

	if (new_carrier) {
		err = mlx5_modify_vport_admin_state(priv->mdev, MLX5_VPORT_STATE_OP_MOD_ESW_VPORT,
						    rep->vport, 1, MLX5_VPORT_ADMIN_STATE_UP);
		if (err)
			return err;
		netif_carrier_on(dev);
	} else {
		err = mlx5_modify_vport_admin_state(priv->mdev, MLX5_VPORT_STATE_OP_MOD_ESW_VPORT,
						    rep->vport, 1, MLX5_VPORT_ADMIN_STATE_DOWN);
		if (err)
			return err;
		netif_carrier_off(dev);
	}
	return 0;
}

static const struct net_device_ops mlx5e_netdev_ops_rep = {
	.ndo_open                = mlx5e_rep_open,
	.ndo_stop                = mlx5e_rep_close,
	.ndo_start_xmit          = mlx5e_xmit,
	.ndo_setup_tc            = mlx5e_rep_setup_tc,
	.ndo_get_devlink_port    = mlx5e_rep_get_devlink_port,
	.ndo_get_stats64         = mlx5e_rep_get_stats,
	.ndo_has_offload_stats	 = mlx5e_rep_has_offload_stats,
	.ndo_get_offload_stats	 = mlx5e_rep_get_offload_stats,
	.ndo_change_mtu          = mlx5e_rep_change_mtu,
	.ndo_change_carrier      = mlx5e_rep_change_carrier,
};

bool mlx5e_eswitch_uplink_rep(const struct net_device *netdev)
{
	return netdev->netdev_ops == &mlx5e_netdev_ops &&
	       mlx5e_is_uplink_rep(netdev_priv(netdev));
}

bool mlx5e_eswitch_vf_rep(const struct net_device *netdev)
{
	return netdev->netdev_ops == &mlx5e_netdev_ops_rep;
}

/* One indirect TIR set for outer. Inner not supported in reps. */
#define REP_NUM_INDIR_TIRS MLX5E_NUM_INDIR_TIRS

static int mlx5e_rep_max_nch_limit(struct mlx5_core_dev *mdev)
{
	int max_tir_num = 1 << MLX5_CAP_GEN(mdev, log_max_tir);
	int num_vports = mlx5_eswitch_get_total_vports(mdev);

	return (max_tir_num - mlx5e_get_pf_num_tirs(mdev)
		- (num_vports * REP_NUM_INDIR_TIRS)) / num_vports;
}

static void mlx5e_build_rep_params(struct net_device *netdev)
{
	struct mlx5e_priv *priv = netdev_priv(netdev);
	struct mlx5e_rep_priv *rpriv = priv->ppriv;
	struct mlx5_eswitch_rep *rep = rpriv->rep;
	struct mlx5_core_dev *mdev = priv->mdev;
	struct mlx5e_params *params;

	u8 cq_period_mode = MLX5_CAP_GEN(mdev, cq_period_start_from_cqe) ?
					 MLX5_CQ_PERIOD_MODE_START_FROM_CQE :
					 MLX5_CQ_PERIOD_MODE_START_FROM_EQE;

	params = &priv->channels.params;

	params->num_channels = MLX5E_REP_PARAMS_DEF_NUM_CHANNELS;
	params->hard_mtu    = MLX5E_ETH_HARD_MTU;
	params->sw_mtu      = netdev->mtu;

	/* SQ */
	if (rep->vport == MLX5_VPORT_UPLINK)
		params->log_sq_size = MLX5E_PARAMS_DEFAULT_LOG_SQ_SIZE;
	else
		params->log_sq_size = MLX5E_REP_PARAMS_DEF_LOG_SQ_SIZE;

	/* RQ */
	mlx5e_build_rq_params(mdev, params);

	/* CQ moderation params */
	params->rx_dim_enabled = MLX5_CAP_GEN(mdev, cq_moderation);
	mlx5e_set_rx_cq_mode_params(params, cq_period_mode);

	params->mqprio.num_tc       = 1;
	params->tunneled_offload_en = false;

	mlx5_query_min_inline(mdev, &params->tx_min_inline_mode);
}

static void mlx5e_build_rep_netdev(struct net_device *netdev,
				   struct mlx5_core_dev *mdev)
{
	SET_NETDEV_DEV(netdev, mdev->device);
	netdev->netdev_ops = &mlx5e_netdev_ops_rep;
	eth_hw_addr_random(netdev);
	netdev->ethtool_ops = &mlx5e_rep_ethtool_ops;

	netdev->watchdog_timeo    = 15 * HZ;

#if IS_ENABLED(CONFIG_MLX5_CLS_ACT)
	netdev->hw_features    |= NETIF_F_HW_TC;
#endif
	netdev->hw_features    |= NETIF_F_SG;
	netdev->hw_features    |= NETIF_F_IP_CSUM;
	netdev->hw_features    |= NETIF_F_IPV6_CSUM;
	netdev->hw_features    |= NETIF_F_GRO;
	netdev->hw_features    |= NETIF_F_TSO;
	netdev->hw_features    |= NETIF_F_TSO6;
	netdev->hw_features    |= NETIF_F_RXCSUM;

	netdev->features |= netdev->hw_features;
	netdev->features |= NETIF_F_NETNS_LOCAL;
}

static int mlx5e_init_rep(struct mlx5_core_dev *mdev,
			  struct net_device *netdev)
{
	struct mlx5e_priv *priv = netdev_priv(netdev);

	mlx5e_build_rep_params(netdev);
	mlx5e_timestamp_init(priv);

	return 0;
}

static int mlx5e_init_ul_rep(struct mlx5_core_dev *mdev,
			     struct net_device *netdev)
{
	struct mlx5e_priv *priv = netdev_priv(netdev);
	int err;

	err = mlx5e_ipsec_init(priv);
	if (err)
		mlx5_core_err(mdev, "Uplink rep IPsec initialization failed, %d\n", err);

	mlx5e_vxlan_set_netdev_info(priv);
	return mlx5e_init_rep(mdev, netdev);
}

static void mlx5e_cleanup_rep(struct mlx5e_priv *priv)
{
	mlx5e_ipsec_cleanup(priv);
}

static int mlx5e_create_rep_ttc_table(struct mlx5e_priv *priv)
{
	struct mlx5e_rep_priv *rpriv = priv->ppriv;
	struct mlx5_eswitch_rep *rep = rpriv->rep;
	struct ttc_params ttc_params = {};
	int err;

	priv->fs.ns = mlx5_get_flow_namespace(priv->mdev,
					      MLX5_FLOW_NAMESPACE_KERNEL);

	/* The inner_ttc in the ttc params is intentionally not set */
	mlx5e_set_ttc_params(priv, &ttc_params, false);

	if (rep->vport != MLX5_VPORT_UPLINK)
		/* To give uplik rep TTC a lower level for chaining from root ft */
		ttc_params.ft_attr.level = MLX5E_TTC_FT_LEVEL + 1;

	priv->fs.ttc = mlx5_create_ttc_table(priv->mdev, &ttc_params);
	if (IS_ERR(priv->fs.ttc)) {
		err = PTR_ERR(priv->fs.ttc);
		netdev_err(priv->netdev, "Failed to create rep ttc table, err=%d\n",
			   err);
		return err;
	}
	return 0;
}

static int mlx5e_create_rep_root_ft(struct mlx5e_priv *priv)
{
	struct mlx5e_rep_priv *rpriv = priv->ppriv;
	struct mlx5_eswitch_rep *rep = rpriv->rep;
	struct mlx5_flow_table_attr ft_attr = {};
	struct mlx5_flow_namespace *ns;
	int err = 0;

	if (rep->vport != MLX5_VPORT_UPLINK) {
		/* non uplik reps will skip any bypass tables and go directly to
		 * their own ttc
		 */
		rpriv->root_ft = mlx5_get_ttc_flow_table(priv->fs.ttc);
		return 0;
	}

	/* uplink root ft will be used to auto chain, to ethtool or ttc tables */
	ns = mlx5_get_flow_namespace(priv->mdev, MLX5_FLOW_NAMESPACE_OFFLOADS);
	if (!ns) {
		netdev_err(priv->netdev, "Failed to get reps offloads namespace\n");
		return -EOPNOTSUPP;
	}

	ft_attr.max_fte = 0; /* Empty table, miss rule will always point to next table */
	ft_attr.prio = 1;
	ft_attr.level = 1;

	rpriv->root_ft = mlx5_create_flow_table(ns, &ft_attr);
	if (IS_ERR(rpriv->root_ft)) {
		err = PTR_ERR(rpriv->root_ft);
		rpriv->root_ft = NULL;
	}

	return err;
}

static void mlx5e_destroy_rep_root_ft(struct mlx5e_priv *priv)
{
	struct mlx5e_rep_priv *rpriv = priv->ppriv;
	struct mlx5_eswitch_rep *rep = rpriv->rep;

	if (rep->vport != MLX5_VPORT_UPLINK)
		return;
	mlx5_destroy_flow_table(rpriv->root_ft);
}

static int mlx5e_create_rep_vport_rx_rule(struct mlx5e_priv *priv)
{
	struct mlx5_eswitch *esw = priv->mdev->priv.eswitch;
	struct mlx5e_rep_priv *rpriv = priv->ppriv;
	struct mlx5_eswitch_rep *rep = rpriv->rep;
	struct mlx5_flow_handle *flow_rule;
	struct mlx5_flow_destination dest;

	dest.type = MLX5_FLOW_DESTINATION_TYPE_FLOW_TABLE;
	dest.ft = rpriv->root_ft;

	flow_rule = mlx5_eswitch_create_vport_rx_rule(esw, rep->vport, &dest);
	if (IS_ERR(flow_rule))
		return PTR_ERR(flow_rule);
	rpriv->vport_rx_rule = flow_rule;
	return 0;
}

static void rep_vport_rx_rule_destroy(struct mlx5e_priv *priv)
{
	struct mlx5e_rep_priv *rpriv = priv->ppriv;

	if (!rpriv->vport_rx_rule)
		return;

	mlx5_del_flow_rules(rpriv->vport_rx_rule);
	rpriv->vport_rx_rule = NULL;
}

int mlx5e_rep_bond_update(struct mlx5e_priv *priv, bool cleanup)
{
	rep_vport_rx_rule_destroy(priv);

	return cleanup ? 0 : mlx5e_create_rep_vport_rx_rule(priv);
}

static int mlx5e_init_rep_rx(struct mlx5e_priv *priv)
{
	struct mlx5_core_dev *mdev = priv->mdev;
	int err;

	priv->rx_res = mlx5e_rx_res_alloc();
	if (!priv->rx_res)
		return -ENOMEM;

	mlx5e_init_l2_addr(priv);

	err = mlx5e_open_drop_rq(priv, &priv->drop_rq);
	if (err) {
		mlx5_core_err(mdev, "open drop rq failed, %d\n", err);
		return err;
	}

	err = mlx5e_rx_res_init(priv->rx_res, priv->mdev, 0,
				priv->max_nch, priv->drop_rq.rqn,
				&priv->channels.params.packet_merge,
				priv->channels.params.num_channels);
	if (err)
		goto err_close_drop_rq;

	err = mlx5e_create_rep_ttc_table(priv);
	if (err)
		goto err_destroy_rx_res;

	err = mlx5e_create_rep_root_ft(priv);
	if (err)
		goto err_destroy_ttc_table;

	err = mlx5e_create_rep_vport_rx_rule(priv);
	if (err)
		goto err_destroy_root_ft;

	mlx5e_ethtool_init_steering(priv);

	return 0;

err_destroy_root_ft:
	mlx5e_destroy_rep_root_ft(priv);
err_destroy_ttc_table:
	mlx5_destroy_ttc_table(priv->fs.ttc);
err_destroy_rx_res:
	mlx5e_rx_res_destroy(priv->rx_res);
err_close_drop_rq:
	mlx5e_close_drop_rq(&priv->drop_rq);
	mlx5e_rx_res_free(priv->rx_res);
	priv->rx_res = NULL;
	return err;
}

static void mlx5e_cleanup_rep_rx(struct mlx5e_priv *priv)
{
	mlx5e_ethtool_cleanup_steering(priv);
	rep_vport_rx_rule_destroy(priv);
	mlx5e_destroy_rep_root_ft(priv);
	mlx5_destroy_ttc_table(priv->fs.ttc);
	mlx5e_rx_res_destroy(priv->rx_res);
	mlx5e_close_drop_rq(&priv->drop_rq);
	mlx5e_rx_res_free(priv->rx_res);
	priv->rx_res = NULL;
}

static int mlx5e_init_ul_rep_rx(struct mlx5e_priv *priv)
{
	int err;

	mlx5e_create_q_counters(priv);
	err = mlx5e_init_rep_rx(priv);
	if (err)
		goto out;

	mlx5e_tc_int_port_init_rep_rx(priv);

out:
	return err;
}

static void mlx5e_cleanup_ul_rep_rx(struct mlx5e_priv *priv)
{
	mlx5e_tc_int_port_cleanup_rep_rx(priv);
	mlx5e_cleanup_rep_rx(priv);
	mlx5e_destroy_q_counters(priv);
}

static int mlx5e_init_uplink_rep_tx(struct mlx5e_rep_priv *rpriv)
{
	struct mlx5_rep_uplink_priv *uplink_priv;
	struct net_device *netdev;
	struct mlx5e_priv *priv;
	int err;

	netdev = rpriv->netdev;
	priv = netdev_priv(netdev);
	uplink_priv = &rpriv->uplink_priv;

	err = mlx5e_rep_tc_init(rpriv);
	if (err)
		return err;

	mlx5_init_port_tun_entropy(&uplink_priv->tun_entropy, priv->mdev);

	mlx5e_rep_bond_init(rpriv);
	err = mlx5e_rep_tc_netdevice_event_register(rpriv);
	if (err) {
		mlx5_core_err(priv->mdev, "Failed to register netdev notifier, err: %d\n",
			      err);
		goto err_event_reg;
	}

	return 0;

err_event_reg:
	mlx5e_rep_bond_cleanup(rpriv);
	mlx5e_rep_tc_cleanup(rpriv);
	return err;
}

static void mlx5e_cleanup_uplink_rep_tx(struct mlx5e_rep_priv *rpriv)
{
	mlx5e_rep_tc_netdevice_event_unregister(rpriv);
	mlx5e_rep_bond_cleanup(rpriv);
	mlx5e_rep_tc_cleanup(rpriv);
}

static int mlx5e_init_rep_tx(struct mlx5e_priv *priv)
{
	struct mlx5e_rep_priv *rpriv = priv->ppriv;
	int err;

	err = mlx5e_create_tises(priv);
	if (err) {
		mlx5_core_warn(priv->mdev, "create tises failed, %d\n", err);
		return err;
	}

	err = mlx5e_tc_ht_init(&rpriv->tc_ht);
	if (err)
		goto err_ht_init;

	if (rpriv->rep->vport == MLX5_VPORT_UPLINK) {
		err = mlx5e_init_uplink_rep_tx(rpriv);
		if (err)
			goto err_init_tx;
	}

	err = mlx5e_tc_ht_init(&rpriv->tc_ht);
	if (err)
		goto err_ht_init;

	return 0;

<<<<<<< HEAD
err_init_tx:
	mlx5e_tc_ht_cleanup(&rpriv->tc_ht);
err_ht_init:
=======
err_ht_init:
	if (rpriv->rep->vport == MLX5_VPORT_UPLINK)
		mlx5e_cleanup_uplink_rep_tx(rpriv);
err_init_tx:
>>>>>>> 88084a3d
	mlx5e_destroy_tises(priv);
	return err;
}

static void mlx5e_cleanup_rep_tx(struct mlx5e_priv *priv)
{
	struct mlx5e_rep_priv *rpriv = priv->ppriv;

	mlx5e_tc_ht_cleanup(&rpriv->tc_ht);

	if (rpriv->rep->vport == MLX5_VPORT_UPLINK)
		mlx5e_cleanup_uplink_rep_tx(rpriv);

<<<<<<< HEAD
	mlx5e_tc_ht_cleanup(&rpriv->tc_ht);
=======
	mlx5e_destroy_tises(priv);
>>>>>>> 88084a3d
}

static void mlx5e_rep_enable(struct mlx5e_priv *priv)
{
	struct mlx5e_rep_priv *rpriv = priv->ppriv;

	mlx5e_set_netdev_mtu_boundaries(priv);
	mlx5e_rep_neigh_init(rpriv);
}

static void mlx5e_rep_disable(struct mlx5e_priv *priv)
{
	struct mlx5e_rep_priv *rpriv = priv->ppriv;

	mlx5e_rep_neigh_cleanup(rpriv);
}

static int mlx5e_update_rep_rx(struct mlx5e_priv *priv)
{
	return 0;
}

static int uplink_rep_async_event(struct notifier_block *nb, unsigned long event, void *data)
{
	struct mlx5e_priv *priv = container_of(nb, struct mlx5e_priv, events_nb);

	if (event == MLX5_EVENT_TYPE_PORT_CHANGE) {
		struct mlx5_eqe *eqe = data;

		switch (eqe->sub_type) {
		case MLX5_PORT_CHANGE_SUBTYPE_DOWN:
		case MLX5_PORT_CHANGE_SUBTYPE_ACTIVE:
			queue_work(priv->wq, &priv->update_carrier_work);
			break;
		default:
			return NOTIFY_DONE;
		}

		return NOTIFY_OK;
	}

	if (event == MLX5_DEV_EVENT_PORT_AFFINITY)
		return mlx5e_rep_tc_event_port_affinity(priv);

	return NOTIFY_DONE;
}

static void mlx5e_uplink_rep_enable(struct mlx5e_priv *priv)
{
	struct mlx5e_rep_priv *rpriv = priv->ppriv;
	struct net_device *netdev = priv->netdev;
	struct mlx5_core_dev *mdev = priv->mdev;
	u16 max_mtu;

	netdev->min_mtu = ETH_MIN_MTU;
	mlx5_query_port_max_mtu(priv->mdev, &max_mtu, 1);
	netdev->max_mtu = MLX5E_HW2SW_MTU(&priv->channels.params, max_mtu);
	mlx5e_set_dev_port_mtu(priv);

	mlx5e_rep_tc_enable(priv);

	if (MLX5_CAP_GEN(mdev, uplink_follow))
		mlx5_modify_vport_admin_state(mdev, MLX5_VPORT_STATE_OP_MOD_UPLINK,
					      0, 0, MLX5_VPORT_ADMIN_STATE_AUTO);
	mlx5_lag_add_netdev(mdev, netdev);
	priv->events_nb.notifier_call = uplink_rep_async_event;
	mlx5_notifier_register(mdev, &priv->events_nb);
	mlx5e_dcbnl_initialize(priv);
	mlx5e_dcbnl_init_app(priv);
	mlx5e_rep_neigh_init(rpriv);
	mlx5e_rep_bridge_init(priv);

	netdev->wanted_features |= NETIF_F_HW_TC;

	rtnl_lock();
	if (netif_running(netdev))
		mlx5e_open(netdev);
	udp_tunnel_nic_reset_ntf(priv->netdev);
	netif_device_attach(netdev);
	rtnl_unlock();
}

static void mlx5e_uplink_rep_disable(struct mlx5e_priv *priv)
{
	struct mlx5e_rep_priv *rpriv = priv->ppriv;
	struct mlx5_core_dev *mdev = priv->mdev;

	rtnl_lock();
	if (netif_running(priv->netdev))
		mlx5e_close(priv->netdev);
	netif_device_detach(priv->netdev);
	rtnl_unlock();

	mlx5e_rep_bridge_cleanup(priv);
	mlx5e_rep_neigh_cleanup(rpriv);
	mlx5e_dcbnl_delete_app(priv);
	mlx5_notifier_unregister(mdev, &priv->events_nb);
	mlx5e_rep_tc_disable(priv);
	mlx5_lag_remove_netdev(mdev, priv->netdev);
	mlx5_vxlan_reset_to_default(mdev->vxlan);
}

static MLX5E_DEFINE_STATS_GRP(sw_rep, 0);
static MLX5E_DEFINE_STATS_GRP(vport_rep, MLX5E_NDO_UPDATE_STATS);

/* The stats groups order is opposite to the update_stats() order calls */
static mlx5e_stats_grp_t mlx5e_rep_stats_grps[] = {
	&MLX5E_STATS_GRP(sw_rep),
	&MLX5E_STATS_GRP(vport_rep),
};

static unsigned int mlx5e_rep_stats_grps_num(struct mlx5e_priv *priv)
{
	return ARRAY_SIZE(mlx5e_rep_stats_grps);
}

/* The stats groups order is opposite to the update_stats() order calls */
static mlx5e_stats_grp_t mlx5e_ul_rep_stats_grps[] = {
	&MLX5E_STATS_GRP(sw),
	&MLX5E_STATS_GRP(qcnt),
	&MLX5E_STATS_GRP(vnic_env),
	&MLX5E_STATS_GRP(vport),
	&MLX5E_STATS_GRP(802_3),
	&MLX5E_STATS_GRP(2863),
	&MLX5E_STATS_GRP(2819),
	&MLX5E_STATS_GRP(phy),
	&MLX5E_STATS_GRP(eth_ext),
	&MLX5E_STATS_GRP(pcie),
	&MLX5E_STATS_GRP(per_prio),
	&MLX5E_STATS_GRP(pme),
	&MLX5E_STATS_GRP(channels),
	&MLX5E_STATS_GRP(per_port_buff_congest),
#ifdef CONFIG_MLX5_EN_IPSEC
	&MLX5E_STATS_GRP(ipsec_sw),
#endif
	&MLX5E_STATS_GRP(ptp),
};

static unsigned int mlx5e_ul_rep_stats_grps_num(struct mlx5e_priv *priv)
{
	return ARRAY_SIZE(mlx5e_ul_rep_stats_grps);
}

static const struct mlx5e_profile mlx5e_rep_profile = {
	.init			= mlx5e_init_rep,
	.cleanup		= mlx5e_cleanup_rep,
	.init_rx		= mlx5e_init_rep_rx,
	.cleanup_rx		= mlx5e_cleanup_rep_rx,
	.init_tx		= mlx5e_init_rep_tx,
	.cleanup_tx		= mlx5e_cleanup_rep_tx,
	.enable		        = mlx5e_rep_enable,
	.disable	        = mlx5e_rep_disable,
	.update_rx		= mlx5e_update_rep_rx,
	.update_stats           = mlx5e_stats_update_ndo_stats,
	.rx_handlers            = &mlx5e_rx_handlers_rep,
	.max_tc			= 1,
	.rq_groups		= MLX5E_NUM_RQ_GROUPS(REGULAR),
	.stats_grps		= mlx5e_rep_stats_grps,
	.stats_grps_num		= mlx5e_rep_stats_grps_num,
	.max_nch_limit		= mlx5e_rep_max_nch_limit,
};

static const struct mlx5e_profile mlx5e_uplink_rep_profile = {
	.init			= mlx5e_init_ul_rep,
	.cleanup		= mlx5e_cleanup_rep,
	.init_rx		= mlx5e_init_ul_rep_rx,
	.cleanup_rx		= mlx5e_cleanup_ul_rep_rx,
	.init_tx		= mlx5e_init_rep_tx,
	.cleanup_tx		= mlx5e_cleanup_rep_tx,
	.enable		        = mlx5e_uplink_rep_enable,
	.disable	        = mlx5e_uplink_rep_disable,
	.update_rx		= mlx5e_update_rep_rx,
	.update_stats           = mlx5e_stats_update_ndo_stats,
	.update_carrier	        = mlx5e_update_carrier,
	.rx_handlers            = &mlx5e_rx_handlers_rep,
	.max_tc			= MLX5E_MAX_NUM_TC,
	/* XSK is needed so we can replace profile with NIC netdev */
	.rq_groups		= MLX5E_NUM_RQ_GROUPS(XSK),
	.stats_grps		= mlx5e_ul_rep_stats_grps,
	.stats_grps_num		= mlx5e_ul_rep_stats_grps_num,
};

/* e-Switch vport representors */
static int
mlx5e_vport_uplink_rep_load(struct mlx5_core_dev *dev, struct mlx5_eswitch_rep *rep)
{
	struct mlx5e_priv *priv = netdev_priv(mlx5_uplink_netdev_get(dev));
	struct mlx5e_rep_priv *rpriv = mlx5e_rep_to_rep_priv(rep);
	struct devlink_port *dl_port;
	int err;

	rpriv->netdev = priv->netdev;

	err = mlx5e_netdev_change_profile(priv, &mlx5e_uplink_rep_profile,
					  rpriv);
	if (err)
		return err;

	dl_port = mlx5_esw_offloads_devlink_port(dev->priv.eswitch, rpriv->rep->vport);
	if (dl_port)
		devlink_port_type_eth_set(dl_port, rpriv->netdev);

	return 0;
}

static void
mlx5e_vport_uplink_rep_unload(struct mlx5e_rep_priv *rpriv)
{
	struct net_device *netdev = rpriv->netdev;
	struct devlink_port *dl_port;
	struct mlx5_core_dev *dev;
	struct mlx5e_priv *priv;

	priv = netdev_priv(netdev);
	dev = priv->mdev;

	dl_port = mlx5_esw_offloads_devlink_port(dev->priv.eswitch, rpriv->rep->vport);
	if (dl_port)
		devlink_port_type_clear(dl_port);
	mlx5e_netdev_attach_nic_profile(priv);
}

static int
mlx5e_vport_vf_rep_load(struct mlx5_core_dev *dev, struct mlx5_eswitch_rep *rep)
{
	struct mlx5e_rep_priv *rpriv = mlx5e_rep_to_rep_priv(rep);
	const struct mlx5e_profile *profile;
	struct devlink_port *dl_port;
	struct net_device *netdev;
	struct mlx5e_priv *priv;
	int err;

	profile = &mlx5e_rep_profile;
	netdev = mlx5e_create_netdev(dev, profile);
	if (!netdev) {
		mlx5_core_warn(dev,
			       "Failed to create representor netdev for vport %d\n",
			       rep->vport);
		return -EINVAL;
	}

	mlx5e_build_rep_netdev(netdev, dev);
	rpriv->netdev = netdev;

	priv = netdev_priv(netdev);
	priv->profile = profile;
	priv->ppriv = rpriv;
	err = profile->init(dev, netdev);
	if (err) {
		netdev_warn(netdev, "rep profile init failed, %d\n", err);
		goto err_destroy_netdev;
	}

	err = mlx5e_attach_netdev(netdev_priv(netdev));
	if (err) {
		netdev_warn(netdev,
			    "Failed to attach representor netdev for vport %d\n",
			    rep->vport);
		goto err_cleanup_profile;
	}

	err = register_netdev(netdev);
	if (err) {
		netdev_warn(netdev,
			    "Failed to register representor netdev for vport %d\n",
			    rep->vport);
		goto err_detach_netdev;
	}

	dl_port = mlx5_esw_offloads_devlink_port(dev->priv.eswitch, rpriv->rep->vport);
	if (dl_port)
		devlink_port_type_eth_set(dl_port, netdev);
	return 0;

err_detach_netdev:
	mlx5e_detach_netdev(netdev_priv(netdev));

err_cleanup_profile:
	priv->profile->cleanup(priv);

err_destroy_netdev:
	mlx5e_destroy_netdev(netdev_priv(netdev));
	return err;
}

static int
mlx5e_vport_rep_load(struct mlx5_core_dev *dev, struct mlx5_eswitch_rep *rep)
{
	struct mlx5e_rep_priv *rpriv;
	int err;

	rpriv = kvzalloc(sizeof(*rpriv), GFP_KERNEL);
	if (!rpriv)
		return -ENOMEM;

	/* rpriv->rep to be looked up when profile->init() is called */
	rpriv->rep = rep;
	rep->rep_data[REP_ETH].priv = rpriv;
	INIT_LIST_HEAD(&rpriv->vport_sqs_list);

	if (rep->vport == MLX5_VPORT_UPLINK)
		err = mlx5e_vport_uplink_rep_load(dev, rep);
	else
		err = mlx5e_vport_vf_rep_load(dev, rep);

	if (err)
		kvfree(rpriv);

	return err;
}

static void
mlx5e_vport_rep_unload(struct mlx5_eswitch_rep *rep)
{
	struct mlx5e_rep_priv *rpriv = mlx5e_rep_to_rep_priv(rep);
	struct net_device *netdev = rpriv->netdev;
	struct mlx5e_priv *priv = netdev_priv(netdev);
	struct mlx5_core_dev *dev = priv->mdev;
	struct devlink_port *dl_port;
	void *ppriv = priv->ppriv;

	if (rep->vport == MLX5_VPORT_UPLINK) {
		mlx5e_vport_uplink_rep_unload(rpriv);
		goto free_ppriv;
	}

	dl_port = mlx5_esw_offloads_devlink_port(dev->priv.eswitch, rpriv->rep->vport);
	if (dl_port)
		devlink_port_type_clear(dl_port);
	unregister_netdev(netdev);
	mlx5e_detach_netdev(priv);
	priv->profile->cleanup(priv);
	mlx5e_destroy_netdev(priv);
free_ppriv:
	kvfree(ppriv); /* mlx5e_rep_priv */
}

static void *mlx5e_vport_rep_get_proto_dev(struct mlx5_eswitch_rep *rep)
{
	struct mlx5e_rep_priv *rpriv;

	rpriv = mlx5e_rep_to_rep_priv(rep);

	return rpriv->netdev;
}

static void mlx5e_vport_rep_event_unpair(struct mlx5_eswitch_rep *rep)
{
	struct mlx5e_rep_priv *rpriv;
	struct mlx5e_rep_sq *rep_sq;

	rpriv = mlx5e_rep_to_rep_priv(rep);
	list_for_each_entry(rep_sq, &rpriv->vport_sqs_list, list) {
		if (!rep_sq->send_to_vport_rule_peer)
			continue;
		mlx5_eswitch_del_send_to_vport_rule(rep_sq->send_to_vport_rule_peer);
		rep_sq->send_to_vport_rule_peer = NULL;
	}
}

static int mlx5e_vport_rep_event_pair(struct mlx5_eswitch *esw,
				      struct mlx5_eswitch_rep *rep,
				      struct mlx5_eswitch *peer_esw)
{
	struct mlx5_flow_handle *flow_rule;
	struct mlx5e_rep_priv *rpriv;
	struct mlx5e_rep_sq *rep_sq;

	rpriv = mlx5e_rep_to_rep_priv(rep);
	list_for_each_entry(rep_sq, &rpriv->vport_sqs_list, list) {
		if (rep_sq->send_to_vport_rule_peer)
			continue;
		flow_rule = mlx5_eswitch_add_send_to_vport_rule(peer_esw, esw, rep, rep_sq->sqn);
		if (IS_ERR(flow_rule))
			goto err_out;
		rep_sq->send_to_vport_rule_peer = flow_rule;
	}

	return 0;
err_out:
	mlx5e_vport_rep_event_unpair(rep);
	return PTR_ERR(flow_rule);
}

static int mlx5e_vport_rep_event(struct mlx5_eswitch *esw,
				 struct mlx5_eswitch_rep *rep,
				 enum mlx5_switchdev_event event,
				 void *data)
{
	int err = 0;

	if (event == MLX5_SWITCHDEV_EVENT_PAIR)
		err = mlx5e_vport_rep_event_pair(esw, rep, data);
	else if (event == MLX5_SWITCHDEV_EVENT_UNPAIR)
		mlx5e_vport_rep_event_unpair(rep);

	return err;
}

static const struct mlx5_eswitch_rep_ops rep_ops = {
	.load = mlx5e_vport_rep_load,
	.unload = mlx5e_vport_rep_unload,
	.get_proto_dev = mlx5e_vport_rep_get_proto_dev,
	.event = mlx5e_vport_rep_event,
};

static int mlx5e_rep_probe(struct auxiliary_device *adev,
			   const struct auxiliary_device_id *id)
{
	struct mlx5_adev *edev = container_of(adev, struct mlx5_adev, adev);
	struct mlx5_core_dev *mdev = edev->mdev;
	struct mlx5_eswitch *esw;

	esw = mdev->priv.eswitch;
	mlx5_eswitch_register_vport_reps(esw, &rep_ops, REP_ETH);
	return 0;
}

static void mlx5e_rep_remove(struct auxiliary_device *adev)
{
	struct mlx5_adev *vdev = container_of(adev, struct mlx5_adev, adev);
	struct mlx5_core_dev *mdev = vdev->mdev;
	struct mlx5_eswitch *esw;

	esw = mdev->priv.eswitch;
	mlx5_eswitch_unregister_vport_reps(esw, REP_ETH);
}

static const struct auxiliary_device_id mlx5e_rep_id_table[] = {
	{ .name = MLX5_ADEV_NAME ".eth-rep", },
	{},
};

MODULE_DEVICE_TABLE(auxiliary, mlx5e_rep_id_table);

static struct auxiliary_driver mlx5e_rep_driver = {
	.name = "eth-rep",
	.probe = mlx5e_rep_probe,
	.remove = mlx5e_rep_remove,
	.id_table = mlx5e_rep_id_table,
};

int mlx5e_rep_init(void)
{
	return auxiliary_driver_register(&mlx5e_rep_driver);
}

void mlx5e_rep_cleanup(void)
{
	auxiliary_driver_unregister(&mlx5e_rep_driver);
}<|MERGE_RESOLUTION|>--- conflicted
+++ resolved
@@ -413,11 +413,6 @@
 	ptp_sq = !!(priv->channels.ptp &&
 		    MLX5E_GET_PFLAG(&priv->channels.params, MLX5E_PFLAG_TX_PORT_TS));
 	nch = priv->channels.num + ptp_sq;
-<<<<<<< HEAD
-
-	sqs = kcalloc(nch * mlx5e_get_dcb_num_tc(&priv->channels.params), sizeof(*sqs),
-		      GFP_KERNEL);
-=======
 	/* +2 for xdpsqs, they don't exist on the ptp channel but will not be
 	 * counted for by num_sqs.
 	 */
@@ -425,7 +420,6 @@
 		sqs_per_channel += 2;
 
 	sqs = kvcalloc(nch * sqs_per_channel, sizeof(*sqs), GFP_KERNEL);
->>>>>>> 88084a3d
 	if (!sqs)
 		goto out;
 
@@ -440,12 +434,6 @@
 
 			sqs[num_sqs++] = c->xdpsq.sqn;
 		}
-	}
-	if (ptp_sq) {
-		struct mlx5e_ptp *ptp_ch = priv->channels.ptp;
-
-		for (tc = 0; tc < ptp_ch->num_tc; tc++)
-			sqs[num_sqs++] = ptp_ch->ptpsq[tc].txqsq.sqn;
 	}
 	if (ptp_sq) {
 		struct mlx5e_ptp *ptp_ch = priv->channels.ptp;
@@ -980,10 +968,6 @@
 		return err;
 	}
 
-	err = mlx5e_tc_ht_init(&rpriv->tc_ht);
-	if (err)
-		goto err_ht_init;
-
 	if (rpriv->rep->vport == MLX5_VPORT_UPLINK) {
 		err = mlx5e_init_uplink_rep_tx(rpriv);
 		if (err)
@@ -996,16 +980,10 @@
 
 	return 0;
 
-<<<<<<< HEAD
-err_init_tx:
-	mlx5e_tc_ht_cleanup(&rpriv->tc_ht);
-err_ht_init:
-=======
 err_ht_init:
 	if (rpriv->rep->vport == MLX5_VPORT_UPLINK)
 		mlx5e_cleanup_uplink_rep_tx(rpriv);
 err_init_tx:
->>>>>>> 88084a3d
 	mlx5e_destroy_tises(priv);
 	return err;
 }
@@ -1019,11 +997,7 @@
 	if (rpriv->rep->vport == MLX5_VPORT_UPLINK)
 		mlx5e_cleanup_uplink_rep_tx(rpriv);
 
-<<<<<<< HEAD
-	mlx5e_tc_ht_cleanup(&rpriv->tc_ht);
-=======
 	mlx5e_destroy_tises(priv);
->>>>>>> 88084a3d
 }
 
 static void mlx5e_rep_enable(struct mlx5e_priv *priv)
