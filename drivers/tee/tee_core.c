--- conflicted
+++ resolved
@@ -1088,7 +1088,6 @@
 	if (rc) {
 		pr_err("failed to allocate char dev region\n");
 		goto out_unreg_class;
-<<<<<<< HEAD
 	}
 
 	rc = bus_register(&tee_bus_type);
@@ -1097,16 +1096,6 @@
 		goto out_unreg_chrdev;
 	}
 
-=======
-	}
-
-	rc = bus_register(&tee_bus_type);
-	if (rc) {
-		pr_err("failed to register tee bus\n");
-		goto out_unreg_chrdev;
-	}
-
->>>>>>> 0ecfebd2
 	return 0;
 
 out_unreg_chrdev:
