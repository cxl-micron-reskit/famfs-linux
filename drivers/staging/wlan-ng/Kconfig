--- conflicted
+++ resolved
@@ -4,10 +4,6 @@
 	depends on WLAN && USB && CFG80211
 	select WIRELESS_EXT
 	select WEXT_PRIV
-<<<<<<< HEAD
-	default n
-=======
->>>>>>> 0ecfebd2
 	help
 	  This is the wlan-ng prism 2.5/3 USB driver for a wide range of
 	  old USB wireless devices.
