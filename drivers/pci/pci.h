--- conflicted
+++ resolved
@@ -255,26 +255,6 @@
 
 /* Single Root I/O Virtualization */
 struct pci_sriov {
-<<<<<<< HEAD
-	int pos;		/* capability position */
-	int nres;		/* number of resources */
-	u32 cap;		/* SR-IOV Capabilities */
-	u16 ctrl;		/* SR-IOV Control */
-	u16 total_VFs;		/* total VFs associated with the PF */
-	u16 initial_VFs;	/* initial VFs associated with the PF */
-	u16 num_VFs;		/* number of VFs available */
-	u16 offset;		/* first VF Routing ID offset */
-	u16 stride;		/* following VF stride */
-	u16 vf_device;		/* VF device ID */
-	u32 pgsz;		/* page size for BAR alignment */
-	u8 link;		/* Function Dependency Link */
-	u8 max_VF_buses;	/* max buses consumed by VFs */
-	u16 driver_max_VFs;	/* max num VFs driver supports */
-	struct pci_dev *dev;	/* lowest numbered PF */
-	struct pci_dev *self;	/* this PF */
-	resource_size_t barsz[PCI_SRIOV_NUM_BARS];	/* VF BAR size */
-	bool drivers_autoprobe;	/* auto probing of VFs by driver */
-=======
 	int		pos;		/* Capability position */
 	int		nres;		/* Number of resources */
 	u32		cap;		/* SR-IOV Capabilities */
@@ -293,7 +273,6 @@
 	struct pci_dev	*self;		/* This PF */
 	resource_size_t	barsz[PCI_SRIOV_NUM_BARS];	/* VF BAR size */
 	bool		drivers_autoprobe; /* Auto probing of VFs by driver */
->>>>>>> 661e50bc
 };
 
 /* pci_dev priv_flags */
