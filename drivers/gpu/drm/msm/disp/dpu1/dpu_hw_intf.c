// SPDX-License-Identifier: GPL-2.0-only
/*
 * Copyright (c) 2022 Qualcomm Innovation Center, Inc. All rights reserved.
 * Copyright (c) 2015-2018, The Linux Foundation. All rights reserved.
 */

#include "dpu_hwio.h"
#include "dpu_hw_catalog.h"
#include "dpu_hw_intf.h"
#include "dpu_kms.h"
#include "dpu_trace.h"

#include <linux/iopoll.h>

#define INTF_TIMING_ENGINE_EN           0x000
#define INTF_CONFIG                     0x004
#define INTF_HSYNC_CTL                  0x008
#define INTF_VSYNC_PERIOD_F0            0x00C
#define INTF_VSYNC_PERIOD_F1            0x010
#define INTF_VSYNC_PULSE_WIDTH_F0       0x014
#define INTF_VSYNC_PULSE_WIDTH_F1       0x018
#define INTF_DISPLAY_V_START_F0         0x01C
#define INTF_DISPLAY_V_START_F1         0x020
#define INTF_DISPLAY_V_END_F0           0x024
#define INTF_DISPLAY_V_END_F1           0x028
#define INTF_ACTIVE_V_START_F0          0x02C
#define INTF_ACTIVE_V_START_F1          0x030
#define INTF_ACTIVE_V_END_F0            0x034
#define INTF_ACTIVE_V_END_F1            0x038
#define INTF_DISPLAY_HCTL               0x03C
#define INTF_ACTIVE_HCTL                0x040
#define INTF_BORDER_COLOR               0x044
#define INTF_UNDERFLOW_COLOR            0x048
#define INTF_HSYNC_SKEW                 0x04C
#define INTF_POLARITY_CTL               0x050
#define INTF_TEST_CTL                   0x054
#define INTF_TP_COLOR0                  0x058
#define INTF_TP_COLOR1                  0x05C
#define INTF_CONFIG2                    0x060
#define INTF_DISPLAY_DATA_HCTL          0x064
#define INTF_ACTIVE_DATA_HCTL           0x068

#define INTF_DSI_CMD_MODE_TRIGGER_EN    0x084
#define INTF_PANEL_FORMAT               0x090

#define INTF_FRAME_LINE_COUNT_EN        0x0A8
#define INTF_FRAME_COUNT                0x0AC
<<<<<<< HEAD
#define   INTF_LINE_COUNT               0x0B0

#define   INTF_DEFLICKER_CONFIG         0x0F0
#define   INTF_DEFLICKER_STRNG_COEFF    0x0F4
#define   INTF_DEFLICKER_WEAK_COEFF     0x0F8

#define   INTF_DSI_CMD_MODE_TRIGGER_EN  0x084
#define   INTF_PANEL_FORMAT             0x090
#define   INTF_TPG_ENABLE               0x100
#define   INTF_TPG_MAIN_CONTROL         0x104
#define   INTF_TPG_VIDEO_CONFIG         0x108
#define   INTF_TPG_COMPONENT_LIMITS     0x10C
#define   INTF_TPG_RECTANGLE            0x110
#define   INTF_TPG_INITIAL_VALUE        0x114
#define   INTF_TPG_BLK_WHITE_PATTERN_FRAMES   0x118
#define   INTF_TPG_RGB_MAPPING          0x11C
#define   INTF_PROG_FETCH_START         0x170
#define   INTF_PROG_ROT_START           0x174
#define   INTF_MUX                      0x25C
#define   INTF_STATUS                   0x26C
=======
#define INTF_LINE_COUNT                 0x0B0

#define INTF_DEFLICKER_CONFIG           0x0F0
#define INTF_DEFLICKER_STRNG_COEFF      0x0F4
#define INTF_DEFLICKER_WEAK_COEFF       0x0F8

#define INTF_TPG_ENABLE                 0x100
#define INTF_TPG_MAIN_CONTROL           0x104
#define INTF_TPG_VIDEO_CONFIG           0x108
#define INTF_TPG_COMPONENT_LIMITS       0x10C
#define INTF_TPG_RECTANGLE              0x110
#define INTF_TPG_INITIAL_VALUE          0x114
#define INTF_TPG_BLK_WHITE_PATTERN_FRAMES 0x118
#define INTF_TPG_RGB_MAPPING            0x11C
#define INTF_PROG_FETCH_START           0x170
#define INTF_PROG_ROT_START             0x174

#define INTF_MISR_CTRL                  0x180
#define INTF_MISR_SIGNATURE             0x184

#define INTF_MUX                        0x25C
#define INTF_STATUS                     0x26C
#define INTF_AVR_CONTROL                0x270
#define INTF_AVR_MODE                   0x274
#define INTF_AVR_TRIGGER                0x278
#define INTF_AVR_VTOTAL                 0x27C
#define INTF_TEAR_MDP_VSYNC_SEL         0x280
#define INTF_TEAR_TEAR_CHECK_EN         0x284
#define INTF_TEAR_SYNC_CONFIG_VSYNC     0x288
#define INTF_TEAR_SYNC_CONFIG_HEIGHT    0x28C
#define INTF_TEAR_SYNC_WRCOUNT          0x290
#define INTF_TEAR_VSYNC_INIT_VAL        0x294
#define INTF_TEAR_INT_COUNT_VAL         0x298
#define INTF_TEAR_SYNC_THRESH           0x29C
#define INTF_TEAR_START_POS             0x2A0
#define INTF_TEAR_RD_PTR_IRQ            0x2A4
#define INTF_TEAR_WR_PTR_IRQ            0x2A8
#define INTF_TEAR_OUT_LINE_COUNT        0x2AC
#define INTF_TEAR_LINE_COUNT            0x2B0
#define INTF_TEAR_AUTOREFRESH_CONFIG    0x2B4
>>>>>>> cd036d54

#define INTF_CFG_ACTIVE_H_EN	BIT(29)
#define INTF_CFG_ACTIVE_V_EN	BIT(30)

#define INTF_CFG2_DATABUS_WIDEN	BIT(0)
#define INTF_CFG2_DATA_HCTL_EN	BIT(4)
#define INTF_CFG2_DCE_DATA_COMPRESS     BIT(12)


static void dpu_hw_intf_setup_timing_engine(struct dpu_hw_intf *ctx,
		const struct intf_timing_params *p,
		const struct dpu_format *fmt)
{
	struct dpu_hw_blk_reg_map *c = &ctx->hw;
	u32 hsync_period, vsync_period;
	u32 display_v_start, display_v_end;
	u32 hsync_start_x, hsync_end_x;
	u32 hsync_data_start_x, hsync_data_end_x;
	u32 active_h_start, active_h_end;
	u32 active_v_start, active_v_end;
	u32 active_hctl, display_hctl, hsync_ctl;
	u32 polarity_ctl, den_polarity;
	u32 panel_format;
	u32 intf_cfg, intf_cfg2 = 0;
	u32 display_data_hctl = 0, active_data_hctl = 0;
	u32 data_width;
	bool dp_intf = false;

	/* read interface_cfg */
	intf_cfg = DPU_REG_READ(c, INTF_CONFIG);

	if (ctx->cap->type == INTF_DP)
		dp_intf = true;

	hsync_period = p->hsync_pulse_width + p->h_back_porch + p->width +
	p->h_front_porch;
	vsync_period = p->vsync_pulse_width + p->v_back_porch + p->height +
	p->v_front_porch;

	display_v_start = ((p->vsync_pulse_width + p->v_back_porch) *
	hsync_period) + p->hsync_skew;
	display_v_end = ((vsync_period - p->v_front_porch) * hsync_period) +
	p->hsync_skew - 1;

	hsync_start_x = p->h_back_porch + p->hsync_pulse_width;
	hsync_end_x = hsync_period - p->h_front_porch - 1;

	if (p->width != p->xres) { /* border fill added */
		active_h_start = hsync_start_x;
		active_h_end = active_h_start + p->xres - 1;
	} else {
		active_h_start = 0;
		active_h_end = 0;
	}

	if (p->height != p->yres) { /* border fill added */
		active_v_start = display_v_start;
		active_v_end = active_v_start + (p->yres * hsync_period) - 1;
	} else {
		active_v_start = 0;
		active_v_end = 0;
	}

	if (active_h_end) {
		active_hctl = (active_h_end << 16) | active_h_start;
		intf_cfg |= INTF_CFG_ACTIVE_H_EN;
	} else {
		active_hctl = 0;
	}

	if (active_v_end)
		intf_cfg |= INTF_CFG_ACTIVE_V_EN;

	hsync_ctl = (hsync_period << 16) | p->hsync_pulse_width;
	display_hctl = (hsync_end_x << 16) | hsync_start_x;

	/*
	 * DATA_HCTL_EN controls data timing which can be different from
	 * video timing. It is recommended to enable it for all cases, except
	 * if compression is enabled in 1 pixel per clock mode
	 */
	if (p->wide_bus_en)
		intf_cfg2 |= INTF_CFG2_DATABUS_WIDEN | INTF_CFG2_DATA_HCTL_EN;

	data_width = p->width;

	hsync_data_start_x = hsync_start_x;
	hsync_data_end_x =  hsync_start_x + data_width - 1;

	display_data_hctl = (hsync_data_end_x << 16) | hsync_data_start_x;

	if (dp_intf) {
		/* DP timing adjustment */
		display_v_start += p->hsync_pulse_width + p->h_back_porch;
		display_v_end   -= p->h_front_porch;

		active_h_start = hsync_start_x;
		active_h_end = active_h_start + p->xres - 1;
		active_v_start = display_v_start;
		active_v_end = active_v_start + (p->yres * hsync_period) - 1;

		active_hctl = (active_h_end << 16) | active_h_start;
		display_hctl = active_hctl;

		intf_cfg |= INTF_CFG_ACTIVE_H_EN | INTF_CFG_ACTIVE_V_EN;
	}

	den_polarity = 0;
	polarity_ctl = (den_polarity << 2) | /*  DEN Polarity  */
		(p->vsync_polarity << 1) | /* VSYNC Polarity */
		(p->hsync_polarity << 0);  /* HSYNC Polarity */

	if (!DPU_FORMAT_IS_YUV(fmt))
		panel_format = (fmt->bits[C0_G_Y] |
				(fmt->bits[C1_B_Cb] << 2) |
				(fmt->bits[C2_R_Cr] << 4) |
				(0x21 << 8));
	else
		/* Interface treats all the pixel data in RGB888 format */
		panel_format = (COLOR_8BIT |
				(COLOR_8BIT << 2) |
				(COLOR_8BIT << 4) |
				(0x21 << 8));

	DPU_REG_WRITE(c, INTF_HSYNC_CTL, hsync_ctl);
	DPU_REG_WRITE(c, INTF_VSYNC_PERIOD_F0, vsync_period * hsync_period);
	DPU_REG_WRITE(c, INTF_VSYNC_PULSE_WIDTH_F0,
			p->vsync_pulse_width * hsync_period);
	DPU_REG_WRITE(c, INTF_DISPLAY_HCTL, display_hctl);
	DPU_REG_WRITE(c, INTF_DISPLAY_V_START_F0, display_v_start);
	DPU_REG_WRITE(c, INTF_DISPLAY_V_END_F0, display_v_end);
	DPU_REG_WRITE(c, INTF_ACTIVE_HCTL,  active_hctl);
	DPU_REG_WRITE(c, INTF_ACTIVE_V_START_F0, active_v_start);
	DPU_REG_WRITE(c, INTF_ACTIVE_V_END_F0, active_v_end);
	DPU_REG_WRITE(c, INTF_BORDER_COLOR, p->border_clr);
	DPU_REG_WRITE(c, INTF_UNDERFLOW_COLOR, p->underflow_clr);
	DPU_REG_WRITE(c, INTF_HSYNC_SKEW, p->hsync_skew);
	DPU_REG_WRITE(c, INTF_POLARITY_CTL, polarity_ctl);
	DPU_REG_WRITE(c, INTF_FRAME_LINE_COUNT_EN, 0x3);
	DPU_REG_WRITE(c, INTF_CONFIG, intf_cfg);
	DPU_REG_WRITE(c, INTF_PANEL_FORMAT, panel_format);
	if (ctx->cap->features & BIT(DPU_DATA_HCTL_EN)) {
		DPU_REG_WRITE(c, INTF_CONFIG2, intf_cfg2);
		DPU_REG_WRITE(c, INTF_DISPLAY_DATA_HCTL, display_data_hctl);
		DPU_REG_WRITE(c, INTF_ACTIVE_DATA_HCTL, active_data_hctl);
	}
}

static void dpu_hw_intf_enable_timing_engine(
		struct dpu_hw_intf *intf,
		u8 enable)
{
	struct dpu_hw_blk_reg_map *c = &intf->hw;
	/* Note: Display interface select is handled in top block hw layer */
	DPU_REG_WRITE(c, INTF_TIMING_ENGINE_EN, enable != 0);
}

static void dpu_hw_intf_setup_prg_fetch(
		struct dpu_hw_intf *intf,
		const struct intf_prog_fetch *fetch)
{
	struct dpu_hw_blk_reg_map *c = &intf->hw;
	int fetch_enable;

	/*
	 * Fetch should always be outside the active lines. If the fetching
	 * is programmed within active region, hardware behavior is unknown.
	 */

	fetch_enable = DPU_REG_READ(c, INTF_CONFIG);
	if (fetch->enable) {
		fetch_enable |= BIT(31);
		DPU_REG_WRITE(c, INTF_PROG_FETCH_START,
				fetch->fetch_start);
	} else {
		fetch_enable &= ~BIT(31);
	}

	DPU_REG_WRITE(c, INTF_CONFIG, fetch_enable);
}

static void dpu_hw_intf_bind_pingpong_blk(
		struct dpu_hw_intf *intf,
		const enum dpu_pingpong pp)
{
	struct dpu_hw_blk_reg_map *c = &intf->hw;
	u32 mux_cfg;

	mux_cfg = DPU_REG_READ(c, INTF_MUX);
	mux_cfg &= ~0xf;

	if (pp)
		mux_cfg |= (pp - PINGPONG_0) & 0x7;
	else
		mux_cfg |= 0xf;

	DPU_REG_WRITE(c, INTF_MUX, mux_cfg);
}

static void dpu_hw_intf_get_status(
		struct dpu_hw_intf *intf,
		struct intf_status *s)
{
	struct dpu_hw_blk_reg_map *c = &intf->hw;
	unsigned long cap = intf->cap->features;

	if (cap & BIT(DPU_INTF_STATUS_SUPPORTED))
		s->is_en = DPU_REG_READ(c, INTF_STATUS) & BIT(0);
	else
		s->is_en = DPU_REG_READ(c, INTF_TIMING_ENGINE_EN);

	s->is_prog_fetch_en = !!(DPU_REG_READ(c, INTF_CONFIG) & BIT(31));
	if (s->is_en) {
		s->frame_count = DPU_REG_READ(c, INTF_FRAME_COUNT);
		s->line_count = DPU_REG_READ(c, INTF_LINE_COUNT);
	} else {
		s->line_count = 0;
		s->frame_count = 0;
	}
}

static u32 dpu_hw_intf_get_line_count(struct dpu_hw_intf *intf)
{
	struct dpu_hw_blk_reg_map *c;

	if (!intf)
		return 0;

	c = &intf->hw;

	return DPU_REG_READ(c, INTF_LINE_COUNT);
}

static void dpu_hw_intf_setup_misr(struct dpu_hw_intf *intf, bool enable, u32 frame_count)
{
	dpu_hw_setup_misr(&intf->hw, INTF_MISR_CTRL, enable, frame_count);
}

static int dpu_hw_intf_collect_misr(struct dpu_hw_intf *intf, u32 *misr_value)
{
	return dpu_hw_collect_misr(&intf->hw, INTF_MISR_CTRL, INTF_MISR_SIGNATURE, misr_value);
}

static int dpu_hw_intf_enable_te(struct dpu_hw_intf *intf,
		struct dpu_hw_tear_check *te)
{
	struct dpu_hw_blk_reg_map *c;
	int cfg;

	if (!intf)
		return -EINVAL;

	c = &intf->hw;

	cfg = BIT(19); /* VSYNC_COUNTER_EN */
	if (te->hw_vsync_mode)
		cfg |= BIT(20);

	cfg |= te->vsync_count;

	DPU_REG_WRITE(c, INTF_TEAR_SYNC_CONFIG_VSYNC, cfg);
	DPU_REG_WRITE(c, INTF_TEAR_SYNC_CONFIG_HEIGHT, te->sync_cfg_height);
	DPU_REG_WRITE(c, INTF_TEAR_VSYNC_INIT_VAL, te->vsync_init_val);
	DPU_REG_WRITE(c, INTF_TEAR_RD_PTR_IRQ, te->rd_ptr_irq);
	DPU_REG_WRITE(c, INTF_TEAR_START_POS, te->start_pos);
	DPU_REG_WRITE(c, INTF_TEAR_SYNC_THRESH,
			((te->sync_threshold_continue << 16) |
			 te->sync_threshold_start));
	DPU_REG_WRITE(c, INTF_TEAR_SYNC_WRCOUNT,
			(te->start_pos + te->sync_threshold_start + 1));

	DPU_REG_WRITE(c, INTF_TEAR_TEAR_CHECK_EN, 1);

	return 0;
}

static void dpu_hw_intf_setup_autorefresh_config(struct dpu_hw_intf *intf,
		u32 frame_count, bool enable)
{
	struct dpu_hw_blk_reg_map *c;
	u32 refresh_cfg;

	c = &intf->hw;
	refresh_cfg = DPU_REG_READ(c, INTF_TEAR_AUTOREFRESH_CONFIG);
	if (enable)
		refresh_cfg = BIT(31) | frame_count;
	else
		refresh_cfg &= ~BIT(31);

	DPU_REG_WRITE(c, INTF_TEAR_AUTOREFRESH_CONFIG, refresh_cfg);
}

/*
 * dpu_hw_intf_get_autorefresh_config - Get autorefresh config from HW
 * @intf:        DPU intf structure
 * @frame_count: Used to return the current frame count from hw
 *
 * Returns: True if autorefresh enabled, false if disabled.
 */
static bool dpu_hw_intf_get_autorefresh_config(struct dpu_hw_intf *intf,
		u32 *frame_count)
{
	u32 val = DPU_REG_READ(&intf->hw, INTF_TEAR_AUTOREFRESH_CONFIG);

	if (frame_count != NULL)
		*frame_count = val & 0xffff;
	return !!((val & BIT(31)) >> 31);
}

static int dpu_hw_intf_disable_te(struct dpu_hw_intf *intf)
{
	struct dpu_hw_blk_reg_map *c;

	if (!intf)
		return -EINVAL;

	c = &intf->hw;
	DPU_REG_WRITE(c, INTF_TEAR_TEAR_CHECK_EN, 0);
	return 0;
}

static int dpu_hw_intf_connect_external_te(struct dpu_hw_intf *intf,
		bool enable_external_te)
{
	struct dpu_hw_blk_reg_map *c = &intf->hw;
	u32 cfg;
	int orig;

	if (!intf)
		return -EINVAL;

	c = &intf->hw;
	cfg = DPU_REG_READ(c, INTF_TEAR_SYNC_CONFIG_VSYNC);
	orig = (bool)(cfg & BIT(20));
	if (enable_external_te)
		cfg |= BIT(20);
	else
		cfg &= ~BIT(20);
	DPU_REG_WRITE(c, INTF_TEAR_SYNC_CONFIG_VSYNC, cfg);
	trace_dpu_intf_connect_ext_te(intf->idx - INTF_0, cfg);

	return orig;
}

static int dpu_hw_intf_get_vsync_info(struct dpu_hw_intf *intf,
		struct dpu_hw_pp_vsync_info *info)
{
	struct dpu_hw_blk_reg_map *c = &intf->hw;
	u32 val;

	if (!intf || !info)
		return -EINVAL;

	c = &intf->hw;

	val = DPU_REG_READ(c, INTF_TEAR_VSYNC_INIT_VAL);
	info->rd_ptr_init_val = val & 0xffff;

	val = DPU_REG_READ(c, INTF_TEAR_INT_COUNT_VAL);
	info->rd_ptr_frame_count = (val & 0xffff0000) >> 16;
	info->rd_ptr_line_count = val & 0xffff;

	val = DPU_REG_READ(c, INTF_TEAR_LINE_COUNT);
	info->wr_ptr_line_count = val & 0xffff;

	val = DPU_REG_READ(c, INTF_FRAME_COUNT);
	info->intf_frame_count = val;

	return 0;
}

static void dpu_hw_intf_vsync_sel(struct dpu_hw_intf *intf,
		u32 vsync_source)
{
	struct dpu_hw_blk_reg_map *c;

	if (!intf)
		return;

	c = &intf->hw;

	DPU_REG_WRITE(c, INTF_TEAR_MDP_VSYNC_SEL, (vsync_source & 0xf));
}

static void dpu_hw_intf_disable_autorefresh(struct dpu_hw_intf *intf,
					    uint32_t encoder_id, u16 vdisplay)
{
	struct dpu_hw_pp_vsync_info info;
	int trial = 0;

	/* If autorefresh is already disabled, we have nothing to do */
	if (!dpu_hw_intf_get_autorefresh_config(intf, NULL))
		return;

	/*
	 * If autorefresh is enabled, disable it and make sure it is safe to
	 * proceed with current frame commit/push. Sequence followed is,
	 * 1. Disable TE
	 * 2. Disable autorefresh config
	 * 4. Poll for frame transfer ongoing to be false
	 * 5. Enable TE back
	 */

	dpu_hw_intf_connect_external_te(intf, false);
	dpu_hw_intf_setup_autorefresh_config(intf, 0, false);

	do {
		udelay(DPU_ENC_MAX_POLL_TIMEOUT_US);
		if ((trial * DPU_ENC_MAX_POLL_TIMEOUT_US)
				> (KICKOFF_TIMEOUT_MS * USEC_PER_MSEC)) {
			DPU_ERROR("enc%d intf%d disable autorefresh failed\n",
				  encoder_id, intf->idx - INTF_0);
			break;
		}

		trial++;

		dpu_hw_intf_get_vsync_info(intf, &info);
	} while (info.wr_ptr_line_count > 0 &&
		 info.wr_ptr_line_count < vdisplay);

	dpu_hw_intf_connect_external_te(intf, true);

	DPU_DEBUG("enc%d intf%d disabled autorefresh\n",
		  encoder_id, intf->idx - INTF_0);

}

static void dpu_hw_intf_enable_compression(struct dpu_hw_intf *ctx)
{
	u32 intf_cfg2 = DPU_REG_READ(&ctx->hw, INTF_CONFIG2);

	intf_cfg2 |= INTF_CFG2_DCE_DATA_COMPRESS;

	DPU_REG_WRITE(&ctx->hw, INTF_CONFIG2, intf_cfg2);
}

static void _setup_intf_ops(struct dpu_hw_intf_ops *ops,
		unsigned long cap)
{
	ops->setup_timing_gen = dpu_hw_intf_setup_timing_engine;
	ops->setup_prg_fetch  = dpu_hw_intf_setup_prg_fetch;
	ops->get_status = dpu_hw_intf_get_status;
	ops->enable_timing = dpu_hw_intf_enable_timing_engine;
	ops->get_line_count = dpu_hw_intf_get_line_count;
	if (cap & BIT(DPU_INTF_INPUT_CTRL))
		ops->bind_pingpong_blk = dpu_hw_intf_bind_pingpong_blk;
	ops->setup_misr = dpu_hw_intf_setup_misr;
	ops->collect_misr = dpu_hw_intf_collect_misr;

	if (cap & BIT(DPU_INTF_TE)) {
		ops->enable_tearcheck = dpu_hw_intf_enable_te;
		ops->disable_tearcheck = dpu_hw_intf_disable_te;
		ops->connect_external_te = dpu_hw_intf_connect_external_te;
		ops->vsync_sel = dpu_hw_intf_vsync_sel;
		ops->disable_autorefresh = dpu_hw_intf_disable_autorefresh;
	}

	if (cap & BIT(DPU_INTF_DATA_COMPRESS))
		ops->enable_compression = dpu_hw_intf_enable_compression;
}

struct dpu_hw_intf *dpu_hw_intf_init(const struct dpu_intf_cfg *cfg,
		void __iomem *addr)
{
	struct dpu_hw_intf *c;

	if (cfg->type == INTF_NONE) {
		DPU_DEBUG("Skip intf %d with type NONE\n", cfg->id - INTF_0);
		return NULL;
	}

	c = kzalloc(sizeof(*c), GFP_KERNEL);
	if (!c)
		return ERR_PTR(-ENOMEM);

	c->hw.blk_addr = addr + cfg->base;
	c->hw.log_mask = DPU_DBG_MASK_INTF;

	/*
	 * Assign ops
	 */
	c->idx = cfg->id;
	c->cap = cfg;
	_setup_intf_ops(&c->ops, c->cap->features);

	return c;
}

void dpu_hw_intf_destroy(struct dpu_hw_intf *intf)
{
	kfree(intf);
}
<|MERGE_RESOLUTION|>--- conflicted
+++ resolved
@@ -45,28 +45,6 @@
 
 #define INTF_FRAME_LINE_COUNT_EN        0x0A8
 #define INTF_FRAME_COUNT                0x0AC
-<<<<<<< HEAD
-#define   INTF_LINE_COUNT               0x0B0
-
-#define   INTF_DEFLICKER_CONFIG         0x0F0
-#define   INTF_DEFLICKER_STRNG_COEFF    0x0F4
-#define   INTF_DEFLICKER_WEAK_COEFF     0x0F8
-
-#define   INTF_DSI_CMD_MODE_TRIGGER_EN  0x084
-#define   INTF_PANEL_FORMAT             0x090
-#define   INTF_TPG_ENABLE               0x100
-#define   INTF_TPG_MAIN_CONTROL         0x104
-#define   INTF_TPG_VIDEO_CONFIG         0x108
-#define   INTF_TPG_COMPONENT_LIMITS     0x10C
-#define   INTF_TPG_RECTANGLE            0x110
-#define   INTF_TPG_INITIAL_VALUE        0x114
-#define   INTF_TPG_BLK_WHITE_PATTERN_FRAMES   0x118
-#define   INTF_TPG_RGB_MAPPING          0x11C
-#define   INTF_PROG_FETCH_START         0x170
-#define   INTF_PROG_ROT_START           0x174
-#define   INTF_MUX                      0x25C
-#define   INTF_STATUS                   0x26C
-=======
 #define INTF_LINE_COUNT                 0x0B0
 
 #define INTF_DEFLICKER_CONFIG           0x0F0
@@ -107,7 +85,6 @@
 #define INTF_TEAR_OUT_LINE_COUNT        0x2AC
 #define INTF_TEAR_LINE_COUNT            0x2B0
 #define INTF_TEAR_AUTOREFRESH_CONFIG    0x2B4
->>>>>>> cd036d54
 
 #define INTF_CFG_ACTIVE_H_EN	BIT(29)
 #define INTF_CFG_ACTIVE_V_EN	BIT(30)
