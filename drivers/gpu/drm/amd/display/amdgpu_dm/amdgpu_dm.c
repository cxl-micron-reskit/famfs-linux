--- conflicted
+++ resolved
@@ -6012,13 +6012,9 @@
 	struct dm_crtc_state *dm_crtc_state = to_dm_crtc_state(crtc_state);
 	int ret = -EINVAL;
 
-<<<<<<< HEAD
+	trace_amdgpu_dm_crtc_atomic_check(crtc_state);
+
 	dm_update_crtc_active_planes(crtc, crtc_state);
-=======
-	trace_amdgpu_dm_crtc_atomic_check(state);
-
-	dm_update_crtc_active_planes(crtc, state);
->>>>>>> 514ad1b6
 
 	if (unlikely(!dm_crtc_state->stream &&
 		     modeset_required(crtc_state, NULL, dm_crtc_state->stream))) {
