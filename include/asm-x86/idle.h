#ifndef ASM_X86__IDLE_H
#define ASM_X86__IDLE_H

#define IDLE_START 1
#define IDLE_END 2

struct notifier_block;
void idle_notifier_register(struct notifier_block *n);

void enter_idle(void);
void exit_idle(void);

<<<<<<< HEAD
void c1e_remove_cpu(int cpu);

#endif
=======
#endif /* ASM_X86__IDLE_H */
>>>>>>> 1503af66
<|MERGE_RESOLUTION|>--- conflicted
+++ resolved
@@ -10,10 +10,6 @@
 void enter_idle(void);
 void exit_idle(void);
 
-<<<<<<< HEAD
 void c1e_remove_cpu(int cpu);
 
-#endif
-=======
-#endif /* ASM_X86__IDLE_H */
->>>>>>> 1503af66
+#endif /* ASM_X86__IDLE_H */