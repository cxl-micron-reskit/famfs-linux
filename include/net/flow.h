/*
 *
 *	Generic internet FLOW.
 *
 */

#ifndef _NET_FLOW_H
#define _NET_FLOW_H

#include <linux/socket.h>
#include <linux/in6.h>
#include <linux/atomic.h>
#include <net/flow_dissector.h>

/*
 * ifindex generation is per-net namespace, and loopback is
 * always the 1st device in ns (see net_dev_init), thus any
 * loopback device should get ifindex 1
 */

#define LOOPBACK_IFINDEX	1

struct flowi_tunnel {
	__be64			tun_id;
};

struct flowi_common {
	int	flowic_oif;
	int	flowic_iif;
	__u32	flowic_mark;
	__u8	flowic_tos;
	__u8	flowic_scope;
	__u8	flowic_proto;
	__u8	flowic_flags;
#define FLOWI_FLAG_ANYSRC		0x01
#define FLOWI_FLAG_KNOWN_NH		0x02
#define FLOWI_FLAG_VRFSRC		0x04
<<<<<<< HEAD
=======
#define FLOWI_FLAG_SKIP_NH_OIF		0x08
>>>>>>> 9f30a04d
	__u32	flowic_secid;
	struct flowi_tunnel flowic_tun_key;
};

union flowi_uli {
	struct {
		__be16	dport;
		__be16	sport;
	} ports;

	struct {
		__u8	type;
		__u8	code;
	} icmpt;

	struct {
		__le16	dport;
		__le16	sport;
	} dnports;

	__be32		spi;
	__be32		gre_key;

	struct {
		__u8	type;
	} mht;
};

struct flowi4 {
	struct flowi_common	__fl_common;
#define flowi4_oif		__fl_common.flowic_oif
#define flowi4_iif		__fl_common.flowic_iif
#define flowi4_mark		__fl_common.flowic_mark
#define flowi4_tos		__fl_common.flowic_tos
#define flowi4_scope		__fl_common.flowic_scope
#define flowi4_proto		__fl_common.flowic_proto
#define flowi4_flags		__fl_common.flowic_flags
#define flowi4_secid		__fl_common.flowic_secid
#define flowi4_tun_key		__fl_common.flowic_tun_key

	/* (saddr,daddr) must be grouped, same order as in IP header */
	__be32			saddr;
	__be32			daddr;

	union flowi_uli		uli;
#define fl4_sport		uli.ports.sport
#define fl4_dport		uli.ports.dport
#define fl4_icmp_type		uli.icmpt.type
#define fl4_icmp_code		uli.icmpt.code
#define fl4_ipsec_spi		uli.spi
#define fl4_mh_type		uli.mht.type
#define fl4_gre_key		uli.gre_key
} __attribute__((__aligned__(BITS_PER_LONG/8)));

static inline void flowi4_init_output(struct flowi4 *fl4, int oif,
				      __u32 mark, __u8 tos, __u8 scope,
				      __u8 proto, __u8 flags,
				      __be32 daddr, __be32 saddr,
				      __be16 dport, __be16 sport)
{
	fl4->flowi4_oif = oif;
	fl4->flowi4_iif = LOOPBACK_IFINDEX;
	fl4->flowi4_mark = mark;
	fl4->flowi4_tos = tos;
	fl4->flowi4_scope = scope;
	fl4->flowi4_proto = proto;
	fl4->flowi4_flags = flags;
	fl4->flowi4_secid = 0;
	fl4->flowi4_tun_key.tun_id = 0;
	fl4->daddr = daddr;
	fl4->saddr = saddr;
	fl4->fl4_dport = dport;
	fl4->fl4_sport = sport;
}

/* Reset some input parameters after previous lookup */
static inline void flowi4_update_output(struct flowi4 *fl4, int oif, __u8 tos,
					__be32 daddr, __be32 saddr)
{
	fl4->flowi4_oif = oif;
	fl4->flowi4_tos = tos;
	fl4->daddr = daddr;
	fl4->saddr = saddr;
}
				      

struct flowi6 {
	struct flowi_common	__fl_common;
#define flowi6_oif		__fl_common.flowic_oif
#define flowi6_iif		__fl_common.flowic_iif
#define flowi6_mark		__fl_common.flowic_mark
#define flowi6_tos		__fl_common.flowic_tos
#define flowi6_scope		__fl_common.flowic_scope
#define flowi6_proto		__fl_common.flowic_proto
#define flowi6_flags		__fl_common.flowic_flags
#define flowi6_secid		__fl_common.flowic_secid
#define flowi6_tun_key		__fl_common.flowic_tun_key
	struct in6_addr		daddr;
	struct in6_addr		saddr;
	__be32			flowlabel;
	union flowi_uli		uli;
#define fl6_sport		uli.ports.sport
#define fl6_dport		uli.ports.dport
#define fl6_icmp_type		uli.icmpt.type
#define fl6_icmp_code		uli.icmpt.code
#define fl6_ipsec_spi		uli.spi
#define fl6_mh_type		uli.mht.type
#define fl6_gre_key		uli.gre_key
} __attribute__((__aligned__(BITS_PER_LONG/8)));

struct flowidn {
	struct flowi_common	__fl_common;
#define flowidn_oif		__fl_common.flowic_oif
#define flowidn_iif		__fl_common.flowic_iif
#define flowidn_mark		__fl_common.flowic_mark
#define flowidn_scope		__fl_common.flowic_scope
#define flowidn_proto		__fl_common.flowic_proto
#define flowidn_flags		__fl_common.flowic_flags
	__le16			daddr;
	__le16			saddr;
	union flowi_uli		uli;
#define fld_sport		uli.ports.sport
#define fld_dport		uli.ports.dport
} __attribute__((__aligned__(BITS_PER_LONG/8)));

struct flowi {
	union {
		struct flowi_common	__fl_common;
		struct flowi4		ip4;
		struct flowi6		ip6;
		struct flowidn		dn;
	} u;
#define flowi_oif	u.__fl_common.flowic_oif
#define flowi_iif	u.__fl_common.flowic_iif
#define flowi_mark	u.__fl_common.flowic_mark
#define flowi_tos	u.__fl_common.flowic_tos
#define flowi_scope	u.__fl_common.flowic_scope
#define flowi_proto	u.__fl_common.flowic_proto
#define flowi_flags	u.__fl_common.flowic_flags
#define flowi_secid	u.__fl_common.flowic_secid
#define flowi_tun_key	u.__fl_common.flowic_tun_key
} __attribute__((__aligned__(BITS_PER_LONG/8)));

static inline struct flowi *flowi4_to_flowi(struct flowi4 *fl4)
{
	return container_of(fl4, struct flowi, u.ip4);
}

static inline struct flowi *flowi6_to_flowi(struct flowi6 *fl6)
{
	return container_of(fl6, struct flowi, u.ip6);
}

static inline struct flowi *flowidn_to_flowi(struct flowidn *fldn)
{
	return container_of(fldn, struct flowi, u.dn);
}

typedef unsigned long flow_compare_t;

static inline size_t flow_key_size(u16 family)
{
	switch (family) {
	case AF_INET:
		BUILD_BUG_ON(sizeof(struct flowi4) % sizeof(flow_compare_t));
		return sizeof(struct flowi4) / sizeof(flow_compare_t);
	case AF_INET6:
		BUILD_BUG_ON(sizeof(struct flowi6) % sizeof(flow_compare_t));
		return sizeof(struct flowi6) / sizeof(flow_compare_t);
	case AF_DECnet:
		BUILD_BUG_ON(sizeof(struct flowidn) % sizeof(flow_compare_t));
		return sizeof(struct flowidn) / sizeof(flow_compare_t);
	}
	return 0;
}

#define FLOW_DIR_IN	0
#define FLOW_DIR_OUT	1
#define FLOW_DIR_FWD	2

struct net;
struct sock;
struct flow_cache_ops;

struct flow_cache_object {
	const struct flow_cache_ops *ops;
};

struct flow_cache_ops {
	struct flow_cache_object *(*get)(struct flow_cache_object *);
	int (*check)(struct flow_cache_object *);
	void (*delete)(struct flow_cache_object *);
};

typedef struct flow_cache_object *(*flow_resolve_t)(
		struct net *net, const struct flowi *key, u16 family,
		u8 dir, struct flow_cache_object *oldobj, void *ctx);

struct flow_cache_object *flow_cache_lookup(struct net *net,
					    const struct flowi *key, u16 family,
					    u8 dir, flow_resolve_t resolver,
					    void *ctx);
int flow_cache_init(struct net *net);
void flow_cache_fini(struct net *net);

void flow_cache_flush(struct net *net);
void flow_cache_flush_deferred(struct net *net);
extern atomic_t flow_cache_genid;

__u32 __get_hash_from_flowi6(const struct flowi6 *fl6, struct flow_keys *keys);

static inline __u32 get_hash_from_flowi6(const struct flowi6 *fl6)
{
	struct flow_keys keys;

	return __get_hash_from_flowi6(fl6, &keys);
}

__u32 __get_hash_from_flowi4(const struct flowi4 *fl4, struct flow_keys *keys);

static inline __u32 get_hash_from_flowi4(const struct flowi4 *fl4)
{
	struct flow_keys keys;

	return __get_hash_from_flowi4(fl4, &keys);
}

#endif<|MERGE_RESOLUTION|>--- conflicted
+++ resolved
@@ -35,10 +35,7 @@
 #define FLOWI_FLAG_ANYSRC		0x01
 #define FLOWI_FLAG_KNOWN_NH		0x02
 #define FLOWI_FLAG_VRFSRC		0x04
-<<<<<<< HEAD
-=======
 #define FLOWI_FLAG_SKIP_NH_OIF		0x08
->>>>>>> 9f30a04d
 	__u32	flowic_secid;
 	struct flowi_tunnel flowic_tun_key;
 };
