/* SPDX-License-Identifier: GPL-2.0 */
/*
 * Portions Copyright (C) 1992 Drew Eckhardt
 */
#ifndef _LINUX_BLKDEV_H
#define _LINUX_BLKDEV_H

#include <linux/types.h>
#include <linux/blk_types.h>
#include <linux/device.h>
#include <linux/list.h>
#include <linux/llist.h>
#include <linux/minmax.h>
#include <linux/timer.h>
#include <linux/workqueue.h>
#include <linux/wait.h>
#include <linux/bio.h>
#include <linux/gfp.h>
#include <linux/kdev_t.h>
#include <linux/rcupdate.h>
#include <linux/percpu-refcount.h>
#include <linux/blkzoned.h>
#include <linux/sched.h>
#include <linux/sbitmap.h>
#include <linux/uuid.h>
#include <linux/xarray.h>
#include <linux/file.h>

struct module;
struct request_queue;
struct elevator_queue;
struct blk_trace;
struct request;
struct sg_io_hdr;
struct blkcg_gq;
struct blk_flush_queue;
struct kiocb;
struct pr_ops;
struct rq_qos;
struct blk_queue_stats;
struct blk_stat_callback;
struct blk_crypto_profile;

extern const struct device_type disk_type;
extern const struct device_type part_type;
extern const struct class block_class;

/*
 * Maximum number of blkcg policies allowed to be registered concurrently.
 * Defined here to simplify include dependency.
 */
#define BLKCG_MAX_POLS		6

#define DISK_MAX_PARTS			256
#define DISK_NAME_LEN			32

#define PARTITION_META_INFO_VOLNAMELTH	64
/*
 * Enough for the string representation of any kind of UUID plus NULL.
 * EFI UUID is 36 characters. MSDOS UUID is 11 characters.
 */
#define PARTITION_META_INFO_UUIDLTH	(UUID_STRING_LEN + 1)

struct partition_meta_info {
	char uuid[PARTITION_META_INFO_UUIDLTH];
	u8 volname[PARTITION_META_INFO_VOLNAMELTH];
};

/**
 * DOC: genhd capability flags
 *
 * ``GENHD_FL_REMOVABLE``: indicates that the block device gives access to
 * removable media.  When set, the device remains present even when media is not
 * inserted.  Shall not be set for devices which are removed entirely when the
 * media is removed.
 *
 * ``GENHD_FL_HIDDEN``: the block device is hidden; it doesn't produce events,
 * doesn't appear in sysfs, and can't be opened from userspace or using
 * blkdev_get*. Used for the underlying components of multipath devices.
 *
 * ``GENHD_FL_NO_PART``: partition support is disabled.  The kernel will not
 * scan for partitions from add_disk, and users can't add partitions manually.
 *
 */
enum {
	GENHD_FL_REMOVABLE			= 1 << 0,
	GENHD_FL_HIDDEN				= 1 << 1,
	GENHD_FL_NO_PART			= 1 << 2,
};

enum {
	DISK_EVENT_MEDIA_CHANGE			= 1 << 0, /* media changed */
	DISK_EVENT_EJECT_REQUEST		= 1 << 1, /* eject requested */
};

enum {
	/* Poll even if events_poll_msecs is unset */
	DISK_EVENT_FLAG_POLL			= 1 << 0,
	/* Forward events to udev */
	DISK_EVENT_FLAG_UEVENT			= 1 << 1,
	/* Block event polling when open for exclusive write */
	DISK_EVENT_FLAG_BLOCK_ON_EXCL_WRITE	= 1 << 2,
};

struct disk_events;
struct badblocks;

struct blk_integrity {
	const struct blk_integrity_profile	*profile;
	unsigned char				flags;
	unsigned char				tuple_size;
	unsigned char				pi_offset;
	unsigned char				interval_exp;
	unsigned char				tag_size;
};

typedef unsigned int __bitwise blk_mode_t;

/* open for reading */
#define BLK_OPEN_READ		((__force blk_mode_t)(1 << 0))
/* open for writing */
#define BLK_OPEN_WRITE		((__force blk_mode_t)(1 << 1))
/* open exclusively (vs other exclusive openers */
#define BLK_OPEN_EXCL		((__force blk_mode_t)(1 << 2))
/* opened with O_NDELAY */
#define BLK_OPEN_NDELAY		((__force blk_mode_t)(1 << 3))
/* open for "writes" only for ioctls (specialy hack for floppy.c) */
#define BLK_OPEN_WRITE_IOCTL	((__force blk_mode_t)(1 << 4))
/* open is exclusive wrt all other BLK_OPEN_WRITE opens to the device */
#define BLK_OPEN_RESTRICT_WRITES	((__force blk_mode_t)(1 << 5))
/* return partition scanning errors */
#define BLK_OPEN_STRICT_SCAN	((__force blk_mode_t)(1 << 6))

struct gendisk {
	/*
	 * major/first_minor/minors should not be set by any new driver, the
	 * block core will take care of allocating them automatically.
	 */
	int major;
	int first_minor;
	int minors;

	char disk_name[DISK_NAME_LEN];	/* name of major driver */

	unsigned short events;		/* supported events */
	unsigned short event_flags;	/* flags related to event processing */

	struct xarray part_tbl;
	struct block_device *part0;

	const struct block_device_operations *fops;
	struct request_queue *queue;
	void *private_data;

	struct bio_set bio_split;

	int flags;
	unsigned long state;
#define GD_NEED_PART_SCAN		0
#define GD_READ_ONLY			1
#define GD_DEAD				2
#define GD_NATIVE_CAPACITY		3
#define GD_ADDED			4
#define GD_SUPPRESS_PART_SCAN		5
#define GD_OWNS_QUEUE			6

	struct mutex open_mutex;	/* open/close mutex */
	unsigned open_partitions;	/* number of open partitions */

	struct backing_dev_info	*bdi;
	struct kobject queue_kobj;	/* the queue/ directory */
	struct kobject *slave_dir;
#ifdef CONFIG_BLOCK_HOLDER_DEPRECATED
	struct list_head slave_bdevs;
#endif
	struct timer_rand_state *random;
	atomic_t sync_io;		/* RAID */
	struct disk_events *ev;

#ifdef CONFIG_BLK_DEV_ZONED
	/*
	 * Zoned block device information. Reads of this information must be
	 * protected with blk_queue_enter() / blk_queue_exit(). Modifying this
	 * information is only allowed while no requests are being processed.
	 * See also blk_mq_freeze_queue() and blk_mq_unfreeze_queue().
	 */
	unsigned int		nr_zones;
	unsigned int		zone_capacity;
	unsigned long		*conv_zones_bitmap;
	unsigned int            zone_wplugs_hash_bits;
	spinlock_t              zone_wplugs_lock;
	struct mempool_s	*zone_wplugs_pool;
	struct hlist_head       *zone_wplugs_hash;
	struct list_head        zone_wplugs_err_list;
	struct work_struct	zone_wplugs_work;
	struct workqueue_struct *zone_wplugs_wq;
#endif /* CONFIG_BLK_DEV_ZONED */

#if IS_ENABLED(CONFIG_CDROM)
	struct cdrom_device_info *cdi;
#endif
	int node_id;
	struct badblocks *bb;
	struct lockdep_map lockdep_map;
	u64 diskseq;
	blk_mode_t open_mode;

	/*
	 * Independent sector access ranges. This is always NULL for
	 * devices that do not have multiple independent access ranges.
	 */
	struct blk_independent_access_ranges *ia_ranges;
};

static inline bool disk_live(struct gendisk *disk)
{
	return !inode_unhashed(disk->part0->bd_inode);
}

/**
 * disk_openers - returns how many openers are there for a disk
 * @disk: disk to check
 *
 * This returns the number of openers for a disk.  Note that this value is only
 * stable if disk->open_mutex is held.
 *
 * Note: Due to a quirk in the block layer open code, each open partition is
 * only counted once even if there are multiple openers.
 */
static inline unsigned int disk_openers(struct gendisk *disk)
{
	return atomic_read(&disk->part0->bd_openers);
}

/**
 * disk_has_partscan - return %true if partition scanning is enabled on a disk
 * @disk: disk to check
 *
 * Returns %true if partitions scanning is enabled for @disk, or %false if
 * partition scanning is disabled either permanently or temporarily.
 */
static inline bool disk_has_partscan(struct gendisk *disk)
{
	return !(disk->flags & (GENHD_FL_NO_PART | GENHD_FL_HIDDEN)) &&
		!test_bit(GD_SUPPRESS_PART_SCAN, &disk->state);
}

/*
 * The gendisk is refcounted by the part0 block_device, and the bd_device
 * therein is also used for device model presentation in sysfs.
 */
#define dev_to_disk(device) \
	(dev_to_bdev(device)->bd_disk)
#define disk_to_dev(disk) \
	(&((disk)->part0->bd_device))

#if IS_REACHABLE(CONFIG_CDROM)
#define disk_to_cdi(disk)	((disk)->cdi)
#else
#define disk_to_cdi(disk)	NULL
#endif

static inline dev_t disk_devt(struct gendisk *disk)
{
	return MKDEV(disk->major, disk->first_minor);
}

static inline int blk_validate_block_size(unsigned long bsize)
{
	if (bsize < 512 || bsize > PAGE_SIZE || !is_power_of_2(bsize))
		return -EINVAL;

	return 0;
}

static inline bool blk_op_is_passthrough(blk_opf_t op)
{
	op &= REQ_OP_MASK;
	return op == REQ_OP_DRV_IN || op == REQ_OP_DRV_OUT;
}

/*
 * BLK_BOUNCE_NONE:	never bounce (default)
 * BLK_BOUNCE_HIGH:	bounce all highmem pages
 */
enum blk_bounce {
	BLK_BOUNCE_NONE,
	BLK_BOUNCE_HIGH,
};

struct queue_limits {
	enum blk_bounce		bounce;
	unsigned long		seg_boundary_mask;
	unsigned long		virt_boundary_mask;

	unsigned int		max_hw_sectors;
	unsigned int		max_dev_sectors;
	unsigned int		chunk_sectors;
	unsigned int		max_sectors;
	unsigned int		max_user_sectors;
	unsigned int		max_segment_size;
	unsigned int		physical_block_size;
	unsigned int		logical_block_size;
	unsigned int		alignment_offset;
	unsigned int		io_min;
	unsigned int		io_opt;
	unsigned int		max_discard_sectors;
	unsigned int		max_hw_discard_sectors;
	unsigned int		max_user_discard_sectors;
	unsigned int		max_secure_erase_sectors;
	unsigned int		max_write_zeroes_sectors;
	unsigned int		max_zone_append_sectors;
	unsigned int		discard_granularity;
	unsigned int		discard_alignment;
	unsigned int		zone_write_granularity;

	unsigned short		max_segments;
	unsigned short		max_integrity_segments;
	unsigned short		max_discard_segments;

	unsigned char		misaligned;
	unsigned char		discard_misaligned;
	unsigned char		raid_partial_stripes_expensive;
	bool			zoned;
	unsigned int		max_open_zones;
	unsigned int		max_active_zones;

	/*
	 * Drivers that set dma_alignment to less than 511 must be prepared to
	 * handle individual bvec's that are not a multiple of a SECTOR_SIZE
	 * due to possible offsets.
	 */
	unsigned int		dma_alignment;
};

typedef int (*report_zones_cb)(struct blk_zone *zone, unsigned int idx,
			       void *data);

void disk_set_zoned(struct gendisk *disk);

#define BLK_ALL_ZONES  ((unsigned int)-1)
int blkdev_report_zones(struct block_device *bdev, sector_t sector,
		unsigned int nr_zones, report_zones_cb cb, void *data);
int blkdev_zone_mgmt(struct block_device *bdev, enum req_op op,
		sector_t sectors, sector_t nr_sectors);
int blk_revalidate_disk_zones(struct gendisk *disk);

/*
 * Independent access ranges: struct blk_independent_access_range describes
 * a range of contiguous sectors that can be accessed using device command
 * execution resources that are independent from the resources used for
 * other access ranges. This is typically found with single-LUN multi-actuator
 * HDDs where each access range is served by a different set of heads.
 * The set of independent ranges supported by the device is defined using
 * struct blk_independent_access_ranges. The independent ranges must not overlap
 * and must include all sectors within the disk capacity (no sector holes
 * allowed).
 * For a device with multiple ranges, requests targeting sectors in different
 * ranges can be executed in parallel. A request can straddle an access range
 * boundary.
 */
struct blk_independent_access_range {
	struct kobject		kobj;
	sector_t		sector;
	sector_t		nr_sectors;
};

struct blk_independent_access_ranges {
	struct kobject				kobj;
	bool					sysfs_registered;
	unsigned int				nr_ia_ranges;
	struct blk_independent_access_range	ia_range[];
};

struct request_queue {
	/*
	 * The queue owner gets to use this for whatever they like.
	 * ll_rw_blk doesn't touch it.
	 */
	void			*queuedata;

	struct elevator_queue	*elevator;

	const struct blk_mq_ops	*mq_ops;

	/* sw queues */
	struct blk_mq_ctx __percpu	*queue_ctx;

	/*
	 * various queue flags, see QUEUE_* below
	 */
	unsigned long		queue_flags;

	unsigned int		rq_timeout;

	unsigned int		queue_depth;

	refcount_t		refs;

	/* hw dispatch queues */
	unsigned int		nr_hw_queues;
	struct xarray		hctx_table;

	struct percpu_ref	q_usage_counter;

	struct request		*last_merge;

	spinlock_t		queue_lock;

	int			quiesce_depth;

	struct gendisk		*disk;

	/*
	 * mq queue kobject
	 */
	struct kobject *mq_kobj;

	struct queue_limits	limits;

#ifdef  CONFIG_BLK_DEV_INTEGRITY
	struct blk_integrity integrity;
#endif	/* CONFIG_BLK_DEV_INTEGRITY */

#ifdef CONFIG_PM
	struct device		*dev;
	enum rpm_status		rpm_status;
#endif

	/*
	 * Number of contexts that have called blk_set_pm_only(). If this
	 * counter is above zero then only RQF_PM requests are processed.
	 */
	atomic_t		pm_only;

	struct blk_queue_stats	*stats;
	struct rq_qos		*rq_qos;
	struct mutex		rq_qos_mutex;

	/*
	 * ida allocated id for this queue.  Used to index queues from
	 * ioctx.
	 */
	int			id;

	unsigned int		dma_pad_mask;

	/*
	 * queue settings
	 */
	unsigned long		nr_requests;	/* Max # of requests */

#ifdef CONFIG_BLK_INLINE_ENCRYPTION
	struct blk_crypto_profile *crypto_profile;
	struct kobject *crypto_kobject;
#endif

	struct timer_list	timeout;
	struct work_struct	timeout_work;

	atomic_t		nr_active_requests_shared_tags;

	struct blk_mq_tags	*sched_shared_tags;

	struct list_head	icq_list;
#ifdef CONFIG_BLK_CGROUP
	DECLARE_BITMAP		(blkcg_pols, BLKCG_MAX_POLS);
	struct blkcg_gq		*root_blkg;
	struct list_head	blkg_list;
	struct mutex		blkcg_mutex;
#endif

	int			node;

	spinlock_t		requeue_lock;
	struct list_head	requeue_list;
	struct delayed_work	requeue_work;

#ifdef CONFIG_BLK_DEV_IO_TRACE
	struct blk_trace __rcu	*blk_trace;
#endif
	/*
	 * for flush operations
	 */
	struct blk_flush_queue	*fq;
	struct list_head	flush_list;

	struct mutex		sysfs_lock;
	struct mutex		sysfs_dir_lock;
	struct mutex		limits_lock;

	/*
	 * for reusing dead hctx instance in case of updating
	 * nr_hw_queues
	 */
	struct list_head	unused_hctx_list;
	spinlock_t		unused_hctx_lock;

	int			mq_freeze_depth;

#ifdef CONFIG_BLK_DEV_THROTTLING
	/* Throttle data */
	struct throtl_data *td;
#endif
	struct rcu_head		rcu_head;
	wait_queue_head_t	mq_freeze_wq;
	/*
	 * Protect concurrent access to q_usage_counter by
	 * percpu_ref_kill() and percpu_ref_reinit().
	 */
	struct mutex		mq_freeze_lock;

	struct blk_mq_tag_set	*tag_set;
	struct list_head	tag_set_list;

	struct dentry		*debugfs_dir;
	struct dentry		*sched_debugfs_dir;
	struct dentry		*rqos_debugfs_dir;
	/*
	 * Serializes all debugfs metadata operations using the above dentries.
	 */
	struct mutex		debugfs_mutex;

	bool			mq_sysfs_init_done;
};

/* Keep blk_queue_flag_name[] in sync with the definitions below */
#define QUEUE_FLAG_STOPPED	0	/* queue is stopped */
#define QUEUE_FLAG_DYING	1	/* queue being torn down */
#define QUEUE_FLAG_NOMERGES     3	/* disable merge attempts */
#define QUEUE_FLAG_SAME_COMP	4	/* complete on same CPU-group */
#define QUEUE_FLAG_FAIL_IO	5	/* fake timeout */
#define QUEUE_FLAG_NONROT	6	/* non-rotational device (SSD) */
#define QUEUE_FLAG_VIRT		QUEUE_FLAG_NONROT /* paravirt device */
#define QUEUE_FLAG_IO_STAT	7	/* do disk/partitions IO accounting */
#define QUEUE_FLAG_NOXMERGES	9	/* No extended merges */
#define QUEUE_FLAG_ADD_RANDOM	10	/* Contributes to random pool */
#define QUEUE_FLAG_SYNCHRONOUS	11	/* always completes in submit context */
#define QUEUE_FLAG_SAME_FORCE	12	/* force complete on same CPU */
#define QUEUE_FLAG_HW_WC	13	/* Write back caching supported */
#define QUEUE_FLAG_INIT_DONE	14	/* queue is initialized */
#define QUEUE_FLAG_STABLE_WRITES 15	/* don't modify blks until WB is done */
#define QUEUE_FLAG_POLL		16	/* IO polling enabled if set */
#define QUEUE_FLAG_WC		17	/* Write back caching */
#define QUEUE_FLAG_FUA		18	/* device supports FUA writes */
#define QUEUE_FLAG_DAX		19	/* device supports DAX */
#define QUEUE_FLAG_STATS	20	/* track IO start and completion times */
#define QUEUE_FLAG_REGISTERED	22	/* queue has been registered to a disk */
#define QUEUE_FLAG_QUIESCED	24	/* queue has been quiesced */
#define QUEUE_FLAG_PCI_P2PDMA	25	/* device supports PCI p2p requests */
#define QUEUE_FLAG_ZONE_RESETALL 26	/* supports Zone Reset All */
#define QUEUE_FLAG_RQ_ALLOC_TIME 27	/* record rq->alloc_time_ns */
#define QUEUE_FLAG_HCTX_ACTIVE	28	/* at least one blk-mq hctx is active */
#define QUEUE_FLAG_NOWAIT       29	/* device supports NOWAIT */
#define QUEUE_FLAG_SQ_SCHED     30	/* single queue style io dispatch */
#define QUEUE_FLAG_SKIP_TAGSET_QUIESCE	31 /* quiesce_tagset skip the queue*/

#define QUEUE_FLAG_MQ_DEFAULT	((1UL << QUEUE_FLAG_IO_STAT) |		\
				 (1UL << QUEUE_FLAG_SAME_COMP) |	\
				 (1UL << QUEUE_FLAG_NOWAIT))

void blk_queue_flag_set(unsigned int flag, struct request_queue *q);
void blk_queue_flag_clear(unsigned int flag, struct request_queue *q);
bool blk_queue_flag_test_and_set(unsigned int flag, struct request_queue *q);

#define blk_queue_stopped(q)	test_bit(QUEUE_FLAG_STOPPED, &(q)->queue_flags)
#define blk_queue_dying(q)	test_bit(QUEUE_FLAG_DYING, &(q)->queue_flags)
#define blk_queue_init_done(q)	test_bit(QUEUE_FLAG_INIT_DONE, &(q)->queue_flags)
#define blk_queue_nomerges(q)	test_bit(QUEUE_FLAG_NOMERGES, &(q)->queue_flags)
#define blk_queue_noxmerges(q)	\
	test_bit(QUEUE_FLAG_NOXMERGES, &(q)->queue_flags)
#define blk_queue_nonrot(q)	test_bit(QUEUE_FLAG_NONROT, &(q)->queue_flags)
#define blk_queue_stable_writes(q) \
	test_bit(QUEUE_FLAG_STABLE_WRITES, &(q)->queue_flags)
#define blk_queue_io_stat(q)	test_bit(QUEUE_FLAG_IO_STAT, &(q)->queue_flags)
#define blk_queue_add_random(q)	test_bit(QUEUE_FLAG_ADD_RANDOM, &(q)->queue_flags)
#define blk_queue_zone_resetall(q)	\
	test_bit(QUEUE_FLAG_ZONE_RESETALL, &(q)->queue_flags)
#define blk_queue_dax(q)	test_bit(QUEUE_FLAG_DAX, &(q)->queue_flags)
#define blk_queue_pci_p2pdma(q)	\
	test_bit(QUEUE_FLAG_PCI_P2PDMA, &(q)->queue_flags)
#ifdef CONFIG_BLK_RQ_ALLOC_TIME
#define blk_queue_rq_alloc_time(q)	\
	test_bit(QUEUE_FLAG_RQ_ALLOC_TIME, &(q)->queue_flags)
#else
#define blk_queue_rq_alloc_time(q)	false
#endif

#define blk_noretry_request(rq) \
	((rq)->cmd_flags & (REQ_FAILFAST_DEV|REQ_FAILFAST_TRANSPORT| \
			     REQ_FAILFAST_DRIVER))
#define blk_queue_quiesced(q)	test_bit(QUEUE_FLAG_QUIESCED, &(q)->queue_flags)
#define blk_queue_pm_only(q)	atomic_read(&(q)->pm_only)
#define blk_queue_registered(q)	test_bit(QUEUE_FLAG_REGISTERED, &(q)->queue_flags)
#define blk_queue_sq_sched(q)	test_bit(QUEUE_FLAG_SQ_SCHED, &(q)->queue_flags)
#define blk_queue_skip_tagset_quiesce(q) \
	test_bit(QUEUE_FLAG_SKIP_TAGSET_QUIESCE, &(q)->queue_flags)

extern void blk_set_pm_only(struct request_queue *q);
extern void blk_clear_pm_only(struct request_queue *q);

#define list_entry_rq(ptr)	list_entry((ptr), struct request, queuelist)

#define dma_map_bvec(dev, bv, dir, attrs) \
	dma_map_page_attrs(dev, (bv)->bv_page, (bv)->bv_offset, (bv)->bv_len, \
	(dir), (attrs))

static inline bool queue_is_mq(struct request_queue *q)
{
	return q->mq_ops;
}

#ifdef CONFIG_PM
static inline enum rpm_status queue_rpm_status(struct request_queue *q)
{
	return q->rpm_status;
}
#else
static inline enum rpm_status queue_rpm_status(struct request_queue *q)
{
	return RPM_ACTIVE;
}
#endif

static inline bool blk_queue_is_zoned(struct request_queue *q)
{
	return IS_ENABLED(CONFIG_BLK_DEV_ZONED) && q->limits.zoned;
}

#ifdef CONFIG_BLK_DEV_ZONED
unsigned int bdev_nr_zones(struct block_device *bdev);

static inline unsigned int disk_nr_zones(struct gendisk *disk)
{
	return blk_queue_is_zoned(disk->queue) ? disk->nr_zones : 0;
}

static inline unsigned int disk_zone_no(struct gendisk *disk, sector_t sector)
{
	if (!blk_queue_is_zoned(disk->queue))
		return 0;
	return sector >> ilog2(disk->queue->limits.chunk_sectors);
}

static inline void disk_set_max_open_zones(struct gendisk *disk,
		unsigned int max_open_zones)
{
	disk->queue->limits.max_open_zones = max_open_zones;
}

static inline void disk_set_max_active_zones(struct gendisk *disk,
		unsigned int max_active_zones)
{
	disk->queue->limits.max_active_zones = max_active_zones;
}

static inline unsigned int bdev_max_open_zones(struct block_device *bdev)
{
	return bdev->bd_disk->queue->limits.max_open_zones;
}

static inline unsigned int bdev_max_active_zones(struct block_device *bdev)
{
	return bdev->bd_disk->queue->limits.max_active_zones;
}

bool blk_zone_plug_bio(struct bio *bio, unsigned int nr_segs);
#else /* CONFIG_BLK_DEV_ZONED */
static inline unsigned int bdev_nr_zones(struct block_device *bdev)
{
	return 0;
}

static inline unsigned int disk_nr_zones(struct gendisk *disk)
{
	return 0;
}
static inline unsigned int disk_zone_no(struct gendisk *disk, sector_t sector)
{
	return 0;
}
static inline unsigned int bdev_max_open_zones(struct block_device *bdev)
{
	return 0;
}

static inline unsigned int bdev_max_active_zones(struct block_device *bdev)
{
	return 0;
}
static inline bool blk_zone_plug_bio(struct bio *bio, unsigned int nr_segs)
{
	return false;
}
#endif /* CONFIG_BLK_DEV_ZONED */

static inline unsigned int blk_queue_depth(struct request_queue *q)
{
	if (q->queue_depth)
		return q->queue_depth;

	return q->nr_requests;
}

/*
 * default timeout for SG_IO if none specified
 */
#define BLK_DEFAULT_SG_TIMEOUT	(60 * HZ)
#define BLK_MIN_SG_TIMEOUT	(7 * HZ)

/* This should not be used directly - use rq_for_each_segment */
#define for_each_bio(_bio)		\
	for (; _bio; _bio = _bio->bi_next)

int __must_check device_add_disk(struct device *parent, struct gendisk *disk,
				 const struct attribute_group **groups);
static inline int __must_check add_disk(struct gendisk *disk)
{
	return device_add_disk(NULL, disk, NULL);
}
void del_gendisk(struct gendisk *gp);
void invalidate_disk(struct gendisk *disk);
void set_disk_ro(struct gendisk *disk, bool read_only);
void disk_uevent(struct gendisk *disk, enum kobject_action action);

static inline int get_disk_ro(struct gendisk *disk)
{
	return disk->part0->bd_read_only ||
		test_bit(GD_READ_ONLY, &disk->state);
}

static inline int bdev_read_only(struct block_device *bdev)
{
	return bdev->bd_read_only || get_disk_ro(bdev->bd_disk);
}

bool set_capacity_and_notify(struct gendisk *disk, sector_t size);
void disk_force_media_change(struct gendisk *disk);
void bdev_mark_dead(struct block_device *bdev, bool surprise);

void add_disk_randomness(struct gendisk *disk) __latent_entropy;
void rand_initialize_disk(struct gendisk *disk);

static inline sector_t get_start_sect(struct block_device *bdev)
{
	return bdev->bd_start_sect;
}

static inline sector_t bdev_nr_sectors(struct block_device *bdev)
{
	return bdev->bd_nr_sectors;
}

static inline loff_t bdev_nr_bytes(struct block_device *bdev)
{
	return (loff_t)bdev_nr_sectors(bdev) << SECTOR_SHIFT;
}

static inline sector_t get_capacity(struct gendisk *disk)
{
	return bdev_nr_sectors(disk->part0);
}

static inline u64 sb_bdev_nr_blocks(struct super_block *sb)
{
	return bdev_nr_sectors(sb->s_bdev) >>
		(sb->s_blocksize_bits - SECTOR_SHIFT);
}

int bdev_disk_changed(struct gendisk *disk, bool invalidate);

void put_disk(struct gendisk *disk);
struct gendisk *__blk_alloc_disk(struct queue_limits *lim, int node,
		struct lock_class_key *lkclass);

/**
 * blk_alloc_disk - allocate a gendisk structure
 * @lim: queue limits to be used for this disk.
 * @node_id: numa node to allocate on
 *
 * Allocate and pre-initialize a gendisk structure for use with BIO based
 * drivers.
 *
 * Returns an ERR_PTR on error, else the allocated disk.
 *
 * Context: can sleep
 */
#define blk_alloc_disk(lim, node_id)					\
({									\
	static struct lock_class_key __key;				\
									\
	__blk_alloc_disk(lim, node_id, &__key);				\
})

int __register_blkdev(unsigned int major, const char *name,
		void (*probe)(dev_t devt));
#define register_blkdev(major, name) \
	__register_blkdev(major, name, NULL)
void unregister_blkdev(unsigned int major, const char *name);

bool disk_check_media_change(struct gendisk *disk);
void set_capacity(struct gendisk *disk, sector_t size);

#ifdef CONFIG_BLOCK_HOLDER_DEPRECATED
int bd_link_disk_holder(struct block_device *bdev, struct gendisk *disk);
void bd_unlink_disk_holder(struct block_device *bdev, struct gendisk *disk);
#else
static inline int bd_link_disk_holder(struct block_device *bdev,
				      struct gendisk *disk)
{
	return 0;
}
static inline void bd_unlink_disk_holder(struct block_device *bdev,
					 struct gendisk *disk)
{
}
#endif /* CONFIG_BLOCK_HOLDER_DEPRECATED */

dev_t part_devt(struct gendisk *disk, u8 partno);
void inc_diskseq(struct gendisk *disk);
void blk_request_module(dev_t devt);

extern int blk_register_queue(struct gendisk *disk);
extern void blk_unregister_queue(struct gendisk *disk);
void submit_bio_noacct(struct bio *bio);
struct bio *bio_split_to_limits(struct bio *bio);

extern int blk_lld_busy(struct request_queue *q);
extern int blk_queue_enter(struct request_queue *q, blk_mq_req_flags_t flags);
extern void blk_queue_exit(struct request_queue *q);
extern void blk_sync_queue(struct request_queue *q);

/* Helper to convert REQ_OP_XXX to its string format XXX */
extern const char *blk_op_str(enum req_op op);

int blk_status_to_errno(blk_status_t status);
blk_status_t errno_to_blk_status(int errno);
const char *blk_status_to_str(blk_status_t status);

/* only poll the hardware once, don't continue until a completion was found */
#define BLK_POLL_ONESHOT		(1 << 0)
int bio_poll(struct bio *bio, struct io_comp_batch *iob, unsigned int flags);
int iocb_bio_iopoll(struct kiocb *kiocb, struct io_comp_batch *iob,
			unsigned int flags);

static inline struct request_queue *bdev_get_queue(struct block_device *bdev)
{
	return bdev->bd_queue;	/* this is never NULL */
}

/* Helper to convert BLK_ZONE_ZONE_XXX to its string format XXX */
const char *blk_zone_cond_str(enum blk_zone_cond zone_cond);

static inline unsigned int bio_zone_no(struct bio *bio)
{
	return disk_zone_no(bio->bi_bdev->bd_disk, bio->bi_iter.bi_sector);
}

static inline bool bio_straddles_zones(struct bio *bio)
{
	return bio_sectors(bio) &&
		bio_zone_no(bio) !=
		disk_zone_no(bio->bi_bdev->bd_disk, bio_end_sector(bio) - 1);
}

/*
 * Return how much of the chunk is left to be used for I/O at a given offset.
 */
static inline unsigned int blk_chunk_sectors_left(sector_t offset,
		unsigned int chunk_sectors)
{
	if (unlikely(!is_power_of_2(chunk_sectors)))
		return chunk_sectors - sector_div(offset, chunk_sectors);
	return chunk_sectors - (offset & (chunk_sectors - 1));
}

/**
 * queue_limits_start_update - start an atomic update of queue limits
 * @q:		queue to update
 *
 * This functions starts an atomic update of the queue limits.  It takes a lock
 * to prevent other updates and returns a snapshot of the current limits that
 * the caller can modify.  The caller must call queue_limits_commit_update()
 * to finish the update.
 *
 * Context: process context.  The caller must have frozen the queue or ensured
 * that there is outstanding I/O by other means.
 */
static inline struct queue_limits
queue_limits_start_update(struct request_queue *q)
	__acquires(q->limits_lock)
{
	mutex_lock(&q->limits_lock);
	return q->limits;
}
int queue_limits_commit_update(struct request_queue *q,
		struct queue_limits *lim);
int queue_limits_set(struct request_queue *q, struct queue_limits *lim);

/**
 * queue_limits_cancel_update - cancel an atomic update of queue limits
 * @q:		queue to update
 *
 * This functions cancels an atomic update of the queue limits started by
 * queue_limits_start_update() and should be used when an error occurs after
 * starting update.
 */
static inline void queue_limits_cancel_update(struct request_queue *q)
{
	mutex_unlock(&q->limits_lock);
}

/*
 * Access functions for manipulating queue properties
 */
extern void blk_queue_chunk_sectors(struct request_queue *, unsigned int);
void blk_queue_max_secure_erase_sectors(struct request_queue *q,
		unsigned int max_sectors);
extern void blk_queue_max_discard_sectors(struct request_queue *q,
		unsigned int max_discard_sectors);
extern void blk_queue_max_write_zeroes_sectors(struct request_queue *q,
		unsigned int max_write_same_sectors);
extern void blk_queue_logical_block_size(struct request_queue *, unsigned int);
extern void blk_queue_max_zone_append_sectors(struct request_queue *q,
		unsigned int max_zone_append_sectors);
extern void blk_queue_physical_block_size(struct request_queue *, unsigned int);
void blk_queue_zone_write_granularity(struct request_queue *q,
				      unsigned int size);
extern void blk_queue_alignment_offset(struct request_queue *q,
				       unsigned int alignment);
void disk_update_readahead(struct gendisk *disk);
extern void blk_limits_io_min(struct queue_limits *limits, unsigned int min);
extern void blk_queue_io_min(struct request_queue *q, unsigned int min);
extern void blk_limits_io_opt(struct queue_limits *limits, unsigned int opt);
extern void blk_set_queue_depth(struct request_queue *q, unsigned int depth);
extern void blk_set_stacking_limits(struct queue_limits *lim);
extern int blk_stack_limits(struct queue_limits *t, struct queue_limits *b,
			    sector_t offset);
void queue_limits_stack_bdev(struct queue_limits *t, struct block_device *bdev,
		sector_t offset, const char *pfx);
extern void blk_queue_update_dma_pad(struct request_queue *, unsigned int);
extern void blk_queue_rq_timeout(struct request_queue *, unsigned int);
extern void blk_queue_write_cache(struct request_queue *q, bool enabled, bool fua);

struct blk_independent_access_ranges *
disk_alloc_independent_access_ranges(struct gendisk *disk, int nr_ia_ranges);
void disk_set_independent_access_ranges(struct gendisk *disk,
				struct blk_independent_access_ranges *iars);

<<<<<<< HEAD
extern bool blk_queue_can_use_dma_map_merging(struct request_queue *q,
					      struct device *dev);
=======
/*
 * Elevator features for blk_queue_required_elevator_features:
 */
/* Supports zoned block devices sequential write constraint */
#define ELEVATOR_F_ZBD_SEQ_WRITE	(1U << 0)

extern void blk_queue_required_elevator_features(struct request_queue *q,
						 unsigned int features);
>>>>>>> 3668651d

bool __must_check blk_get_queue(struct request_queue *);
extern void blk_put_queue(struct request_queue *);

void blk_mark_disk_dead(struct gendisk *disk);

#ifdef CONFIG_BLOCK
/*
 * blk_plug permits building a queue of related requests by holding the I/O
 * fragments for a short period. This allows merging of sequential requests
 * into single larger request. As the requests are moved from a per-task list to
 * the device's request_queue in a batch, this results in improved scalability
 * as the lock contention for request_queue lock is reduced.
 *
 * It is ok not to disable preemption when adding the request to the plug list
 * or when attempting a merge. For details, please see schedule() where
 * blk_flush_plug() is called.
 */
struct blk_plug {
	struct request *mq_list; /* blk-mq requests */

	/* if ios_left is > 1, we can batch tag/rq allocations */
	struct request *cached_rq;
	u64 cur_ktime;
	unsigned short nr_ios;

	unsigned short rq_count;

	bool multiple_queues;
	bool has_elevator;

	struct list_head cb_list; /* md requires an unplug callback */
};

struct blk_plug_cb;
typedef void (*blk_plug_cb_fn)(struct blk_plug_cb *, bool);
struct blk_plug_cb {
	struct list_head list;
	blk_plug_cb_fn callback;
	void *data;
};
extern struct blk_plug_cb *blk_check_plugged(blk_plug_cb_fn unplug,
					     void *data, int size);
extern void blk_start_plug(struct blk_plug *);
extern void blk_start_plug_nr_ios(struct blk_plug *, unsigned short);
extern void blk_finish_plug(struct blk_plug *);

void __blk_flush_plug(struct blk_plug *plug, bool from_schedule);
static inline void blk_flush_plug(struct blk_plug *plug, bool async)
{
	if (plug)
		__blk_flush_plug(plug, async);
}

/*
 * tsk == current here
 */
static inline void blk_plug_invalidate_ts(struct task_struct *tsk)
{
	struct blk_plug *plug = tsk->plug;

	if (plug)
		plug->cur_ktime = 0;
	current->flags &= ~PF_BLOCK_TS;
}

int blkdev_issue_flush(struct block_device *bdev);
long nr_blockdev_pages(void);
#else /* CONFIG_BLOCK */
struct blk_plug {
};

static inline void blk_start_plug_nr_ios(struct blk_plug *plug,
					 unsigned short nr_ios)
{
}

static inline void blk_start_plug(struct blk_plug *plug)
{
}

static inline void blk_finish_plug(struct blk_plug *plug)
{
}

static inline void blk_flush_plug(struct blk_plug *plug, bool async)
{
}

static inline void blk_plug_invalidate_ts(struct task_struct *tsk)
{
}

static inline int blkdev_issue_flush(struct block_device *bdev)
{
	return 0;
}

static inline long nr_blockdev_pages(void)
{
	return 0;
}
#endif /* CONFIG_BLOCK */

extern void blk_io_schedule(void);

int blkdev_issue_discard(struct block_device *bdev, sector_t sector,
		sector_t nr_sects, gfp_t gfp_mask);
int __blkdev_issue_discard(struct block_device *bdev, sector_t sector,
		sector_t nr_sects, gfp_t gfp_mask, struct bio **biop);
int blkdev_issue_secure_erase(struct block_device *bdev, sector_t sector,
		sector_t nr_sects, gfp_t gfp);

#define BLKDEV_ZERO_NOUNMAP	(1 << 0)  /* do not free blocks */
#define BLKDEV_ZERO_NOFALLBACK	(1 << 1)  /* don't write explicit zeroes */

extern int __blkdev_issue_zeroout(struct block_device *bdev, sector_t sector,
		sector_t nr_sects, gfp_t gfp_mask, struct bio **biop,
		unsigned flags);
extern int blkdev_issue_zeroout(struct block_device *bdev, sector_t sector,
		sector_t nr_sects, gfp_t gfp_mask, unsigned flags);

static inline int sb_issue_discard(struct super_block *sb, sector_t block,
		sector_t nr_blocks, gfp_t gfp_mask, unsigned long flags)
{
	return blkdev_issue_discard(sb->s_bdev,
				    block << (sb->s_blocksize_bits -
					      SECTOR_SHIFT),
				    nr_blocks << (sb->s_blocksize_bits -
						  SECTOR_SHIFT),
				    gfp_mask);
}
static inline int sb_issue_zeroout(struct super_block *sb, sector_t block,
		sector_t nr_blocks, gfp_t gfp_mask)
{
	return blkdev_issue_zeroout(sb->s_bdev,
				    block << (sb->s_blocksize_bits -
					      SECTOR_SHIFT),
				    nr_blocks << (sb->s_blocksize_bits -
						  SECTOR_SHIFT),
				    gfp_mask, 0);
}

static inline bool bdev_is_partition(struct block_device *bdev)
{
	return bdev->bd_partno;
}

enum blk_default_limits {
	BLK_MAX_SEGMENTS	= 128,
	BLK_SAFE_MAX_SECTORS	= 255,
	BLK_MAX_SEGMENT_SIZE	= 65536,
	BLK_SEG_BOUNDARY_MASK	= 0xFFFFFFFFUL,
};

/*
 * Default upper limit for the software max_sectors limit used for
 * regular file system I/O.  This can be increased through sysfs.
 *
 * Not to be confused with the max_hw_sector limit that is entirely
 * controlled by the driver, usually based on hardware limits.
 */
#define BLK_DEF_MAX_SECTORS_CAP	2560u

static inline unsigned long queue_segment_boundary(const struct request_queue *q)
{
	return q->limits.seg_boundary_mask;
}

static inline unsigned long queue_virt_boundary(const struct request_queue *q)
{
	return q->limits.virt_boundary_mask;
}

static inline unsigned int queue_max_sectors(const struct request_queue *q)
{
	return q->limits.max_sectors;
}

static inline unsigned int queue_max_bytes(struct request_queue *q)
{
	return min_t(unsigned int, queue_max_sectors(q), INT_MAX >> 9) << 9;
}

static inline unsigned int queue_max_hw_sectors(const struct request_queue *q)
{
	return q->limits.max_hw_sectors;
}

static inline unsigned short queue_max_segments(const struct request_queue *q)
{
	return q->limits.max_segments;
}

static inline unsigned short queue_max_discard_segments(const struct request_queue *q)
{
	return q->limits.max_discard_segments;
}

static inline unsigned int queue_max_segment_size(const struct request_queue *q)
{
	return q->limits.max_segment_size;
}

static inline unsigned int queue_limits_max_zone_append_sectors(struct queue_limits *l)
{
	unsigned int max_sectors = min(l->chunk_sectors, l->max_hw_sectors);

	return min_not_zero(l->max_zone_append_sectors, max_sectors);
}

static inline unsigned int queue_max_zone_append_sectors(struct request_queue *q)
{
	if (!blk_queue_is_zoned(q))
		return 0;

	return queue_limits_max_zone_append_sectors(&q->limits);
}

static inline bool queue_emulates_zone_append(struct request_queue *q)
{
	return blk_queue_is_zoned(q) && !q->limits.max_zone_append_sectors;
}

static inline bool bdev_emulates_zone_append(struct block_device *bdev)
{
	return queue_emulates_zone_append(bdev_get_queue(bdev));
}

static inline unsigned int
bdev_max_zone_append_sectors(struct block_device *bdev)
{
	return queue_max_zone_append_sectors(bdev_get_queue(bdev));
}

static inline unsigned int bdev_max_segments(struct block_device *bdev)
{
	return queue_max_segments(bdev_get_queue(bdev));
}

static inline unsigned queue_logical_block_size(const struct request_queue *q)
{
	int retval = 512;

	if (q && q->limits.logical_block_size)
		retval = q->limits.logical_block_size;

	return retval;
}

static inline unsigned int bdev_logical_block_size(struct block_device *bdev)
{
	return queue_logical_block_size(bdev_get_queue(bdev));
}

static inline unsigned int queue_physical_block_size(const struct request_queue *q)
{
	return q->limits.physical_block_size;
}

static inline unsigned int bdev_physical_block_size(struct block_device *bdev)
{
	return queue_physical_block_size(bdev_get_queue(bdev));
}

static inline unsigned int queue_io_min(const struct request_queue *q)
{
	return q->limits.io_min;
}

static inline int bdev_io_min(struct block_device *bdev)
{
	return queue_io_min(bdev_get_queue(bdev));
}

static inline unsigned int queue_io_opt(const struct request_queue *q)
{
	return q->limits.io_opt;
}

static inline int bdev_io_opt(struct block_device *bdev)
{
	return queue_io_opt(bdev_get_queue(bdev));
}

static inline unsigned int
queue_zone_write_granularity(const struct request_queue *q)
{
	return q->limits.zone_write_granularity;
}

static inline unsigned int
bdev_zone_write_granularity(struct block_device *bdev)
{
	return queue_zone_write_granularity(bdev_get_queue(bdev));
}

int bdev_alignment_offset(struct block_device *bdev);
unsigned int bdev_discard_alignment(struct block_device *bdev);

static inline unsigned int bdev_max_discard_sectors(struct block_device *bdev)
{
	return bdev_get_queue(bdev)->limits.max_discard_sectors;
}

static inline unsigned int bdev_discard_granularity(struct block_device *bdev)
{
	return bdev_get_queue(bdev)->limits.discard_granularity;
}

static inline unsigned int
bdev_max_secure_erase_sectors(struct block_device *bdev)
{
	return bdev_get_queue(bdev)->limits.max_secure_erase_sectors;
}

static inline unsigned int bdev_write_zeroes_sectors(struct block_device *bdev)
{
	struct request_queue *q = bdev_get_queue(bdev);

	if (q)
		return q->limits.max_write_zeroes_sectors;

	return 0;
}

static inline bool bdev_nonrot(struct block_device *bdev)
{
	return blk_queue_nonrot(bdev_get_queue(bdev));
}

static inline bool bdev_synchronous(struct block_device *bdev)
{
	return test_bit(QUEUE_FLAG_SYNCHRONOUS,
			&bdev_get_queue(bdev)->queue_flags);
}

static inline bool bdev_stable_writes(struct block_device *bdev)
{
	return test_bit(QUEUE_FLAG_STABLE_WRITES,
			&bdev_get_queue(bdev)->queue_flags);
}

static inline bool bdev_write_cache(struct block_device *bdev)
{
	return test_bit(QUEUE_FLAG_WC, &bdev_get_queue(bdev)->queue_flags);
}

static inline bool bdev_fua(struct block_device *bdev)
{
	return test_bit(QUEUE_FLAG_FUA, &bdev_get_queue(bdev)->queue_flags);
}

static inline bool bdev_nowait(struct block_device *bdev)
{
	return test_bit(QUEUE_FLAG_NOWAIT, &bdev_get_queue(bdev)->queue_flags);
}

static inline bool bdev_is_zoned(struct block_device *bdev)
{
	return blk_queue_is_zoned(bdev_get_queue(bdev));
}

static inline unsigned int bdev_zone_no(struct block_device *bdev, sector_t sec)
{
	return disk_zone_no(bdev->bd_disk, sec);
}

static inline sector_t bdev_zone_sectors(struct block_device *bdev)
{
	struct request_queue *q = bdev_get_queue(bdev);

	if (!blk_queue_is_zoned(q))
		return 0;
	return q->limits.chunk_sectors;
}

static inline sector_t bdev_offset_from_zone_start(struct block_device *bdev,
						   sector_t sector)
{
	return sector & (bdev_zone_sectors(bdev) - 1);
}

static inline sector_t bio_offset_from_zone_start(struct bio *bio)
{
	return bdev_offset_from_zone_start(bio->bi_bdev,
					   bio->bi_iter.bi_sector);
}

static inline bool bdev_is_zone_start(struct block_device *bdev,
				      sector_t sector)
{
	return bdev_offset_from_zone_start(bdev, sector) == 0;
}

static inline int queue_dma_alignment(const struct request_queue *q)
{
	return q ? q->limits.dma_alignment : 511;
}

static inline unsigned int bdev_dma_alignment(struct block_device *bdev)
{
	return queue_dma_alignment(bdev_get_queue(bdev));
}

static inline bool bdev_iter_is_aligned(struct block_device *bdev,
					struct iov_iter *iter)
{
	return iov_iter_is_aligned(iter, bdev_dma_alignment(bdev),
				   bdev_logical_block_size(bdev) - 1);
}

static inline int blk_rq_aligned(struct request_queue *q, unsigned long addr,
				 unsigned int len)
{
	unsigned int alignment = queue_dma_alignment(q) | q->dma_pad_mask;
	return !(addr & alignment) && !(len & alignment);
}

/* assumes size > 256 */
static inline unsigned int blksize_bits(unsigned int size)
{
	return order_base_2(size >> SECTOR_SHIFT) + SECTOR_SHIFT;
}

static inline unsigned int block_size(struct block_device *bdev)
{
	return 1 << bdev->bd_inode->i_blkbits;
}

int kblockd_schedule_work(struct work_struct *work);
int kblockd_mod_delayed_work_on(int cpu, struct delayed_work *dwork, unsigned long delay);

#define MODULE_ALIAS_BLOCKDEV(major,minor) \
	MODULE_ALIAS("block-major-" __stringify(major) "-" __stringify(minor))
#define MODULE_ALIAS_BLOCKDEV_MAJOR(major) \
	MODULE_ALIAS("block-major-" __stringify(major) "-*")

#ifdef CONFIG_BLK_INLINE_ENCRYPTION

bool blk_crypto_register(struct blk_crypto_profile *profile,
			 struct request_queue *q);

#else /* CONFIG_BLK_INLINE_ENCRYPTION */

static inline bool blk_crypto_register(struct blk_crypto_profile *profile,
				       struct request_queue *q)
{
	return true;
}

#endif /* CONFIG_BLK_INLINE_ENCRYPTION */

enum blk_unique_id {
	/* these match the Designator Types specified in SPC */
	BLK_UID_T10	= 1,
	BLK_UID_EUI64	= 2,
	BLK_UID_NAA	= 3,
};

struct block_device_operations {
	void (*submit_bio)(struct bio *bio);
	int (*poll_bio)(struct bio *bio, struct io_comp_batch *iob,
			unsigned int flags);
	int (*open)(struct gendisk *disk, blk_mode_t mode);
	void (*release)(struct gendisk *disk);
	int (*ioctl)(struct block_device *bdev, blk_mode_t mode,
			unsigned cmd, unsigned long arg);
	int (*compat_ioctl)(struct block_device *bdev, blk_mode_t mode,
			unsigned cmd, unsigned long arg);
	unsigned int (*check_events) (struct gendisk *disk,
				      unsigned int clearing);
	void (*unlock_native_capacity) (struct gendisk *);
	int (*getgeo)(struct block_device *, struct hd_geometry *);
	int (*set_read_only)(struct block_device *bdev, bool ro);
	void (*free_disk)(struct gendisk *disk);
	/* this callback is with swap_lock and sometimes page table lock held */
	void (*swap_slot_free_notify) (struct block_device *, unsigned long);
	int (*report_zones)(struct gendisk *, sector_t sector,
			unsigned int nr_zones, report_zones_cb cb, void *data);
	char *(*devnode)(struct gendisk *disk, umode_t *mode);
	/* returns the length of the identifier or a negative errno: */
	int (*get_unique_id)(struct gendisk *disk, u8 id[16],
			enum blk_unique_id id_type);
	struct module *owner;
	const struct pr_ops *pr_ops;

	/*
	 * Special callback for probing GPT entry at a given sector.
	 * Needed by Android devices, used by GPT scanner and MMC blk
	 * driver.
	 */
	int (*alternative_gpt_sector)(struct gendisk *disk, sector_t *sector);
};

#ifdef CONFIG_COMPAT
extern int blkdev_compat_ptr_ioctl(struct block_device *, blk_mode_t,
				      unsigned int, unsigned long);
#else
#define blkdev_compat_ptr_ioctl NULL
#endif

static inline void blk_wake_io_task(struct task_struct *waiter)
{
	/*
	 * If we're polling, the task itself is doing the completions. For
	 * that case, we don't need to signal a wakeup, it's enough to just
	 * mark us as RUNNING.
	 */
	if (waiter == current)
		__set_current_state(TASK_RUNNING);
	else
		wake_up_process(waiter);
}

unsigned long bdev_start_io_acct(struct block_device *bdev, enum req_op op,
				 unsigned long start_time);
void bdev_end_io_acct(struct block_device *bdev, enum req_op op,
		      unsigned int sectors, unsigned long start_time);

unsigned long bio_start_io_acct(struct bio *bio);
void bio_end_io_acct_remapped(struct bio *bio, unsigned long start_time,
		struct block_device *orig_bdev);

/**
 * bio_end_io_acct - end I/O accounting for bio based drivers
 * @bio:	bio to end account for
 * @start_time:	start time returned by bio_start_io_acct()
 */
static inline void bio_end_io_acct(struct bio *bio, unsigned long start_time)
{
	return bio_end_io_acct_remapped(bio, start_time, bio->bi_bdev);
}

int bdev_read_only(struct block_device *bdev);
int set_blocksize(struct block_device *bdev, int size);

int lookup_bdev(const char *pathname, dev_t *dev);

void blkdev_show(struct seq_file *seqf, off_t offset);

#define BDEVNAME_SIZE	32	/* Largest string for a blockdev identifier */
#define BDEVT_SIZE	10	/* Largest string for MAJ:MIN for blkdev */
#ifdef CONFIG_BLOCK
#define BLKDEV_MAJOR_MAX	512
#else
#define BLKDEV_MAJOR_MAX	0
#endif

struct blk_holder_ops {
	void (*mark_dead)(struct block_device *bdev, bool surprise);

	/*
	 * Sync the file system mounted on the block device.
	 */
	void (*sync)(struct block_device *bdev);

	/*
	 * Freeze the file system mounted on the block device.
	 */
	int (*freeze)(struct block_device *bdev);

	/*
	 * Thaw the file system mounted on the block device.
	 */
	int (*thaw)(struct block_device *bdev);
};

/*
 * For filesystems using @fs_holder_ops, the @holder argument passed to
 * helpers used to open and claim block devices via
 * bd_prepare_to_claim() must point to a superblock.
 */
extern const struct blk_holder_ops fs_holder_ops;

/*
 * Return the correct open flags for blkdev_get_by_* for super block flags
 * as stored in sb->s_flags.
 */
#define sb_open_mode(flags) \
	(BLK_OPEN_READ | BLK_OPEN_RESTRICT_WRITES | \
	 (((flags) & SB_RDONLY) ? 0 : BLK_OPEN_WRITE))

struct file *bdev_file_open_by_dev(dev_t dev, blk_mode_t mode, void *holder,
		const struct blk_holder_ops *hops);
struct file *bdev_file_open_by_path(const char *path, blk_mode_t mode,
		void *holder, const struct blk_holder_ops *hops);
int bd_prepare_to_claim(struct block_device *bdev, void *holder,
		const struct blk_holder_ops *hops);
void bd_abort_claiming(struct block_device *bdev, void *holder);

/* just for blk-cgroup, don't use elsewhere */
struct block_device *blkdev_get_no_open(dev_t dev);
void blkdev_put_no_open(struct block_device *bdev);

struct block_device *I_BDEV(struct inode *inode);
struct block_device *file_bdev(struct file *bdev_file);

#ifdef CONFIG_BLOCK
void invalidate_bdev(struct block_device *bdev);
int sync_blockdev(struct block_device *bdev);
int sync_blockdev_range(struct block_device *bdev, loff_t lstart, loff_t lend);
int sync_blockdev_nowait(struct block_device *bdev);
void sync_bdevs(bool wait);
void bdev_statx_dioalign(struct inode *inode, struct kstat *stat);
void printk_all_partitions(void);
int __init early_lookup_bdev(const char *pathname, dev_t *dev);
#else
static inline void invalidate_bdev(struct block_device *bdev)
{
}
static inline int sync_blockdev(struct block_device *bdev)
{
	return 0;
}
static inline int sync_blockdev_nowait(struct block_device *bdev)
{
	return 0;
}
static inline void sync_bdevs(bool wait)
{
}
static inline void bdev_statx_dioalign(struct inode *inode, struct kstat *stat)
{
}
static inline void printk_all_partitions(void)
{
}
static inline int early_lookup_bdev(const char *pathname, dev_t *dev)
{
	return -EINVAL;
}
#endif /* CONFIG_BLOCK */

int bdev_freeze(struct block_device *bdev);
int bdev_thaw(struct block_device *bdev);
void bdev_fput(struct file *bdev_file);

struct io_comp_batch {
	struct request *req_list;
	bool need_ts;
	void (*complete)(struct io_comp_batch *);
};

#define DEFINE_IO_COMP_BATCH(name)	struct io_comp_batch name = { }

#endif /* _LINUX_BLKDEV_H */<|MERGE_RESOLUTION|>--- conflicted
+++ resolved
@@ -947,20 +947,6 @@
 void disk_set_independent_access_ranges(struct gendisk *disk,
 				struct blk_independent_access_ranges *iars);
 
-<<<<<<< HEAD
-extern bool blk_queue_can_use_dma_map_merging(struct request_queue *q,
-					      struct device *dev);
-=======
-/*
- * Elevator features for blk_queue_required_elevator_features:
- */
-/* Supports zoned block devices sequential write constraint */
-#define ELEVATOR_F_ZBD_SEQ_WRITE	(1U << 0)
-
-extern void blk_queue_required_elevator_features(struct request_queue *q,
-						 unsigned int features);
->>>>>>> 3668651d
-
 bool __must_check blk_get_queue(struct request_queue *);
 extern void blk_put_queue(struct request_queue *);
 
