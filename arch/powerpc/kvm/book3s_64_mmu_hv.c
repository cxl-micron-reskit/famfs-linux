// SPDX-License-Identifier: GPL-2.0-only
/*
 *
 * Copyright 2010 Paul Mackerras, IBM Corp. <paulus@au1.ibm.com>
 */

#include <linux/types.h>
#include <linux/string.h>
#include <linux/kvm.h>
#include <linux/kvm_host.h>
#include <linux/highmem.h>
#include <linux/gfp.h>
#include <linux/slab.h>
#include <linux/hugetlb.h>
#include <linux/vmalloc.h>
#include <linux/srcu.h>
#include <linux/anon_inodes.h>
#include <linux/file.h>
#include <linux/debugfs.h>

#include <asm/kvm_ppc.h>
#include <asm/kvm_book3s.h>
#include <asm/book3s/64/mmu-hash.h>
#include <asm/hvcall.h>
#include <asm/synch.h>
#include <asm/ppc-opcode.h>
#include <asm/cputable.h>
#include <asm/pte-walk.h>

#include "book3s.h"
#include "trace_hv.h"

//#define DEBUG_RESIZE_HPT	1

#ifdef DEBUG_RESIZE_HPT
#define resize_hpt_debug(resize, ...)				\
	do {							\
		printk(KERN_DEBUG "RESIZE HPT %p: ", resize);	\
		printk(__VA_ARGS__);				\
	} while (0)
#else
#define resize_hpt_debug(resize, ...)				\
	do { } while (0)
#endif

static long kvmppc_virtmode_do_h_enter(struct kvm *kvm, unsigned long flags,
				long pte_index, unsigned long pteh,
				unsigned long ptel, unsigned long *pte_idx_ret);

struct kvm_resize_hpt {
	/* These fields read-only after init */
	struct kvm *kvm;
	struct work_struct work;
	u32 order;

	/* These fields protected by kvm->arch.mmu_setup_lock */

	/* Possible values and their usage:
	 *  <0     an error occurred during allocation,
	 *  -EBUSY allocation is in the progress,
	 *  0      allocation made successfuly.
	 */
	int error;

	/* Private to the work thread, until error != -EBUSY,
	 * then protected by kvm->arch.mmu_setup_lock.
	 */
	struct kvm_hpt_info hpt;
};

int kvmppc_allocate_hpt(struct kvm_hpt_info *info, u32 order)
{
	unsigned long hpt = 0;
	int cma = 0;
	struct page *page = NULL;
	struct revmap_entry *rev;
	unsigned long npte;

	if ((order < PPC_MIN_HPT_ORDER) || (order > PPC_MAX_HPT_ORDER))
		return -EINVAL;

	page = kvm_alloc_hpt_cma(1ul << (order - PAGE_SHIFT));
	if (page) {
		hpt = (unsigned long)pfn_to_kaddr(page_to_pfn(page));
		memset((void *)hpt, 0, (1ul << order));
		cma = 1;
	}

	if (!hpt)
		hpt = __get_free_pages(GFP_KERNEL|__GFP_ZERO|__GFP_RETRY_MAYFAIL
				       |__GFP_NOWARN, order - PAGE_SHIFT);

	if (!hpt)
		return -ENOMEM;

	/* HPTEs are 2**4 bytes long */
	npte = 1ul << (order - 4);

	/* Allocate reverse map array */
	rev = vmalloc(array_size(npte, sizeof(struct revmap_entry)));
	if (!rev) {
		if (cma)
			kvm_free_hpt_cma(page, 1 << (order - PAGE_SHIFT));
		else
			free_pages(hpt, order - PAGE_SHIFT);
		return -ENOMEM;
	}

	info->order = order;
	info->virt = hpt;
	info->cma = cma;
	info->rev = rev;

	return 0;
}

void kvmppc_set_hpt(struct kvm *kvm, struct kvm_hpt_info *info)
{
	atomic64_set(&kvm->arch.mmio_update, 0);
	kvm->arch.hpt = *info;
	kvm->arch.sdr1 = __pa(info->virt) | (info->order - 18);

	pr_debug("KVM guest htab at %lx (order %ld), LPID %x\n",
		 info->virt, (long)info->order, kvm->arch.lpid);
}

long kvmppc_alloc_reset_hpt(struct kvm *kvm, int order)
{
	long err = -EBUSY;
	struct kvm_hpt_info info;

	mutex_lock(&kvm->arch.mmu_setup_lock);
	if (kvm->arch.mmu_ready) {
		kvm->arch.mmu_ready = 0;
		/* order mmu_ready vs. vcpus_running */
		smp_mb();
		if (atomic_read(&kvm->arch.vcpus_running)) {
			kvm->arch.mmu_ready = 1;
			goto out;
		}
	}
	if (kvm_is_radix(kvm)) {
		err = kvmppc_switch_mmu_to_hpt(kvm);
		if (err)
			goto out;
	}

	if (kvm->arch.hpt.order == order) {
		/* We already have a suitable HPT */

		/* Set the entire HPT to 0, i.e. invalid HPTEs */
		memset((void *)kvm->arch.hpt.virt, 0, 1ul << order);
		/*
		 * Reset all the reverse-mapping chains for all memslots
		 */
		kvmppc_rmap_reset(kvm);
		err = 0;
		goto out;
	}

	if (kvm->arch.hpt.virt) {
		kvmppc_free_hpt(&kvm->arch.hpt);
		kvmppc_rmap_reset(kvm);
	}

	err = kvmppc_allocate_hpt(&info, order);
	if (err < 0)
		goto out;
	kvmppc_set_hpt(kvm, &info);

out:
	if (err == 0)
		/* Ensure that each vcpu will flush its TLB on next entry. */
		cpumask_setall(&kvm->arch.need_tlb_flush);

	mutex_unlock(&kvm->arch.mmu_setup_lock);
	return err;
}

void kvmppc_free_hpt(struct kvm_hpt_info *info)
{
	vfree(info->rev);
	info->rev = NULL;
	if (info->cma)
		kvm_free_hpt_cma(virt_to_page(info->virt),
				 1 << (info->order - PAGE_SHIFT));
	else if (info->virt)
		free_pages(info->virt, info->order - PAGE_SHIFT);
	info->virt = 0;
	info->order = 0;
}

/* Bits in first HPTE dword for pagesize 4k, 64k or 16M */
static inline unsigned long hpte0_pgsize_encoding(unsigned long pgsize)
{
	return (pgsize > 0x1000) ? HPTE_V_LARGE : 0;
}

/* Bits in second HPTE dword for pagesize 4k, 64k or 16M */
static inline unsigned long hpte1_pgsize_encoding(unsigned long pgsize)
{
	return (pgsize == 0x10000) ? 0x1000 : 0;
}

void kvmppc_map_vrma(struct kvm_vcpu *vcpu, struct kvm_memory_slot *memslot,
		     unsigned long porder)
{
	unsigned long i;
	unsigned long npages;
	unsigned long hp_v, hp_r;
	unsigned long addr, hash;
	unsigned long psize;
	unsigned long hp0, hp1;
	unsigned long idx_ret;
	long ret;
	struct kvm *kvm = vcpu->kvm;

	psize = 1ul << porder;
	npages = memslot->npages >> (porder - PAGE_SHIFT);

	/* VRMA can't be > 1TB */
	if (npages > 1ul << (40 - porder))
		npages = 1ul << (40 - porder);
	/* Can't use more than 1 HPTE per HPTEG */
	if (npages > kvmppc_hpt_mask(&kvm->arch.hpt) + 1)
		npages = kvmppc_hpt_mask(&kvm->arch.hpt) + 1;

	hp0 = HPTE_V_1TB_SEG | (VRMA_VSID << (40 - 16)) |
		HPTE_V_BOLTED | hpte0_pgsize_encoding(psize);
	hp1 = hpte1_pgsize_encoding(psize) |
		HPTE_R_R | HPTE_R_C | HPTE_R_M | PP_RWXX;

	for (i = 0; i < npages; ++i) {
		addr = i << porder;
		/* can't use hpt_hash since va > 64 bits */
		hash = (i ^ (VRMA_VSID ^ (VRMA_VSID << 25)))
			& kvmppc_hpt_mask(&kvm->arch.hpt);
		/*
		 * We assume that the hash table is empty and no
		 * vcpus are using it at this stage.  Since we create
		 * at most one HPTE per HPTEG, we just assume entry 7
		 * is available and use it.
		 */
		hash = (hash << 3) + 7;
		hp_v = hp0 | ((addr >> 16) & ~0x7fUL);
		hp_r = hp1 | addr;
		ret = kvmppc_virtmode_do_h_enter(kvm, H_EXACT, hash, hp_v, hp_r,
						 &idx_ret);
		if (ret != H_SUCCESS) {
			pr_err("KVM: map_vrma at %lx failed, ret=%ld\n",
			       addr, ret);
			break;
		}
	}
}

int kvmppc_mmu_hv_init(void)
{
	unsigned long host_lpid, rsvd_lpid;

	if (!mmu_has_feature(MMU_FTR_LOCKLESS_TLBIE))
		return -EINVAL;

	host_lpid = 0;
	if (cpu_has_feature(CPU_FTR_HVMODE))
		host_lpid = mfspr(SPRN_LPID);

	/* POWER8 and above have 12-bit LPIDs (10-bit in POWER7) */
	if (cpu_has_feature(CPU_FTR_ARCH_207S))
		rsvd_lpid = LPID_RSVD;
	else
		rsvd_lpid = LPID_RSVD_POWER7;

	kvmppc_init_lpid(rsvd_lpid + 1);

	kvmppc_claim_lpid(host_lpid);
	/* rsvd_lpid is reserved for use in partition switching */
	kvmppc_claim_lpid(rsvd_lpid);

	return 0;
}

static long kvmppc_virtmode_do_h_enter(struct kvm *kvm, unsigned long flags,
				long pte_index, unsigned long pteh,
				unsigned long ptel, unsigned long *pte_idx_ret)
{
	long ret;

	preempt_disable();
	ret = kvmppc_do_h_enter(kvm, flags, pte_index, pteh, ptel,
				kvm->mm->pgd, false, pte_idx_ret);
	preempt_enable();
	if (ret == H_TOO_HARD) {
		/* this can't happen */
		pr_err("KVM: Oops, kvmppc_h_enter returned too hard!\n");
		ret = H_RESOURCE;	/* or something */
	}
	return ret;

}

static struct kvmppc_slb *kvmppc_mmu_book3s_hv_find_slbe(struct kvm_vcpu *vcpu,
							 gva_t eaddr)
{
	u64 mask;
	int i;

	for (i = 0; i < vcpu->arch.slb_nr; i++) {
		if (!(vcpu->arch.slb[i].orige & SLB_ESID_V))
			continue;

		if (vcpu->arch.slb[i].origv & SLB_VSID_B_1T)
			mask = ESID_MASK_1T;
		else
			mask = ESID_MASK;

		if (((vcpu->arch.slb[i].orige ^ eaddr) & mask) == 0)
			return &vcpu->arch.slb[i];
	}
	return NULL;
}

static unsigned long kvmppc_mmu_get_real_addr(unsigned long v, unsigned long r,
			unsigned long ea)
{
	unsigned long ra_mask;

	ra_mask = kvmppc_actual_pgsz(v, r) - 1;
	return (r & HPTE_R_RPN & ~ra_mask) | (ea & ra_mask);
}

static int kvmppc_mmu_book3s_64_hv_xlate(struct kvm_vcpu *vcpu, gva_t eaddr,
			struct kvmppc_pte *gpte, bool data, bool iswrite)
{
	struct kvm *kvm = vcpu->kvm;
	struct kvmppc_slb *slbe;
	unsigned long slb_v;
	unsigned long pp, key;
	unsigned long v, orig_v, gr;
	__be64 *hptep;
	long int index;
	int virtmode = vcpu->arch.shregs.msr & (data ? MSR_DR : MSR_IR);

	if (kvm_is_radix(vcpu->kvm))
		return kvmppc_mmu_radix_xlate(vcpu, eaddr, gpte, data, iswrite);

	/* Get SLB entry */
	if (virtmode) {
		slbe = kvmppc_mmu_book3s_hv_find_slbe(vcpu, eaddr);
		if (!slbe)
			return -EINVAL;
		slb_v = slbe->origv;
	} else {
		/* real mode access */
		slb_v = vcpu->kvm->arch.vrma_slb_v;
	}

	preempt_disable();
	/* Find the HPTE in the hash table */
	index = kvmppc_hv_find_lock_hpte(kvm, eaddr, slb_v,
					 HPTE_V_VALID | HPTE_V_ABSENT);
	if (index < 0) {
		preempt_enable();
		return -ENOENT;
	}
	hptep = (__be64 *)(kvm->arch.hpt.virt + (index << 4));
	v = orig_v = be64_to_cpu(hptep[0]) & ~HPTE_V_HVLOCK;
	if (cpu_has_feature(CPU_FTR_ARCH_300))
		v = hpte_new_to_old_v(v, be64_to_cpu(hptep[1]));
	gr = kvm->arch.hpt.rev[index].guest_rpte;

	unlock_hpte(hptep, orig_v);
	preempt_enable();

	gpte->eaddr = eaddr;
	gpte->vpage = ((v & HPTE_V_AVPN) << 4) | ((eaddr >> 12) & 0xfff);

	/* Get PP bits and key for permission check */
	pp = gr & (HPTE_R_PP0 | HPTE_R_PP);
	key = (vcpu->arch.shregs.msr & MSR_PR) ? SLB_VSID_KP : SLB_VSID_KS;
	key &= slb_v;

	/* Calculate permissions */
	gpte->may_read = hpte_read_permission(pp, key);
	gpte->may_write = hpte_write_permission(pp, key);
	gpte->may_execute = gpte->may_read && !(gr & (HPTE_R_N | HPTE_R_G));

	/* Storage key permission check for POWER7 */
	if (data && virtmode) {
		int amrfield = hpte_get_skey_perm(gr, vcpu->arch.amr);
		if (amrfield & 1)
			gpte->may_read = 0;
		if (amrfield & 2)
			gpte->may_write = 0;
	}

	/* Get the guest physical address */
	gpte->raddr = kvmppc_mmu_get_real_addr(v, gr, eaddr);
	return 0;
}

/*
 * Quick test for whether an instruction is a load or a store.
 * If the instruction is a load or a store, then this will indicate
 * which it is, at least on server processors.  (Embedded processors
 * have some external PID instructions that don't follow the rule
 * embodied here.)  If the instruction isn't a load or store, then
 * this doesn't return anything useful.
 */
static int instruction_is_store(unsigned int instr)
{
	unsigned int mask;

	mask = 0x10000000;
	if ((instr & 0xfc000000) == 0x7c000000)
		mask = 0x100;		/* major opcode 31 */
	return (instr & mask) != 0;
}

int kvmppc_hv_emulate_mmio(struct kvm_vcpu *vcpu,
			   unsigned long gpa, gva_t ea, int is_store)
{
	u32 last_inst;

	/*
	 * Fast path - check if the guest physical address corresponds to a
	 * device on the FAST_MMIO_BUS, if so we can avoid loading the
	 * instruction all together, then we can just handle it and return.
	 */
	if (is_store) {
		int idx, ret;

		idx = srcu_read_lock(&vcpu->kvm->srcu);
		ret = kvm_io_bus_write(vcpu, KVM_FAST_MMIO_BUS, (gpa_t) gpa, 0,
				       NULL);
		srcu_read_unlock(&vcpu->kvm->srcu, idx);
		if (!ret) {
			kvmppc_set_pc(vcpu, kvmppc_get_pc(vcpu) + 4);
			return RESUME_GUEST;
		}
	}

	/*
	 * If we fail, we just return to the guest and try executing it again.
	 */
	if (kvmppc_get_last_inst(vcpu, INST_GENERIC, &last_inst) !=
		EMULATE_DONE)
		return RESUME_GUEST;

	/*
	 * WARNING: We do not know for sure whether the instruction we just
	 * read from memory is the same that caused the fault in the first
	 * place.  If the instruction we read is neither an load or a store,
	 * then it can't access memory, so we don't need to worry about
	 * enforcing access permissions.  So, assuming it is a load or
	 * store, we just check that its direction (load or store) is
	 * consistent with the original fault, since that's what we
	 * checked the access permissions against.  If there is a mismatch
	 * we just return and retry the instruction.
	 */

	if (instruction_is_store(last_inst) != !!is_store)
		return RESUME_GUEST;

	/*
	 * Emulated accesses are emulated by looking at the hash for
	 * translation once, then performing the access later. The
	 * translation could be invalidated in the meantime in which
	 * point performing the subsequent memory access on the old
	 * physical address could possibly be a security hole for the
	 * guest (but not the host).
	 *
	 * This is less of an issue for MMIO stores since they aren't
	 * globally visible. It could be an issue for MMIO loads to
	 * a certain extent but we'll ignore it for now.
	 */

	vcpu->arch.paddr_accessed = gpa;
	vcpu->arch.vaddr_accessed = ea;
	return kvmppc_emulate_mmio(vcpu);
}

int kvmppc_book3s_hv_page_fault(struct kvm_vcpu *vcpu,
				unsigned long ea, unsigned long dsisr)
{
	struct kvm *kvm = vcpu->kvm;
	unsigned long hpte[3], r;
	unsigned long hnow_v, hnow_r;
	__be64 *hptep;
	unsigned long mmu_seq, psize, pte_size;
	unsigned long gpa_base, gfn_base;
	unsigned long gpa, gfn, hva, pfn, hpa;
	struct kvm_memory_slot *memslot;
	unsigned long *rmap;
	struct revmap_entry *rev;
	struct page *page;
	long index, ret;
	bool is_ci;
	bool writing, write_ok;
	unsigned int shift;
	unsigned long rcbits;
	long mmio_update;
	pte_t pte, *ptep;

	if (kvm_is_radix(kvm))
		return kvmppc_book3s_radix_page_fault(vcpu, ea, dsisr);

	/*
	 * Real-mode code has already searched the HPT and found the
	 * entry we're interested in.  Lock the entry and check that
	 * it hasn't changed.  If it has, just return and re-execute the
	 * instruction.
	 */
	if (ea != vcpu->arch.pgfault_addr)
		return RESUME_GUEST;

	if (vcpu->arch.pgfault_cache) {
		mmio_update = atomic64_read(&kvm->arch.mmio_update);
		if (mmio_update == vcpu->arch.pgfault_cache->mmio_update) {
			r = vcpu->arch.pgfault_cache->rpte;
			psize = kvmppc_actual_pgsz(vcpu->arch.pgfault_hpte[0],
						   r);
			gpa_base = r & HPTE_R_RPN & ~(psize - 1);
			gfn_base = gpa_base >> PAGE_SHIFT;
			gpa = gpa_base | (ea & (psize - 1));
			return kvmppc_hv_emulate_mmio(vcpu, gpa, ea,
						dsisr & DSISR_ISSTORE);
		}
	}
	index = vcpu->arch.pgfault_index;
	hptep = (__be64 *)(kvm->arch.hpt.virt + (index << 4));
	rev = &kvm->arch.hpt.rev[index];
	preempt_disable();
	while (!try_lock_hpte(hptep, HPTE_V_HVLOCK))
		cpu_relax();
	hpte[0] = be64_to_cpu(hptep[0]) & ~HPTE_V_HVLOCK;
	hpte[1] = be64_to_cpu(hptep[1]);
	hpte[2] = r = rev->guest_rpte;
	unlock_hpte(hptep, hpte[0]);
	preempt_enable();

	if (cpu_has_feature(CPU_FTR_ARCH_300)) {
		hpte[0] = hpte_new_to_old_v(hpte[0], hpte[1]);
		hpte[1] = hpte_new_to_old_r(hpte[1]);
	}
	if (hpte[0] != vcpu->arch.pgfault_hpte[0] ||
	    hpte[1] != vcpu->arch.pgfault_hpte[1])
		return RESUME_GUEST;

	/* Translate the logical address and get the page */
	psize = kvmppc_actual_pgsz(hpte[0], r);
	gpa_base = r & HPTE_R_RPN & ~(psize - 1);
	gfn_base = gpa_base >> PAGE_SHIFT;
	gpa = gpa_base | (ea & (psize - 1));
	gfn = gpa >> PAGE_SHIFT;
	memslot = gfn_to_memslot(kvm, gfn);

	trace_kvm_page_fault_enter(vcpu, hpte, memslot, ea, dsisr);

	/* No memslot means it's an emulated MMIO region */
	if (!memslot || (memslot->flags & KVM_MEMSLOT_INVALID))
		return kvmppc_hv_emulate_mmio(vcpu, gpa, ea,
					      dsisr & DSISR_ISSTORE);

	/*
	 * This should never happen, because of the slot_is_aligned()
	 * check in kvmppc_do_h_enter().
	 */
	if (gfn_base < memslot->base_gfn)
		return -EFAULT;

	/* used to check for invalidations in progress */
	mmu_seq = kvm->mmu_notifier_seq;
	smp_rmb();

	ret = -EFAULT;
	page = NULL;
	writing = (dsisr & DSISR_ISSTORE) != 0;
	/* If writing != 0, then the HPTE must allow writing, if we get here */
	write_ok = writing;
	hva = gfn_to_hva_memslot(memslot, gfn);

	/*
	 * Do a fast check first, since __gfn_to_pfn_memslot doesn't
	 * do it with !atomic && !async, which is how we call it.
	 * We always ask for write permission since the common case
	 * is that the page is writable.
	 */
	if (get_user_page_fast_only(hva, FOLL_WRITE, &page)) {
		write_ok = true;
	} else {
		/* Call KVM generic code to do the slow-path check */
		pfn = __gfn_to_pfn_memslot(memslot, gfn, false, NULL,
					   writing, &write_ok, NULL);
		if (is_error_noslot_pfn(pfn))
			return -EFAULT;
		page = NULL;
		if (pfn_valid(pfn)) {
			page = pfn_to_page(pfn);
			if (PageReserved(page))
				page = NULL;
		}
	}

	/*
	 * Read the PTE from the process' radix tree and use that
	 * so we get the shift and attribute bits.
	 */
	spin_lock(&kvm->mmu_lock);
	ptep = find_kvm_host_pte(kvm, mmu_seq, hva, &shift);
	pte = __pte(0);
	if (ptep)
		pte = READ_ONCE(*ptep);
	spin_unlock(&kvm->mmu_lock);
	/*
	 * If the PTE disappeared temporarily due to a THP
	 * collapse, just return and let the guest try again.
	 */
	if (!pte_present(pte)) {
		if (page)
			put_page(page);
		return RESUME_GUEST;
	}
	hpa = pte_pfn(pte) << PAGE_SHIFT;
	pte_size = PAGE_SIZE;
	if (shift)
		pte_size = 1ul << shift;
	is_ci = pte_ci(pte);

	if (psize > pte_size)
		goto out_put;
	if (pte_size > psize)
		hpa |= hva & (pte_size - psize);

	/* Check WIMG vs. the actual page we're accessing */
	if (!hpte_cache_flags_ok(r, is_ci)) {
		if (is_ci)
			goto out_put;
		/*
		 * Allow guest to map emulated device memory as
		 * uncacheable, but actually make it cacheable.
		 */
		r = (r & ~(HPTE_R_W|HPTE_R_I|HPTE_R_G)) | HPTE_R_M;
	}

	/*
	 * Set the HPTE to point to hpa.
	 * Since the hpa is at PAGE_SIZE granularity, make sure we
	 * don't mask out lower-order bits if psize < PAGE_SIZE.
	 */
	if (psize < PAGE_SIZE)
		psize = PAGE_SIZE;
	r = (r & HPTE_R_KEY_HI) | (r & ~(HPTE_R_PP0 - psize)) | hpa;
	if (hpte_is_writable(r) && !write_ok)
		r = hpte_make_readonly(r);
	ret = RESUME_GUEST;
	preempt_disable();
	while (!try_lock_hpte(hptep, HPTE_V_HVLOCK))
		cpu_relax();
	hnow_v = be64_to_cpu(hptep[0]);
	hnow_r = be64_to_cpu(hptep[1]);
	if (cpu_has_feature(CPU_FTR_ARCH_300)) {
		hnow_v = hpte_new_to_old_v(hnow_v, hnow_r);
		hnow_r = hpte_new_to_old_r(hnow_r);
	}

	/*
	 * If the HPT is being resized, don't update the HPTE,
	 * instead let the guest retry after the resize operation is complete.
	 * The synchronization for mmu_ready test vs. set is provided
	 * by the HPTE lock.
	 */
	if (!kvm->arch.mmu_ready)
		goto out_unlock;

	if ((hnow_v & ~HPTE_V_HVLOCK) != hpte[0] || hnow_r != hpte[1] ||
	    rev->guest_rpte != hpte[2])
		/* HPTE has been changed under us; let the guest retry */
		goto out_unlock;
	hpte[0] = (hpte[0] & ~HPTE_V_ABSENT) | HPTE_V_VALID;

	/* Always put the HPTE in the rmap chain for the page base address */
	rmap = &memslot->arch.rmap[gfn_base - memslot->base_gfn];
	lock_rmap(rmap);

	/* Check if we might have been invalidated; let the guest retry if so */
	ret = RESUME_GUEST;
	if (mmu_notifier_retry(vcpu->kvm, mmu_seq)) {
		unlock_rmap(rmap);
		goto out_unlock;
	}

	/* Only set R/C in real HPTE if set in both *rmap and guest_rpte */
	rcbits = *rmap >> KVMPPC_RMAP_RC_SHIFT;
	r &= rcbits | ~(HPTE_R_R | HPTE_R_C);

	if (be64_to_cpu(hptep[0]) & HPTE_V_VALID) {
		/* HPTE was previously valid, so we need to invalidate it */
		unlock_rmap(rmap);
		hptep[0] |= cpu_to_be64(HPTE_V_ABSENT);
		kvmppc_invalidate_hpte(kvm, hptep, index);
		/* don't lose previous R and C bits */
		r |= be64_to_cpu(hptep[1]) & (HPTE_R_R | HPTE_R_C);
	} else {
		kvmppc_add_revmap_chain(kvm, rev, rmap, index, 0);
	}

	if (cpu_has_feature(CPU_FTR_ARCH_300)) {
		r = hpte_old_to_new_r(hpte[0], r);
		hpte[0] = hpte_old_to_new_v(hpte[0]);
	}
	hptep[1] = cpu_to_be64(r);
	eieio();
	__unlock_hpte(hptep, hpte[0]);
	asm volatile("ptesync" : : : "memory");
	preempt_enable();
	if (page && hpte_is_writable(r))
		set_page_dirty_lock(page);

 out_put:
	trace_kvm_page_fault_exit(vcpu, hpte, ret);

	if (page)
		put_page(page);
	return ret;

 out_unlock:
	__unlock_hpte(hptep, be64_to_cpu(hptep[0]));
	preempt_enable();
	goto out_put;
}

void kvmppc_rmap_reset(struct kvm *kvm)
{
	struct kvm_memslots *slots;
	struct kvm_memory_slot *memslot;
	int srcu_idx;

	srcu_idx = srcu_read_lock(&kvm->srcu);
	slots = kvm_memslots(kvm);
	kvm_for_each_memslot(memslot, slots) {
		/* Mutual exclusion with kvm_unmap_hva_range etc. */
		spin_lock(&kvm->mmu_lock);
		/*
		 * This assumes it is acceptable to lose reference and
		 * change bits across a reset.
		 */
		memset(memslot->arch.rmap, 0,
		       memslot->npages * sizeof(*memslot->arch.rmap));
		spin_unlock(&kvm->mmu_lock);
	}
	srcu_read_unlock(&kvm->srcu, srcu_idx);
}

/* Must be called with both HPTE and rmap locked */
static void kvmppc_unmap_hpte(struct kvm *kvm, unsigned long i,
			      struct kvm_memory_slot *memslot,
			      unsigned long *rmapp, unsigned long gfn)
{
	__be64 *hptep = (__be64 *) (kvm->arch.hpt.virt + (i << 4));
	struct revmap_entry *rev = kvm->arch.hpt.rev;
	unsigned long j, h;
	unsigned long ptel, psize, rcbits;

	j = rev[i].forw;
	if (j == i) {
		/* chain is now empty */
		*rmapp &= ~(KVMPPC_RMAP_PRESENT | KVMPPC_RMAP_INDEX);
	} else {
		/* remove i from chain */
		h = rev[i].back;
		rev[h].forw = j;
		rev[j].back = h;
		rev[i].forw = rev[i].back = i;
		*rmapp = (*rmapp & ~KVMPPC_RMAP_INDEX) | j;
	}

	/* Now check and modify the HPTE */
	ptel = rev[i].guest_rpte;
	psize = kvmppc_actual_pgsz(be64_to_cpu(hptep[0]), ptel);
	if ((be64_to_cpu(hptep[0]) & HPTE_V_VALID) &&
	    hpte_rpn(ptel, psize) == gfn) {
		hptep[0] |= cpu_to_be64(HPTE_V_ABSENT);
		kvmppc_invalidate_hpte(kvm, hptep, i);
		hptep[1] &= ~cpu_to_be64(HPTE_R_KEY_HI | HPTE_R_KEY_LO);
		/* Harvest R and C */
		rcbits = be64_to_cpu(hptep[1]) & (HPTE_R_R | HPTE_R_C);
		*rmapp |= rcbits << KVMPPC_RMAP_RC_SHIFT;
		if ((rcbits & HPTE_R_C) && memslot->dirty_bitmap)
			kvmppc_update_dirty_map(memslot, gfn, psize);
		if (rcbits & ~rev[i].guest_rpte) {
			rev[i].guest_rpte = ptel | rcbits;
			note_hpte_modification(kvm, &rev[i]);
		}
	}
}

static void kvm_unmap_rmapp(struct kvm *kvm, struct kvm_memory_slot *memslot,
			    unsigned long gfn)
{
	unsigned long i;
	__be64 *hptep;
	unsigned long *rmapp;

	rmapp = &memslot->arch.rmap[gfn - memslot->base_gfn];
	for (;;) {
		lock_rmap(rmapp);
		if (!(*rmapp & KVMPPC_RMAP_PRESENT)) {
			unlock_rmap(rmapp);
			break;
		}

		/*
		 * To avoid an ABBA deadlock with the HPTE lock bit,
		 * we can't spin on the HPTE lock while holding the
		 * rmap chain lock.
		 */
		i = *rmapp & KVMPPC_RMAP_INDEX;
		hptep = (__be64 *) (kvm->arch.hpt.virt + (i << 4));
		if (!try_lock_hpte(hptep, HPTE_V_HVLOCK)) {
			/* unlock rmap before spinning on the HPTE lock */
			unlock_rmap(rmapp);
			while (be64_to_cpu(hptep[0]) & HPTE_V_HVLOCK)
				cpu_relax();
			continue;
		}

		kvmppc_unmap_hpte(kvm, i, memslot, rmapp, gfn);
		unlock_rmap(rmapp);
		__unlock_hpte(hptep, be64_to_cpu(hptep[0]));
	}
}

bool kvm_unmap_gfn_range_hv(struct kvm *kvm, struct kvm_gfn_range *range)
{
	gfn_t gfn;

	if (kvm_is_radix(kvm)) {
		for (gfn = range->start; gfn < range->end; gfn++)
			kvm_unmap_radix(kvm, range->slot, gfn);
	} else {
		for (gfn = range->start; gfn < range->end; gfn++)
<<<<<<< HEAD
			kvm_unmap_rmapp(kvm, range->slot, range->start);
=======
			kvm_unmap_rmapp(kvm, range->slot, gfn);
>>>>>>> 8e0eb2fb
	}

	return false;
}

void kvmppc_core_flush_memslot_hv(struct kvm *kvm,
				  struct kvm_memory_slot *memslot)
{
	unsigned long gfn;
	unsigned long n;
	unsigned long *rmapp;

	gfn = memslot->base_gfn;
	rmapp = memslot->arch.rmap;
	if (kvm_is_radix(kvm)) {
		kvmppc_radix_flush_memslot(kvm, memslot);
		return;
	}

	for (n = memslot->npages; n; --n, ++gfn) {
		/*
		 * Testing the present bit without locking is OK because
		 * the memslot has been marked invalid already, and hence
		 * no new HPTEs referencing this page can be created,
		 * thus the present bit can't go from 0 to 1.
		 */
		if (*rmapp & KVMPPC_RMAP_PRESENT)
			kvm_unmap_rmapp(kvm, memslot, gfn);
		++rmapp;
	}
}

static bool kvm_age_rmapp(struct kvm *kvm, struct kvm_memory_slot *memslot,
			  unsigned long gfn)
{
	struct revmap_entry *rev = kvm->arch.hpt.rev;
	unsigned long head, i, j;
	__be64 *hptep;
	int ret = 0;
	unsigned long *rmapp;

	rmapp = &memslot->arch.rmap[gfn - memslot->base_gfn];
 retry:
	lock_rmap(rmapp);
	if (*rmapp & KVMPPC_RMAP_REFERENCED) {
		*rmapp &= ~KVMPPC_RMAP_REFERENCED;
		ret = 1;
	}
	if (!(*rmapp & KVMPPC_RMAP_PRESENT)) {
		unlock_rmap(rmapp);
		return ret;
	}

	i = head = *rmapp & KVMPPC_RMAP_INDEX;
	do {
		hptep = (__be64 *) (kvm->arch.hpt.virt + (i << 4));
		j = rev[i].forw;

		/* If this HPTE isn't referenced, ignore it */
		if (!(be64_to_cpu(hptep[1]) & HPTE_R_R))
			continue;

		if (!try_lock_hpte(hptep, HPTE_V_HVLOCK)) {
			/* unlock rmap before spinning on the HPTE lock */
			unlock_rmap(rmapp);
			while (be64_to_cpu(hptep[0]) & HPTE_V_HVLOCK)
				cpu_relax();
			goto retry;
		}

		/* Now check and modify the HPTE */
		if ((be64_to_cpu(hptep[0]) & HPTE_V_VALID) &&
		    (be64_to_cpu(hptep[1]) & HPTE_R_R)) {
			kvmppc_clear_ref_hpte(kvm, hptep, i);
			if (!(rev[i].guest_rpte & HPTE_R_R)) {
				rev[i].guest_rpte |= HPTE_R_R;
				note_hpte_modification(kvm, &rev[i]);
			}
			ret = 1;
		}
		__unlock_hpte(hptep, be64_to_cpu(hptep[0]));
	} while ((i = j) != head);

	unlock_rmap(rmapp);
	return ret;
}

bool kvm_age_gfn_hv(struct kvm *kvm, struct kvm_gfn_range *range)
{
	gfn_t gfn;
	bool ret = false;

	if (kvm_is_radix(kvm)) {
		for (gfn = range->start; gfn < range->end; gfn++)
			ret |= kvm_age_radix(kvm, range->slot, gfn);
	} else {
		for (gfn = range->start; gfn < range->end; gfn++)
			ret |= kvm_age_rmapp(kvm, range->slot, gfn);
	}

	return ret;
}

static bool kvm_test_age_rmapp(struct kvm *kvm, struct kvm_memory_slot *memslot,
			       unsigned long gfn)
{
	struct revmap_entry *rev = kvm->arch.hpt.rev;
	unsigned long head, i, j;
	unsigned long *hp;
	bool ret = true;
	unsigned long *rmapp;

	rmapp = &memslot->arch.rmap[gfn - memslot->base_gfn];
	if (*rmapp & KVMPPC_RMAP_REFERENCED)
		return true;

	lock_rmap(rmapp);
	if (*rmapp & KVMPPC_RMAP_REFERENCED)
		goto out;

	if (*rmapp & KVMPPC_RMAP_PRESENT) {
		i = head = *rmapp & KVMPPC_RMAP_INDEX;
		do {
			hp = (unsigned long *)(kvm->arch.hpt.virt + (i << 4));
			j = rev[i].forw;
			if (be64_to_cpu(hp[1]) & HPTE_R_R)
				goto out;
		} while ((i = j) != head);
	}
	ret = false;

 out:
	unlock_rmap(rmapp);
	return ret;
}

bool kvm_test_age_gfn_hv(struct kvm *kvm, struct kvm_gfn_range *range)
{
	WARN_ON(range->start + 1 != range->end);

	if (kvm_is_radix(kvm))
		return kvm_test_age_radix(kvm, range->slot, range->start);
	else
		return kvm_test_age_rmapp(kvm, range->slot, range->start);
}

bool kvm_set_spte_gfn_hv(struct kvm *kvm, struct kvm_gfn_range *range)
{
	WARN_ON(range->start + 1 != range->end);

	if (kvm_is_radix(kvm))
		kvm_unmap_radix(kvm, range->slot, range->start);
	else
		kvm_unmap_rmapp(kvm, range->slot, range->start);

	return false;
}

static int vcpus_running(struct kvm *kvm)
{
	return atomic_read(&kvm->arch.vcpus_running) != 0;
}

/*
 * Returns the number of system pages that are dirty.
 * This can be more than 1 if we find a huge-page HPTE.
 */
static int kvm_test_clear_dirty_npages(struct kvm *kvm, unsigned long *rmapp)
{
	struct revmap_entry *rev = kvm->arch.hpt.rev;
	unsigned long head, i, j;
	unsigned long n;
	unsigned long v, r;
	__be64 *hptep;
	int npages_dirty = 0;

 retry:
	lock_rmap(rmapp);
	if (!(*rmapp & KVMPPC_RMAP_PRESENT)) {
		unlock_rmap(rmapp);
		return npages_dirty;
	}

	i = head = *rmapp & KVMPPC_RMAP_INDEX;
	do {
		unsigned long hptep1;
		hptep = (__be64 *) (kvm->arch.hpt.virt + (i << 4));
		j = rev[i].forw;

		/*
		 * Checking the C (changed) bit here is racy since there
		 * is no guarantee about when the hardware writes it back.
		 * If the HPTE is not writable then it is stable since the
		 * page can't be written to, and we would have done a tlbie
		 * (which forces the hardware to complete any writeback)
		 * when making the HPTE read-only.
		 * If vcpus are running then this call is racy anyway
		 * since the page could get dirtied subsequently, so we
		 * expect there to be a further call which would pick up
		 * any delayed C bit writeback.
		 * Otherwise we need to do the tlbie even if C==0 in
		 * order to pick up any delayed writeback of C.
		 */
		hptep1 = be64_to_cpu(hptep[1]);
		if (!(hptep1 & HPTE_R_C) &&
		    (!hpte_is_writable(hptep1) || vcpus_running(kvm)))
			continue;

		if (!try_lock_hpte(hptep, HPTE_V_HVLOCK)) {
			/* unlock rmap before spinning on the HPTE lock */
			unlock_rmap(rmapp);
			while (hptep[0] & cpu_to_be64(HPTE_V_HVLOCK))
				cpu_relax();
			goto retry;
		}

		/* Now check and modify the HPTE */
		if (!(hptep[0] & cpu_to_be64(HPTE_V_VALID))) {
			__unlock_hpte(hptep, be64_to_cpu(hptep[0]));
			continue;
		}

		/* need to make it temporarily absent so C is stable */
		hptep[0] |= cpu_to_be64(HPTE_V_ABSENT);
		kvmppc_invalidate_hpte(kvm, hptep, i);
		v = be64_to_cpu(hptep[0]);
		r = be64_to_cpu(hptep[1]);
		if (r & HPTE_R_C) {
			hptep[1] = cpu_to_be64(r & ~HPTE_R_C);
			if (!(rev[i].guest_rpte & HPTE_R_C)) {
				rev[i].guest_rpte |= HPTE_R_C;
				note_hpte_modification(kvm, &rev[i]);
			}
			n = kvmppc_actual_pgsz(v, r);
			n = (n + PAGE_SIZE - 1) >> PAGE_SHIFT;
			if (n > npages_dirty)
				npages_dirty = n;
			eieio();
		}
		v &= ~HPTE_V_ABSENT;
		v |= HPTE_V_VALID;
		__unlock_hpte(hptep, v);
	} while ((i = j) != head);

	unlock_rmap(rmapp);
	return npages_dirty;
}

void kvmppc_harvest_vpa_dirty(struct kvmppc_vpa *vpa,
			      struct kvm_memory_slot *memslot,
			      unsigned long *map)
{
	unsigned long gfn;

	if (!vpa->dirty || !vpa->pinned_addr)
		return;
	gfn = vpa->gpa >> PAGE_SHIFT;
	if (gfn < memslot->base_gfn ||
	    gfn >= memslot->base_gfn + memslot->npages)
		return;

	vpa->dirty = false;
	if (map)
		__set_bit_le(gfn - memslot->base_gfn, map);
}

long kvmppc_hv_get_dirty_log_hpt(struct kvm *kvm,
			struct kvm_memory_slot *memslot, unsigned long *map)
{
	unsigned long i;
	unsigned long *rmapp;

	preempt_disable();
	rmapp = memslot->arch.rmap;
	for (i = 0; i < memslot->npages; ++i) {
		int npages = kvm_test_clear_dirty_npages(kvm, rmapp);
		/*
		 * Note that if npages > 0 then i must be a multiple of npages,
		 * since we always put huge-page HPTEs in the rmap chain
		 * corresponding to their page base address.
		 */
		if (npages)
			set_dirty_bits(map, i, npages);
		++rmapp;
	}
	preempt_enable();
	return 0;
}

void *kvmppc_pin_guest_page(struct kvm *kvm, unsigned long gpa,
			    unsigned long *nb_ret)
{
	struct kvm_memory_slot *memslot;
	unsigned long gfn = gpa >> PAGE_SHIFT;
	struct page *page, *pages[1];
	int npages;
	unsigned long hva, offset;
	int srcu_idx;

	srcu_idx = srcu_read_lock(&kvm->srcu);
	memslot = gfn_to_memslot(kvm, gfn);
	if (!memslot || (memslot->flags & KVM_MEMSLOT_INVALID))
		goto err;
	hva = gfn_to_hva_memslot(memslot, gfn);
	npages = get_user_pages_fast(hva, 1, FOLL_WRITE, pages);
	if (npages < 1)
		goto err;
	page = pages[0];
	srcu_read_unlock(&kvm->srcu, srcu_idx);

	offset = gpa & (PAGE_SIZE - 1);
	if (nb_ret)
		*nb_ret = PAGE_SIZE - offset;
	return page_address(page) + offset;

 err:
	srcu_read_unlock(&kvm->srcu, srcu_idx);
	return NULL;
}

void kvmppc_unpin_guest_page(struct kvm *kvm, void *va, unsigned long gpa,
			     bool dirty)
{
	struct page *page = virt_to_page(va);
	struct kvm_memory_slot *memslot;
	unsigned long gfn;
	int srcu_idx;

	put_page(page);

	if (!dirty)
		return;

	/* We need to mark this page dirty in the memslot dirty_bitmap, if any */
	gfn = gpa >> PAGE_SHIFT;
	srcu_idx = srcu_read_lock(&kvm->srcu);
	memslot = gfn_to_memslot(kvm, gfn);
	if (memslot && memslot->dirty_bitmap)
		set_bit_le(gfn - memslot->base_gfn, memslot->dirty_bitmap);
	srcu_read_unlock(&kvm->srcu, srcu_idx);
}

/*
 * HPT resizing
 */
static int resize_hpt_allocate(struct kvm_resize_hpt *resize)
{
	int rc;

	rc = kvmppc_allocate_hpt(&resize->hpt, resize->order);
	if (rc < 0)
		return rc;

	resize_hpt_debug(resize, "resize_hpt_allocate(): HPT @ 0x%lx\n",
			 resize->hpt.virt);

	return 0;
}

static unsigned long resize_hpt_rehash_hpte(struct kvm_resize_hpt *resize,
					    unsigned long idx)
{
	struct kvm *kvm = resize->kvm;
	struct kvm_hpt_info *old = &kvm->arch.hpt;
	struct kvm_hpt_info *new = &resize->hpt;
	unsigned long old_hash_mask = (1ULL << (old->order - 7)) - 1;
	unsigned long new_hash_mask = (1ULL << (new->order - 7)) - 1;
	__be64 *hptep, *new_hptep;
	unsigned long vpte, rpte, guest_rpte;
	int ret;
	struct revmap_entry *rev;
	unsigned long apsize, avpn, pteg, hash;
	unsigned long new_idx, new_pteg, replace_vpte;
	int pshift;

	hptep = (__be64 *)(old->virt + (idx << 4));

	/* Guest is stopped, so new HPTEs can't be added or faulted
	 * in, only unmapped or altered by host actions.  So, it's
	 * safe to check this before we take the HPTE lock */
	vpte = be64_to_cpu(hptep[0]);
	if (!(vpte & HPTE_V_VALID) && !(vpte & HPTE_V_ABSENT))
		return 0; /* nothing to do */

	while (!try_lock_hpte(hptep, HPTE_V_HVLOCK))
		cpu_relax();

	vpte = be64_to_cpu(hptep[0]);

	ret = 0;
	if (!(vpte & HPTE_V_VALID) && !(vpte & HPTE_V_ABSENT))
		/* Nothing to do */
		goto out;

	if (cpu_has_feature(CPU_FTR_ARCH_300)) {
		rpte = be64_to_cpu(hptep[1]);
		vpte = hpte_new_to_old_v(vpte, rpte);
	}

	/* Unmap */
	rev = &old->rev[idx];
	guest_rpte = rev->guest_rpte;

	ret = -EIO;
	apsize = kvmppc_actual_pgsz(vpte, guest_rpte);
	if (!apsize)
		goto out;

	if (vpte & HPTE_V_VALID) {
		unsigned long gfn = hpte_rpn(guest_rpte, apsize);
		int srcu_idx = srcu_read_lock(&kvm->srcu);
		struct kvm_memory_slot *memslot =
			__gfn_to_memslot(kvm_memslots(kvm), gfn);

		if (memslot) {
			unsigned long *rmapp;
			rmapp = &memslot->arch.rmap[gfn - memslot->base_gfn];

			lock_rmap(rmapp);
			kvmppc_unmap_hpte(kvm, idx, memslot, rmapp, gfn);
			unlock_rmap(rmapp);
		}

		srcu_read_unlock(&kvm->srcu, srcu_idx);
	}

	/* Reload PTE after unmap */
	vpte = be64_to_cpu(hptep[0]);
	BUG_ON(vpte & HPTE_V_VALID);
	BUG_ON(!(vpte & HPTE_V_ABSENT));

	ret = 0;
	if (!(vpte & HPTE_V_BOLTED))
		goto out;

	rpte = be64_to_cpu(hptep[1]);

	if (cpu_has_feature(CPU_FTR_ARCH_300)) {
		vpte = hpte_new_to_old_v(vpte, rpte);
		rpte = hpte_new_to_old_r(rpte);
	}

	pshift = kvmppc_hpte_base_page_shift(vpte, rpte);
	avpn = HPTE_V_AVPN_VAL(vpte) & ~(((1ul << pshift) - 1) >> 23);
	pteg = idx / HPTES_PER_GROUP;
	if (vpte & HPTE_V_SECONDARY)
		pteg = ~pteg;

	if (!(vpte & HPTE_V_1TB_SEG)) {
		unsigned long offset, vsid;

		/* We only have 28 - 23 bits of offset in avpn */
		offset = (avpn & 0x1f) << 23;
		vsid = avpn >> 5;
		/* We can find more bits from the pteg value */
		if (pshift < 23)
			offset |= ((vsid ^ pteg) & old_hash_mask) << pshift;

		hash = vsid ^ (offset >> pshift);
	} else {
		unsigned long offset, vsid;

		/* We only have 40 - 23 bits of seg_off in avpn */
		offset = (avpn & 0x1ffff) << 23;
		vsid = avpn >> 17;
		if (pshift < 23)
			offset |= ((vsid ^ (vsid << 25) ^ pteg) & old_hash_mask) << pshift;

		hash = vsid ^ (vsid << 25) ^ (offset >> pshift);
	}

	new_pteg = hash & new_hash_mask;
	if (vpte & HPTE_V_SECONDARY)
		new_pteg = ~hash & new_hash_mask;

	new_idx = new_pteg * HPTES_PER_GROUP + (idx % HPTES_PER_GROUP);
	new_hptep = (__be64 *)(new->virt + (new_idx << 4));

	replace_vpte = be64_to_cpu(new_hptep[0]);
	if (cpu_has_feature(CPU_FTR_ARCH_300)) {
		unsigned long replace_rpte = be64_to_cpu(new_hptep[1]);
		replace_vpte = hpte_new_to_old_v(replace_vpte, replace_rpte);
	}

	if (replace_vpte & (HPTE_V_VALID | HPTE_V_ABSENT)) {
		BUG_ON(new->order >= old->order);

		if (replace_vpte & HPTE_V_BOLTED) {
			if (vpte & HPTE_V_BOLTED)
				/* Bolted collision, nothing we can do */
				ret = -ENOSPC;
			/* Discard the new HPTE */
			goto out;
		}

		/* Discard the previous HPTE */
	}

	if (cpu_has_feature(CPU_FTR_ARCH_300)) {
		rpte = hpte_old_to_new_r(vpte, rpte);
		vpte = hpte_old_to_new_v(vpte);
	}

	new_hptep[1] = cpu_to_be64(rpte);
	new->rev[new_idx].guest_rpte = guest_rpte;
	/* No need for a barrier, since new HPT isn't active */
	new_hptep[0] = cpu_to_be64(vpte);
	unlock_hpte(new_hptep, vpte);

out:
	unlock_hpte(hptep, vpte);
	return ret;
}

static int resize_hpt_rehash(struct kvm_resize_hpt *resize)
{
	struct kvm *kvm = resize->kvm;
	unsigned  long i;
	int rc;

	for (i = 0; i < kvmppc_hpt_npte(&kvm->arch.hpt); i++) {
		rc = resize_hpt_rehash_hpte(resize, i);
		if (rc != 0)
			return rc;
	}

	return 0;
}

static void resize_hpt_pivot(struct kvm_resize_hpt *resize)
{
	struct kvm *kvm = resize->kvm;
	struct kvm_hpt_info hpt_tmp;

	/* Exchange the pending tables in the resize structure with
	 * the active tables */

	resize_hpt_debug(resize, "resize_hpt_pivot()\n");

	spin_lock(&kvm->mmu_lock);
	asm volatile("ptesync" : : : "memory");

	hpt_tmp = kvm->arch.hpt;
	kvmppc_set_hpt(kvm, &resize->hpt);
	resize->hpt = hpt_tmp;

	spin_unlock(&kvm->mmu_lock);

	synchronize_srcu_expedited(&kvm->srcu);

	if (cpu_has_feature(CPU_FTR_ARCH_300))
		kvmppc_setup_partition_table(kvm);

	resize_hpt_debug(resize, "resize_hpt_pivot() done\n");
}

static void resize_hpt_release(struct kvm *kvm, struct kvm_resize_hpt *resize)
{
	if (WARN_ON(!mutex_is_locked(&kvm->arch.mmu_setup_lock)))
		return;

	if (!resize)
		return;

	if (resize->error != -EBUSY) {
		if (resize->hpt.virt)
			kvmppc_free_hpt(&resize->hpt);
		kfree(resize);
	}

	if (kvm->arch.resize_hpt == resize)
		kvm->arch.resize_hpt = NULL;
}

static void resize_hpt_prepare_work(struct work_struct *work)
{
	struct kvm_resize_hpt *resize = container_of(work,
						     struct kvm_resize_hpt,
						     work);
	struct kvm *kvm = resize->kvm;
	int err = 0;

	if (WARN_ON(resize->error != -EBUSY))
		return;

	mutex_lock(&kvm->arch.mmu_setup_lock);

	/* Request is still current? */
	if (kvm->arch.resize_hpt == resize) {
		/* We may request large allocations here:
		 * do not sleep with kvm->arch.mmu_setup_lock held for a while.
		 */
		mutex_unlock(&kvm->arch.mmu_setup_lock);

		resize_hpt_debug(resize, "resize_hpt_prepare_work(): order = %d\n",
				 resize->order);

		err = resize_hpt_allocate(resize);

		/* We have strict assumption about -EBUSY
		 * when preparing for HPT resize.
		 */
		if (WARN_ON(err == -EBUSY))
			err = -EINPROGRESS;

		mutex_lock(&kvm->arch.mmu_setup_lock);
		/* It is possible that kvm->arch.resize_hpt != resize
		 * after we grab kvm->arch.mmu_setup_lock again.
		 */
	}

	resize->error = err;

	if (kvm->arch.resize_hpt != resize)
		resize_hpt_release(kvm, resize);

	mutex_unlock(&kvm->arch.mmu_setup_lock);
}

long kvm_vm_ioctl_resize_hpt_prepare(struct kvm *kvm,
				     struct kvm_ppc_resize_hpt *rhpt)
{
	unsigned long flags = rhpt->flags;
	unsigned long shift = rhpt->shift;
	struct kvm_resize_hpt *resize;
	int ret;

	if (flags != 0 || kvm_is_radix(kvm))
		return -EINVAL;

	if (shift && ((shift < 18) || (shift > 46)))
		return -EINVAL;

	mutex_lock(&kvm->arch.mmu_setup_lock);

	resize = kvm->arch.resize_hpt;

	if (resize) {
		if (resize->order == shift) {
			/* Suitable resize in progress? */
			ret = resize->error;
			if (ret == -EBUSY)
				ret = 100; /* estimated time in ms */
			else if (ret)
				resize_hpt_release(kvm, resize);

			goto out;
		}

		/* not suitable, cancel it */
		resize_hpt_release(kvm, resize);
	}

	ret = 0;
	if (!shift)
		goto out; /* nothing to do */

	/* start new resize */

	resize = kzalloc(sizeof(*resize), GFP_KERNEL);
	if (!resize) {
		ret = -ENOMEM;
		goto out;
	}

	resize->error = -EBUSY;
	resize->order = shift;
	resize->kvm = kvm;
	INIT_WORK(&resize->work, resize_hpt_prepare_work);
	kvm->arch.resize_hpt = resize;

	schedule_work(&resize->work);

	ret = 100; /* estimated time in ms */

out:
	mutex_unlock(&kvm->arch.mmu_setup_lock);
	return ret;
}

static void resize_hpt_boot_vcpu(void *opaque)
{
	/* Nothing to do, just force a KVM exit */
}

long kvm_vm_ioctl_resize_hpt_commit(struct kvm *kvm,
				    struct kvm_ppc_resize_hpt *rhpt)
{
	unsigned long flags = rhpt->flags;
	unsigned long shift = rhpt->shift;
	struct kvm_resize_hpt *resize;
	long ret;

	if (flags != 0 || kvm_is_radix(kvm))
		return -EINVAL;

	if (shift && ((shift < 18) || (shift > 46)))
		return -EINVAL;

	mutex_lock(&kvm->arch.mmu_setup_lock);

	resize = kvm->arch.resize_hpt;

	/* This shouldn't be possible */
	ret = -EIO;
	if (WARN_ON(!kvm->arch.mmu_ready))
		goto out_no_hpt;

	/* Stop VCPUs from running while we mess with the HPT */
	kvm->arch.mmu_ready = 0;
	smp_mb();

	/* Boot all CPUs out of the guest so they re-read
	 * mmu_ready */
	on_each_cpu(resize_hpt_boot_vcpu, NULL, 1);

	ret = -ENXIO;
	if (!resize || (resize->order != shift))
		goto out;

	ret = resize->error;
	if (ret)
		goto out;

	ret = resize_hpt_rehash(resize);
	if (ret)
		goto out;

	resize_hpt_pivot(resize);

out:
	/* Let VCPUs run again */
	kvm->arch.mmu_ready = 1;
	smp_mb();
out_no_hpt:
	resize_hpt_release(kvm, resize);
	mutex_unlock(&kvm->arch.mmu_setup_lock);
	return ret;
}

/*
 * Functions for reading and writing the hash table via reads and
 * writes on a file descriptor.
 *
 * Reads return the guest view of the hash table, which has to be
 * pieced together from the real hash table and the guest_rpte
 * values in the revmap array.
 *
 * On writes, each HPTE written is considered in turn, and if it
 * is valid, it is written to the HPT as if an H_ENTER with the
 * exact flag set was done.  When the invalid count is non-zero
 * in the header written to the stream, the kernel will make
 * sure that that many HPTEs are invalid, and invalidate them
 * if not.
 */

struct kvm_htab_ctx {
	unsigned long	index;
	unsigned long	flags;
	struct kvm	*kvm;
	int		first_pass;
};

#define HPTE_SIZE	(2 * sizeof(unsigned long))

/*
 * Returns 1 if this HPT entry has been modified or has pending
 * R/C bit changes.
 */
static int hpte_dirty(struct revmap_entry *revp, __be64 *hptp)
{
	unsigned long rcbits_unset;

	if (revp->guest_rpte & HPTE_GR_MODIFIED)
		return 1;

	/* Also need to consider changes in reference and changed bits */
	rcbits_unset = ~revp->guest_rpte & (HPTE_R_R | HPTE_R_C);
	if ((be64_to_cpu(hptp[0]) & HPTE_V_VALID) &&
	    (be64_to_cpu(hptp[1]) & rcbits_unset))
		return 1;

	return 0;
}

static long record_hpte(unsigned long flags, __be64 *hptp,
			unsigned long *hpte, struct revmap_entry *revp,
			int want_valid, int first_pass)
{
	unsigned long v, r, hr;
	unsigned long rcbits_unset;
	int ok = 1;
	int valid, dirty;

	/* Unmodified entries are uninteresting except on the first pass */
	dirty = hpte_dirty(revp, hptp);
	if (!first_pass && !dirty)
		return 0;

	valid = 0;
	if (be64_to_cpu(hptp[0]) & (HPTE_V_VALID | HPTE_V_ABSENT)) {
		valid = 1;
		if ((flags & KVM_GET_HTAB_BOLTED_ONLY) &&
		    !(be64_to_cpu(hptp[0]) & HPTE_V_BOLTED))
			valid = 0;
	}
	if (valid != want_valid)
		return 0;

	v = r = 0;
	if (valid || dirty) {
		/* lock the HPTE so it's stable and read it */
		preempt_disable();
		while (!try_lock_hpte(hptp, HPTE_V_HVLOCK))
			cpu_relax();
		v = be64_to_cpu(hptp[0]);
		hr = be64_to_cpu(hptp[1]);
		if (cpu_has_feature(CPU_FTR_ARCH_300)) {
			v = hpte_new_to_old_v(v, hr);
			hr = hpte_new_to_old_r(hr);
		}

		/* re-evaluate valid and dirty from synchronized HPTE value */
		valid = !!(v & HPTE_V_VALID);
		dirty = !!(revp->guest_rpte & HPTE_GR_MODIFIED);

		/* Harvest R and C into guest view if necessary */
		rcbits_unset = ~revp->guest_rpte & (HPTE_R_R | HPTE_R_C);
		if (valid && (rcbits_unset & hr)) {
			revp->guest_rpte |= (hr &
				(HPTE_R_R | HPTE_R_C)) | HPTE_GR_MODIFIED;
			dirty = 1;
		}

		if (v & HPTE_V_ABSENT) {
			v &= ~HPTE_V_ABSENT;
			v |= HPTE_V_VALID;
			valid = 1;
		}
		if ((flags & KVM_GET_HTAB_BOLTED_ONLY) && !(v & HPTE_V_BOLTED))
			valid = 0;

		r = revp->guest_rpte;
		/* only clear modified if this is the right sort of entry */
		if (valid == want_valid && dirty) {
			r &= ~HPTE_GR_MODIFIED;
			revp->guest_rpte = r;
		}
		unlock_hpte(hptp, be64_to_cpu(hptp[0]));
		preempt_enable();
		if (!(valid == want_valid && (first_pass || dirty)))
			ok = 0;
	}
	hpte[0] = cpu_to_be64(v);
	hpte[1] = cpu_to_be64(r);
	return ok;
}

static ssize_t kvm_htab_read(struct file *file, char __user *buf,
			     size_t count, loff_t *ppos)
{
	struct kvm_htab_ctx *ctx = file->private_data;
	struct kvm *kvm = ctx->kvm;
	struct kvm_get_htab_header hdr;
	__be64 *hptp;
	struct revmap_entry *revp;
	unsigned long i, nb, nw;
	unsigned long __user *lbuf;
	struct kvm_get_htab_header __user *hptr;
	unsigned long flags;
	int first_pass;
	unsigned long hpte[2];

	if (!access_ok(buf, count))
		return -EFAULT;
	if (kvm_is_radix(kvm))
		return 0;

	first_pass = ctx->first_pass;
	flags = ctx->flags;

	i = ctx->index;
	hptp = (__be64 *)(kvm->arch.hpt.virt + (i * HPTE_SIZE));
	revp = kvm->arch.hpt.rev + i;
	lbuf = (unsigned long __user *)buf;

	nb = 0;
	while (nb + sizeof(hdr) + HPTE_SIZE < count) {
		/* Initialize header */
		hptr = (struct kvm_get_htab_header __user *)buf;
		hdr.n_valid = 0;
		hdr.n_invalid = 0;
		nw = nb;
		nb += sizeof(hdr);
		lbuf = (unsigned long __user *)(buf + sizeof(hdr));

		/* Skip uninteresting entries, i.e. clean on not-first pass */
		if (!first_pass) {
			while (i < kvmppc_hpt_npte(&kvm->arch.hpt) &&
			       !hpte_dirty(revp, hptp)) {
				++i;
				hptp += 2;
				++revp;
			}
		}
		hdr.index = i;

		/* Grab a series of valid entries */
		while (i < kvmppc_hpt_npte(&kvm->arch.hpt) &&
		       hdr.n_valid < 0xffff &&
		       nb + HPTE_SIZE < count &&
		       record_hpte(flags, hptp, hpte, revp, 1, first_pass)) {
			/* valid entry, write it out */
			++hdr.n_valid;
			if (__put_user(hpte[0], lbuf) ||
			    __put_user(hpte[1], lbuf + 1))
				return -EFAULT;
			nb += HPTE_SIZE;
			lbuf += 2;
			++i;
			hptp += 2;
			++revp;
		}
		/* Now skip invalid entries while we can */
		while (i < kvmppc_hpt_npte(&kvm->arch.hpt) &&
		       hdr.n_invalid < 0xffff &&
		       record_hpte(flags, hptp, hpte, revp, 0, first_pass)) {
			/* found an invalid entry */
			++hdr.n_invalid;
			++i;
			hptp += 2;
			++revp;
		}

		if (hdr.n_valid || hdr.n_invalid) {
			/* write back the header */
			if (__copy_to_user(hptr, &hdr, sizeof(hdr)))
				return -EFAULT;
			nw = nb;
			buf = (char __user *)lbuf;
		} else {
			nb = nw;
		}

		/* Check if we've wrapped around the hash table */
		if (i >= kvmppc_hpt_npte(&kvm->arch.hpt)) {
			i = 0;
			ctx->first_pass = 0;
			break;
		}
	}

	ctx->index = i;

	return nb;
}

static ssize_t kvm_htab_write(struct file *file, const char __user *buf,
			      size_t count, loff_t *ppos)
{
	struct kvm_htab_ctx *ctx = file->private_data;
	struct kvm *kvm = ctx->kvm;
	struct kvm_get_htab_header hdr;
	unsigned long i, j;
	unsigned long v, r;
	unsigned long __user *lbuf;
	__be64 *hptp;
	unsigned long tmp[2];
	ssize_t nb;
	long int err, ret;
	int mmu_ready;
	int pshift;

	if (!access_ok(buf, count))
		return -EFAULT;
	if (kvm_is_radix(kvm))
		return -EINVAL;

	/* lock out vcpus from running while we're doing this */
	mutex_lock(&kvm->arch.mmu_setup_lock);
	mmu_ready = kvm->arch.mmu_ready;
	if (mmu_ready) {
		kvm->arch.mmu_ready = 0;	/* temporarily */
		/* order mmu_ready vs. vcpus_running */
		smp_mb();
		if (atomic_read(&kvm->arch.vcpus_running)) {
			kvm->arch.mmu_ready = 1;
			mutex_unlock(&kvm->arch.mmu_setup_lock);
			return -EBUSY;
		}
	}

	err = 0;
	for (nb = 0; nb + sizeof(hdr) <= count; ) {
		err = -EFAULT;
		if (__copy_from_user(&hdr, buf, sizeof(hdr)))
			break;

		err = 0;
		if (nb + hdr.n_valid * HPTE_SIZE > count)
			break;

		nb += sizeof(hdr);
		buf += sizeof(hdr);

		err = -EINVAL;
		i = hdr.index;
		if (i >= kvmppc_hpt_npte(&kvm->arch.hpt) ||
		    i + hdr.n_valid + hdr.n_invalid > kvmppc_hpt_npte(&kvm->arch.hpt))
			break;

		hptp = (__be64 *)(kvm->arch.hpt.virt + (i * HPTE_SIZE));
		lbuf = (unsigned long __user *)buf;
		for (j = 0; j < hdr.n_valid; ++j) {
			__be64 hpte_v;
			__be64 hpte_r;

			err = -EFAULT;
			if (__get_user(hpte_v, lbuf) ||
			    __get_user(hpte_r, lbuf + 1))
				goto out;
			v = be64_to_cpu(hpte_v);
			r = be64_to_cpu(hpte_r);
			err = -EINVAL;
			if (!(v & HPTE_V_VALID))
				goto out;
			pshift = kvmppc_hpte_base_page_shift(v, r);
			if (pshift <= 0)
				goto out;
			lbuf += 2;
			nb += HPTE_SIZE;

			if (be64_to_cpu(hptp[0]) & (HPTE_V_VALID | HPTE_V_ABSENT))
				kvmppc_do_h_remove(kvm, 0, i, 0, tmp);
			err = -EIO;
			ret = kvmppc_virtmode_do_h_enter(kvm, H_EXACT, i, v, r,
							 tmp);
			if (ret != H_SUCCESS) {
				pr_err("kvm_htab_write ret %ld i=%ld v=%lx "
				       "r=%lx\n", ret, i, v, r);
				goto out;
			}
			if (!mmu_ready && is_vrma_hpte(v)) {
				unsigned long senc, lpcr;

				senc = slb_pgsize_encoding(1ul << pshift);
				kvm->arch.vrma_slb_v = senc | SLB_VSID_B_1T |
					(VRMA_VSID << SLB_VSID_SHIFT_1T);
				if (!cpu_has_feature(CPU_FTR_ARCH_300)) {
					lpcr = senc << (LPCR_VRMASD_SH - 4);
					kvmppc_update_lpcr(kvm, lpcr,
							   LPCR_VRMASD);
				} else {
					kvmppc_setup_partition_table(kvm);
				}
				mmu_ready = 1;
			}
			++i;
			hptp += 2;
		}

		for (j = 0; j < hdr.n_invalid; ++j) {
			if (be64_to_cpu(hptp[0]) & (HPTE_V_VALID | HPTE_V_ABSENT))
				kvmppc_do_h_remove(kvm, 0, i, 0, tmp);
			++i;
			hptp += 2;
		}
		err = 0;
	}

 out:
	/* Order HPTE updates vs. mmu_ready */
	smp_wmb();
	kvm->arch.mmu_ready = mmu_ready;
	mutex_unlock(&kvm->arch.mmu_setup_lock);

	if (err)
		return err;
	return nb;
}

static int kvm_htab_release(struct inode *inode, struct file *filp)
{
	struct kvm_htab_ctx *ctx = filp->private_data;

	filp->private_data = NULL;
	if (!(ctx->flags & KVM_GET_HTAB_WRITE))
		atomic_dec(&ctx->kvm->arch.hpte_mod_interest);
	kvm_put_kvm(ctx->kvm);
	kfree(ctx);
	return 0;
}

static const struct file_operations kvm_htab_fops = {
	.read		= kvm_htab_read,
	.write		= kvm_htab_write,
	.llseek		= default_llseek,
	.release	= kvm_htab_release,
};

int kvm_vm_ioctl_get_htab_fd(struct kvm *kvm, struct kvm_get_htab_fd *ghf)
{
	int ret;
	struct kvm_htab_ctx *ctx;
	int rwflag;

	/* reject flags we don't recognize */
	if (ghf->flags & ~(KVM_GET_HTAB_BOLTED_ONLY | KVM_GET_HTAB_WRITE))
		return -EINVAL;
	ctx = kzalloc(sizeof(*ctx), GFP_KERNEL);
	if (!ctx)
		return -ENOMEM;
	kvm_get_kvm(kvm);
	ctx->kvm = kvm;
	ctx->index = ghf->start_index;
	ctx->flags = ghf->flags;
	ctx->first_pass = 1;

	rwflag = (ghf->flags & KVM_GET_HTAB_WRITE) ? O_WRONLY : O_RDONLY;
	ret = anon_inode_getfd("kvm-htab", &kvm_htab_fops, ctx, rwflag | O_CLOEXEC);
	if (ret < 0) {
		kfree(ctx);
		kvm_put_kvm_no_destroy(kvm);
		return ret;
	}

	if (rwflag == O_RDONLY) {
		mutex_lock(&kvm->slots_lock);
		atomic_inc(&kvm->arch.hpte_mod_interest);
		/* make sure kvmppc_do_h_enter etc. see the increment */
		synchronize_srcu_expedited(&kvm->srcu);
		mutex_unlock(&kvm->slots_lock);
	}

	return ret;
}

struct debugfs_htab_state {
	struct kvm	*kvm;
	struct mutex	mutex;
	unsigned long	hpt_index;
	int		chars_left;
	int		buf_index;
	char		buf[64];
};

static int debugfs_htab_open(struct inode *inode, struct file *file)
{
	struct kvm *kvm = inode->i_private;
	struct debugfs_htab_state *p;

	p = kzalloc(sizeof(*p), GFP_KERNEL);
	if (!p)
		return -ENOMEM;

	kvm_get_kvm(kvm);
	p->kvm = kvm;
	mutex_init(&p->mutex);
	file->private_data = p;

	return nonseekable_open(inode, file);
}

static int debugfs_htab_release(struct inode *inode, struct file *file)
{
	struct debugfs_htab_state *p = file->private_data;

	kvm_put_kvm(p->kvm);
	kfree(p);
	return 0;
}

static ssize_t debugfs_htab_read(struct file *file, char __user *buf,
				 size_t len, loff_t *ppos)
{
	struct debugfs_htab_state *p = file->private_data;
	ssize_t ret, r;
	unsigned long i, n;
	unsigned long v, hr, gr;
	struct kvm *kvm;
	__be64 *hptp;

	kvm = p->kvm;
	if (kvm_is_radix(kvm))
		return 0;

	ret = mutex_lock_interruptible(&p->mutex);
	if (ret)
		return ret;

	if (p->chars_left) {
		n = p->chars_left;
		if (n > len)
			n = len;
		r = copy_to_user(buf, p->buf + p->buf_index, n);
		n -= r;
		p->chars_left -= n;
		p->buf_index += n;
		buf += n;
		len -= n;
		ret = n;
		if (r) {
			if (!n)
				ret = -EFAULT;
			goto out;
		}
	}

	i = p->hpt_index;
	hptp = (__be64 *)(kvm->arch.hpt.virt + (i * HPTE_SIZE));
	for (; len != 0 && i < kvmppc_hpt_npte(&kvm->arch.hpt);
	     ++i, hptp += 2) {
		if (!(be64_to_cpu(hptp[0]) & (HPTE_V_VALID | HPTE_V_ABSENT)))
			continue;

		/* lock the HPTE so it's stable and read it */
		preempt_disable();
		while (!try_lock_hpte(hptp, HPTE_V_HVLOCK))
			cpu_relax();
		v = be64_to_cpu(hptp[0]) & ~HPTE_V_HVLOCK;
		hr = be64_to_cpu(hptp[1]);
		gr = kvm->arch.hpt.rev[i].guest_rpte;
		unlock_hpte(hptp, v);
		preempt_enable();

		if (!(v & (HPTE_V_VALID | HPTE_V_ABSENT)))
			continue;

		n = scnprintf(p->buf, sizeof(p->buf),
			      "%6lx %.16lx %.16lx %.16lx\n",
			      i, v, hr, gr);
		p->chars_left = n;
		if (n > len)
			n = len;
		r = copy_to_user(buf, p->buf, n);
		n -= r;
		p->chars_left -= n;
		p->buf_index = n;
		buf += n;
		len -= n;
		ret += n;
		if (r) {
			if (!ret)
				ret = -EFAULT;
			goto out;
		}
	}
	p->hpt_index = i;

 out:
	mutex_unlock(&p->mutex);
	return ret;
}

static ssize_t debugfs_htab_write(struct file *file, const char __user *buf,
			   size_t len, loff_t *ppos)
{
	return -EACCES;
}

static const struct file_operations debugfs_htab_fops = {
	.owner	 = THIS_MODULE,
	.open	 = debugfs_htab_open,
	.release = debugfs_htab_release,
	.read	 = debugfs_htab_read,
	.write	 = debugfs_htab_write,
	.llseek	 = generic_file_llseek,
};

void kvmppc_mmu_debugfs_init(struct kvm *kvm)
{
	debugfs_create_file("htab", 0400, kvm->arch.debugfs_dir, kvm,
			    &debugfs_htab_fops);
}

void kvmppc_mmu_book3s_hv_init(struct kvm_vcpu *vcpu)
{
	struct kvmppc_mmu *mmu = &vcpu->arch.mmu;

	vcpu->arch.slb_nr = 32;		/* POWER7/POWER8 */

	mmu->xlate = kvmppc_mmu_book3s_64_hv_xlate;

	vcpu->arch.hflags |= BOOK3S_HFLAG_SLB;
}<|MERGE_RESOLUTION|>--- conflicted
+++ resolved
@@ -840,11 +840,7 @@
 			kvm_unmap_radix(kvm, range->slot, gfn);
 	} else {
 		for (gfn = range->start; gfn < range->end; gfn++)
-<<<<<<< HEAD
-			kvm_unmap_rmapp(kvm, range->slot, range->start);
-=======
 			kvm_unmap_rmapp(kvm, range->slot, gfn);
->>>>>>> 8e0eb2fb
 	}
 
 	return false;
