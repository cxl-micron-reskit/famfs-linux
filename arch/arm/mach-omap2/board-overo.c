/*
 * board-overo.c (Gumstix Overo)
 *
 * Initial code: Steve Sakoman <steve@sakoman.com>
 *
 * This program is free software; you can redistribute it and/or
 * modify it under the terms of the GNU General Public License
 * version 2 as published by the Free Software Foundation.
 *
 * This program is distributed in the hope that it will be useful, but
 * WITHOUT ANY WARRANTY; without even the implied warranty of
 * MERCHANTABILITY or FITNESS FOR A PARTICULAR PURPOSE.  See the GNU
 * General Public License for more details.
 *
 * You should have received a copy of the GNU General Public License
 * along with this program; if not, write to the Free Software
 * Foundation, Inc., 51 Franklin St, Fifth Floor, Boston, MA
 * 02110-1301 USA
 *
 */

#include <linux/clk.h>
#include <linux/delay.h>
#include <linux/err.h>
#include <linux/init.h>
#include <linux/io.h>
#include <linux/kernel.h>
#include <linux/platform_device.h>
#include <linux/i2c/twl.h>
#include <linux/regulator/machine.h>

#include <linux/mtd/mtd.h>
#include <linux/mtd/nand.h>
#include <linux/mtd/partitions.h>

#include <asm/mach-types.h>
#include <asm/mach/arch.h>
#include <asm/mach/flash.h>
#include <asm/mach/map.h>

#include <plat/board.h>
#include <plat/common.h>
#include <mach/gpio.h>
#include <plat/gpmc.h>
#include <mach/hardware.h>
#include <plat/nand.h>
<<<<<<< HEAD
#include <plat/mux.h>
=======
>>>>>>> 2fbe74b9
#include <plat/usb.h>

#include "mux.h"
#include "sdram-micron-mt46h32m32lf-6.h"
#include "mmc-twl4030.h"

#define OVERO_GPIO_BT_XGATE	15
#define OVERO_GPIO_W2W_NRESET	16
#define OVERO_GPIO_PENDOWN	114
#define OVERO_GPIO_BT_NRESET	164
#define OVERO_GPIO_USBH_CPEN	168
#define OVERO_GPIO_USBH_NRESET	183

#define NAND_BLOCK_SIZE SZ_128K
#define GPMC_CS0_BASE  0x60
#define GPMC_CS_SIZE   0x30

#define OVERO_SMSC911X_CS      5
#define OVERO_SMSC911X_GPIO    176

#if defined(CONFIG_TOUCHSCREEN_ADS7846) || \
	defined(CONFIG_TOUCHSCREEN_ADS7846_MODULE)

#include <plat/mcspi.h>
#include <linux/spi/spi.h>
#include <linux/spi/ads7846.h>

static struct omap2_mcspi_device_config ads7846_mcspi_config = {
	.turbo_mode	= 0,
	.single_channel	= 1,	/* 0: slave, 1: master */
};

static int ads7846_get_pendown_state(void)
{
	return !gpio_get_value(OVERO_GPIO_PENDOWN);
}

static struct ads7846_platform_data ads7846_config = {
	.x_max			= 0x0fff,
	.y_max			= 0x0fff,
	.x_plate_ohms		= 180,
	.pressure_max		= 255,
	.debounce_max		= 10,
	.debounce_tol		= 3,
	.debounce_rep		= 1,
	.get_pendown_state	= ads7846_get_pendown_state,
	.keep_vref_on		= 1,
};

static struct spi_board_info overo_spi_board_info[] __initdata = {
	{
		.modalias		= "ads7846",
		.bus_num		= 1,
		.chip_select		= 0,
		.max_speed_hz		= 1500000,
		.controller_data	= &ads7846_mcspi_config,
		.irq			= OMAP_GPIO_IRQ(OVERO_GPIO_PENDOWN),
		.platform_data		= &ads7846_config,
	}
};

static void __init overo_ads7846_init(void)
{
	if ((gpio_request(OVERO_GPIO_PENDOWN, "ADS7846_PENDOWN") == 0) &&
	    (gpio_direction_input(OVERO_GPIO_PENDOWN) == 0)) {
		gpio_export(OVERO_GPIO_PENDOWN, 0);
	} else {
		printk(KERN_ERR "could not obtain gpio for ADS7846_PENDOWN\n");
		return;
	}

	spi_register_board_info(overo_spi_board_info,
			ARRAY_SIZE(overo_spi_board_info));
}

#else
static inline void __init overo_ads7846_init(void) { return; }
#endif

#if defined(CONFIG_SMSC911X) || defined(CONFIG_SMSC911X_MODULE)

#include <linux/smsc911x.h>

static struct resource overo_smsc911x_resources[] = {
	{
		.name	= "smsc911x-memory",
		.flags	= IORESOURCE_MEM,
	},
	{
		.flags	= IORESOURCE_IRQ | IORESOURCE_IRQ_LOWLEVEL,
	},
};

static struct smsc911x_platform_config overo_smsc911x_config = {
	.irq_polarity	= SMSC911X_IRQ_POLARITY_ACTIVE_LOW,
	.irq_type	= SMSC911X_IRQ_TYPE_OPEN_DRAIN,
	.flags		= SMSC911X_USE_32BIT ,
	.phy_interface	= PHY_INTERFACE_MODE_MII,
};

static struct platform_device overo_smsc911x_device = {
	.name		= "smsc911x",
	.id		= -1,
	.num_resources	= ARRAY_SIZE(overo_smsc911x_resources),
	.resource	= overo_smsc911x_resources,
	.dev		= {
		.platform_data = &overo_smsc911x_config,
	},
};

static inline void __init overo_init_smsc911x(void)
{
	unsigned long cs_mem_base;

	if (gpmc_cs_request(OVERO_SMSC911X_CS, SZ_16M, &cs_mem_base) < 0) {
		printk(KERN_ERR "Failed request for GPMC mem for smsc911x\n");
		return;
	}

	overo_smsc911x_resources[0].start = cs_mem_base + 0x0;
	overo_smsc911x_resources[0].end   = cs_mem_base + 0xff;

	if ((gpio_request(OVERO_SMSC911X_GPIO, "SMSC911X IRQ") == 0) &&
	    (gpio_direction_input(OVERO_SMSC911X_GPIO) == 0)) {
		gpio_export(OVERO_SMSC911X_GPIO, 0);
	} else {
		printk(KERN_ERR "could not obtain gpio for SMSC911X IRQ\n");
		return;
	}

	overo_smsc911x_resources[1].start = OMAP_GPIO_IRQ(OVERO_SMSC911X_GPIO);
	overo_smsc911x_resources[1].end	  = 0;

	platform_device_register(&overo_smsc911x_device);
}

#else
static inline void __init overo_init_smsc911x(void) { return; }
#endif

static struct mtd_partition overo_nand_partitions[] = {
	{
		.name           = "xloader",
		.offset         = 0,			/* Offset = 0x00000 */
		.size           = 4 * NAND_BLOCK_SIZE,
		.mask_flags     = MTD_WRITEABLE
	},
	{
		.name           = "uboot",
		.offset         = MTDPART_OFS_APPEND,	/* Offset = 0x80000 */
		.size           = 14 * NAND_BLOCK_SIZE,
	},
	{
		.name           = "uboot environment",
		.offset         = MTDPART_OFS_APPEND,	/* Offset = 0x240000 */
		.size           = 2 * NAND_BLOCK_SIZE,
	},
	{
		.name           = "linux",
		.offset         = MTDPART_OFS_APPEND,	/* Offset = 0x280000 */
		.size           = 32 * NAND_BLOCK_SIZE,
	},
	{
		.name           = "rootfs",
		.offset         = MTDPART_OFS_APPEND,	/* Offset = 0x680000 */
		.size           = MTDPART_SIZ_FULL,
	},
};

static struct omap_nand_platform_data overo_nand_data = {
	.parts = overo_nand_partitions,
	.nr_parts = ARRAY_SIZE(overo_nand_partitions),
	.dma_channel = -1,	/* disable DMA in OMAP NAND driver */
};

static struct resource overo_nand_resource = {
	.flags		= IORESOURCE_MEM,
};

static struct platform_device overo_nand_device = {
	.name		= "omap2-nand",
	.id		= -1,
	.dev		= {
		.platform_data	= &overo_nand_data,
	},
	.num_resources	= 1,
	.resource	= &overo_nand_resource,
};


static void __init overo_flash_init(void)
{
	u8 cs = 0;
	u8 nandcs = GPMC_CS_NUM + 1;

	u32 gpmc_base_add = OMAP34XX_GPMC_VIRT;

	/* find out the chip-select on which NAND exists */
	while (cs < GPMC_CS_NUM) {
		u32 ret = 0;
		ret = gpmc_cs_read_reg(cs, GPMC_CS_CONFIG1);

		if ((ret & 0xC00) == 0x800) {
			printk(KERN_INFO "Found NAND on CS%d\n", cs);
			if (nandcs > GPMC_CS_NUM)
				nandcs = cs;
		}
		cs++;
	}

	if (nandcs > GPMC_CS_NUM) {
		printk(KERN_INFO "NAND: Unable to find configuration "
				 "in GPMC\n ");
		return;
	}

	if (nandcs < GPMC_CS_NUM) {
		overo_nand_data.cs = nandcs;
		overo_nand_data.gpmc_cs_baseaddr = (void *)
			(gpmc_base_add + GPMC_CS0_BASE + nandcs * GPMC_CS_SIZE);
		overo_nand_data.gpmc_baseaddr = (void *) (gpmc_base_add);

		printk(KERN_INFO "Registering NAND on CS%d\n", nandcs);
		if (platform_device_register(&overo_nand_device) < 0)
			printk(KERN_ERR "Unable to register NAND device\n");
	}
}

static struct twl4030_hsmmc_info mmc[] = {
	{
		.mmc		= 1,
		.wires		= 4,
		.gpio_cd	= -EINVAL,
		.gpio_wp	= -EINVAL,
	},
	{
		.mmc		= 2,
		.wires		= 4,
		.gpio_cd	= -EINVAL,
		.gpio_wp	= -EINVAL,
		.transceiver	= true,
		.ocr_mask	= 0x00100000,	/* 3.3V */
	},
	{}	/* Terminator */
};

static struct regulator_consumer_supply overo_vmmc1_supply = {
	.supply			= "vmmc",
};

static int overo_twl_gpio_setup(struct device *dev,
		unsigned gpio, unsigned ngpio)
{
	twl4030_mmc_init(mmc);

	overo_vmmc1_supply.dev = mmc[0].dev;

	return 0;
}

static struct twl4030_gpio_platform_data overo_gpio_data = {
	.gpio_base	= OMAP_MAX_GPIO_LINES,
	.irq_base	= TWL4030_GPIO_IRQ_BASE,
	.irq_end	= TWL4030_GPIO_IRQ_END,
	.setup		= overo_twl_gpio_setup,
};

static struct twl4030_usb_data overo_usb_data = {
	.usb_mode	= T2_USB_MODE_ULPI,
};

static struct regulator_init_data overo_vmmc1 = {
	.constraints = {
		.min_uV			= 1850000,
		.max_uV			= 3150000,
		.valid_modes_mask	= REGULATOR_MODE_NORMAL
					| REGULATOR_MODE_STANDBY,
		.valid_ops_mask		= REGULATOR_CHANGE_VOLTAGE
					| REGULATOR_CHANGE_MODE
					| REGULATOR_CHANGE_STATUS,
	},
	.num_consumer_supplies	= 1,
	.consumer_supplies	= &overo_vmmc1_supply,
};

static struct twl4030_codec_audio_data overo_audio_data = {
	.audio_mclk = 26000000,
};

static struct twl4030_codec_data overo_codec_data = {
	.audio_mclk = 26000000,
	.audio = &overo_audio_data,
};

/* mmc2 (WLAN) and Bluetooth don't use twl4030 regulators */

static struct twl4030_platform_data overo_twldata = {
	.irq_base	= TWL4030_IRQ_BASE,
	.irq_end	= TWL4030_IRQ_END,
	.gpio		= &overo_gpio_data,
	.usb		= &overo_usb_data,
	.codec		= &overo_codec_data,
	.vmmc1		= &overo_vmmc1,
};

static struct i2c_board_info __initdata overo_i2c_boardinfo[] = {
	{
		I2C_BOARD_INFO("tps65950", 0x48),
		.flags = I2C_CLIENT_WAKE,
		.irq = INT_34XX_SYS_NIRQ,
		.platform_data = &overo_twldata,
	},
};

static int __init overo_i2c_init(void)
{
	omap_register_i2c_bus(1, 2600, overo_i2c_boardinfo,
			ARRAY_SIZE(overo_i2c_boardinfo));
	/* i2c2 pins are used for gpio */
	omap_register_i2c_bus(3, 400, NULL, 0);
	return 0;
}

static struct platform_device overo_lcd_device = {
	.name		= "overo_lcd",
	.id		= -1,
};

static struct omap_lcd_config overo_lcd_config __initdata = {
	.ctrl_name	= "internal",
};

static struct omap_board_config_kernel overo_config[] __initdata = {
	{ OMAP_TAG_LCD,		&overo_lcd_config },
};

static void __init overo_init_irq(void)
{
	omap_board_config = overo_config;
	omap_board_config_size = ARRAY_SIZE(overo_config);
	omap2_init_common_hw(mt46h32m32lf6_sdrc_params,
			     mt46h32m32lf6_sdrc_params);
	omap_init_irq();
	omap_gpio_init();
}

static struct platform_device *overo_devices[] __initdata = {
	&overo_lcd_device,
};

static struct ehci_hcd_omap_platform_data ehci_pdata __initconst = {
	.port_mode[0] = EHCI_HCD_OMAP_MODE_UNKNOWN,
	.port_mode[1] = EHCI_HCD_OMAP_MODE_PHY,
	.port_mode[2] = EHCI_HCD_OMAP_MODE_UNKNOWN,

	.phy_reset  = true,
	.reset_gpio_port[0]  = -EINVAL,
	.reset_gpio_port[1]  = OVERO_GPIO_USBH_NRESET,
	.reset_gpio_port[2]  = -EINVAL
};

<<<<<<< HEAD
=======
#ifdef CONFIG_OMAP_MUX
static struct omap_board_mux board_mux[] __initdata = {
	{ .reg_offset = OMAP_MUX_TERMINATOR },
};
#else
#define board_mux	NULL
#endif
>>>>>>> 2fbe74b9

static void __init overo_init(void)
{
	omap3_mux_init(board_mux, OMAP_PACKAGE_CBB);
	overo_i2c_init();
	platform_add_devices(overo_devices, ARRAY_SIZE(overo_devices));
	omap_serial_init();
	overo_flash_init();
	usb_musb_init();
	usb_ehci_init(&ehci_pdata);
	overo_ads7846_init();
	overo_init_smsc911x();

	/* Ensure SDRC pins are mux'd for self-refresh */
	omap_mux_init_signal("sdrc_cke0", OMAP_PIN_OUTPUT);
	omap_mux_init_signal("sdrc_cke1", OMAP_PIN_OUTPUT);

	if ((gpio_request(OVERO_GPIO_W2W_NRESET,
			  "OVERO_GPIO_W2W_NRESET") == 0) &&
	    (gpio_direction_output(OVERO_GPIO_W2W_NRESET, 1) == 0)) {
		gpio_export(OVERO_GPIO_W2W_NRESET, 0);
		gpio_set_value(OVERO_GPIO_W2W_NRESET, 0);
		udelay(10);
		gpio_set_value(OVERO_GPIO_W2W_NRESET, 1);
	} else {
		printk(KERN_ERR "could not obtain gpio for "
					"OVERO_GPIO_W2W_NRESET\n");
	}

	if ((gpio_request(OVERO_GPIO_BT_XGATE, "OVERO_GPIO_BT_XGATE") == 0) &&
	    (gpio_direction_output(OVERO_GPIO_BT_XGATE, 0) == 0))
		gpio_export(OVERO_GPIO_BT_XGATE, 0);
	else
		printk(KERN_ERR "could not obtain gpio for OVERO_GPIO_BT_XGATE\n");

	if ((gpio_request(OVERO_GPIO_BT_NRESET, "OVERO_GPIO_BT_NRESET") == 0) &&
	    (gpio_direction_output(OVERO_GPIO_BT_NRESET, 1) == 0)) {
		gpio_export(OVERO_GPIO_BT_NRESET, 0);
		gpio_set_value(OVERO_GPIO_BT_NRESET, 0);
		mdelay(6);
		gpio_set_value(OVERO_GPIO_BT_NRESET, 1);
	} else {
		printk(KERN_ERR "could not obtain gpio for "
					"OVERO_GPIO_BT_NRESET\n");
	}

	if ((gpio_request(OVERO_GPIO_USBH_CPEN, "OVERO_GPIO_USBH_CPEN") == 0) &&
	    (gpio_direction_output(OVERO_GPIO_USBH_CPEN, 1) == 0))
		gpio_export(OVERO_GPIO_USBH_CPEN, 0);
	else
		printk(KERN_ERR "could not obtain gpio for "
					"OVERO_GPIO_USBH_CPEN\n");
}

static void __init overo_map_io(void)
{
	omap2_set_globals_343x();
	omap2_map_common_io();
}

MACHINE_START(OVERO, "Gumstix Overo")
	.phys_io	= 0x48000000,
	.io_pg_offst	= ((0xfa000000) >> 18) & 0xfffc,
	.boot_params	= 0x80000100,
	.map_io		= overo_map_io,
	.init_irq	= overo_init_irq,
	.init_machine	= overo_init,
	.timer		= &omap_timer,
MACHINE_END<|MERGE_RESOLUTION|>--- conflicted
+++ resolved
@@ -44,10 +44,6 @@
 #include <plat/gpmc.h>
 #include <mach/hardware.h>
 #include <plat/nand.h>
-<<<<<<< HEAD
-#include <plat/mux.h>
-=======
->>>>>>> 2fbe74b9
 #include <plat/usb.h>
 
 #include "mux.h"
@@ -409,8 +405,6 @@
 	.reset_gpio_port[2]  = -EINVAL
 };
 
-<<<<<<< HEAD
-=======
 #ifdef CONFIG_OMAP_MUX
 static struct omap_board_mux board_mux[] __initdata = {
 	{ .reg_offset = OMAP_MUX_TERMINATOR },
@@ -418,7 +412,6 @@
 #else
 #define board_mux	NULL
 #endif
->>>>>>> 2fbe74b9
 
 static void __init overo_init(void)
 {
