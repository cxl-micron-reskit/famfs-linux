--- conflicted
+++ resolved
@@ -133,11 +133,7 @@
 prom_niagara_prefix:
 	.asciz	"SUNW,UltraSPARC-T"
 prom_sparc_prefix:
-<<<<<<< HEAD
-	.asciz	"SPARC-T"
-=======
 	.asciz	"SPARC-"
->>>>>>> 3ee72ca9
 	.align	4
 prom_root_compatible:
 	.skip	64
@@ -400,11 +396,7 @@
 	or	%g1, %lo(prom_cpu_compatible), %g1
 	sethi	%hi(prom_sparc_prefix), %g7
 	or	%g7, %lo(prom_sparc_prefix), %g7
-<<<<<<< HEAD
-	mov	7, %g3
-=======
 	mov	6, %g3
->>>>>>> 3ee72ca9
 90:	ldub	[%g7], %g2
 	ldub	[%g1], %g4
 	cmp	%g2, %g4
@@ -416,12 +408,6 @@
 
 	sethi	%hi(prom_cpu_compatible), %g1
 	or	%g1, %lo(prom_cpu_compatible), %g1
-<<<<<<< HEAD
-	ldub	[%g1 + 7], %g2
-	cmp	%g2, '3'
-	be,pt	%xcc, 5f
-	 mov	SUN4V_CHIP_NIAGARA3, %g4
-=======
 	ldub	[%g1 + 6], %g2
 	cmp	%g2, 'T'
 	be,pt	%xcc, 70f
@@ -439,7 +425,6 @@
 	cmp	%g2, '5'
 	be,pt	%xcc, 5f
 	 mov	SUN4V_CHIP_NIAGARA5, %g4
->>>>>>> 3ee72ca9
 	ba,pt	%xcc, 4f
 	 nop
 
@@ -573,15 +558,12 @@
 	cmp	%g1, SUN4V_CHIP_NIAGARA3
 	be,pt	%xcc, niagara2_patch
 	 nop
-<<<<<<< HEAD
-=======
 	cmp	%g1, SUN4V_CHIP_NIAGARA4
 	be,pt	%xcc, niagara2_patch
 	 nop
 	cmp	%g1, SUN4V_CHIP_NIAGARA5
 	be,pt	%xcc, niagara2_patch
 	 nop
->>>>>>> 3ee72ca9
 
 	call	generic_patch_copyops
 	 nop
