--- conflicted
+++ resolved
@@ -49,12 +49,9 @@
 #define ARM64_HAS_CACHE_DIC			28
 #define ARM64_HW_DBM				29
 #define ARM64_SSBD				30
-<<<<<<< HEAD
 #define ARM64_MISMATCHED_CACHE_TYPE		31
-=======
-#define ARM64_HAS_STAGE2_FWB			31
->>>>>>> 976d34e2
+#define ARM64_HAS_STAGE2_FWB			32
 
-#define ARM64_NCAPS				32
+#define ARM64_NCAPS				33
 
 #endif /* __ASM_CPUCAPS_H */