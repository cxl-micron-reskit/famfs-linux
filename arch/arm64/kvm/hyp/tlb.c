// SPDX-License-Identifier: GPL-2.0-only
/*
 * Copyright (C) 2015 - ARM Ltd
 * Author: Marc Zyngier <marc.zyngier@arm.com>
 */

#include <linux/irqflags.h>

#include <asm/kvm_hyp.h>
#include <asm/kvm_mmu.h>
#include <asm/tlbflush.h>

struct tlb_inv_context {
	unsigned long	flags;
	u64		tcr;
	u64		sctlr;
};

static void __hyp_text __tlb_switch_to_guest_vhe(struct kvm *kvm,
						 struct tlb_inv_context *cxt)
{
	u64 val;

	local_irq_save(cxt->flags);

<<<<<<< HEAD
	if (cpus_have_const_cap(ARM64_WORKAROUND_SPECULATIVE_AT_VHE)) {
=======
	if (cpus_have_final_cap(ARM64_WORKAROUND_SPECULATIVE_AT_VHE)) {
>>>>>>> 04d5ce62
		/*
		 * For CPUs that are affected by ARM errata 1165522 or 1530923,
		 * we cannot trust stage-1 to be in a correct state at that
		 * point. Since we do not want to force a full load of the
		 * vcpu state, we prevent the EL1 page-table walker to
		 * allocate new TLBs. This is done by setting the EPD bits
		 * in the TCR_EL1 register. We also need to prevent it to
		 * allocate IPA->PA walks, so we enable the S1 MMU...
		 */
		val = cxt->tcr = read_sysreg_el1(SYS_TCR);
		val |= TCR_EPD1_MASK | TCR_EPD0_MASK;
		write_sysreg_el1(val, SYS_TCR);
		val = cxt->sctlr = read_sysreg_el1(SYS_SCTLR);
		val |= SCTLR_ELx_M;
		write_sysreg_el1(val, SYS_SCTLR);
	}

	/*
	 * With VHE enabled, we have HCR_EL2.{E2H,TGE} = {1,1}, and
	 * most TLB operations target EL2/EL0. In order to affect the
	 * guest TLBs (EL1/EL0), we need to change one of these two
	 * bits. Changing E2H is impossible (goodbye TTBR1_EL2), so
	 * let's flip TGE before executing the TLB operation.
	 *
	 * ARM erratum 1165522 requires some special handling (again),
	 * as we need to make sure both stages of translation are in
	 * place before clearing TGE. __load_guest_stage2() already
	 * has an ISB in order to deal with this.
	 */
	__load_guest_stage2(kvm);
	val = read_sysreg(hcr_el2);
	val &= ~HCR_TGE;
	write_sysreg(val, hcr_el2);
	isb();
}

static void __hyp_text __tlb_switch_to_guest_nvhe(struct kvm *kvm,
						  struct tlb_inv_context *cxt)
{
<<<<<<< HEAD
	if (cpus_have_const_cap(ARM64_WORKAROUND_SPECULATIVE_AT_NVHE)) {
=======
	if (cpus_have_final_cap(ARM64_WORKAROUND_SPECULATIVE_AT_NVHE)) {
>>>>>>> 04d5ce62
		u64 val;

		/*
		 * For CPUs that are affected by ARM 1319367, we need to
		 * avoid a host Stage-1 walk while we have the guest's
		 * VMID set in the VTTBR in order to invalidate TLBs.
		 * We're guaranteed that the S1 MMU is enabled, so we can
		 * simply set the EPD bits to avoid any further TLB fill.
		 */
		val = cxt->tcr = read_sysreg_el1(SYS_TCR);
		val |= TCR_EPD1_MASK | TCR_EPD0_MASK;
		write_sysreg_el1(val, SYS_TCR);
		isb();
	}

	__load_guest_stage2(kvm);
	isb();
}

static void __hyp_text __tlb_switch_to_guest(struct kvm *kvm,
					     struct tlb_inv_context *cxt)
{
	if (has_vhe())
		__tlb_switch_to_guest_vhe(kvm, cxt);
	else
		__tlb_switch_to_guest_nvhe(kvm, cxt);
}

static void __hyp_text __tlb_switch_to_host_vhe(struct kvm *kvm,
						struct tlb_inv_context *cxt)
{
	/*
	 * We're done with the TLB operation, let's restore the host's
	 * view of HCR_EL2.
	 */
	write_sysreg(0, vttbr_el2);
	write_sysreg(HCR_HOST_VHE_FLAGS, hcr_el2);
	isb();

<<<<<<< HEAD
	if (cpus_have_const_cap(ARM64_WORKAROUND_SPECULATIVE_AT_VHE)) {
=======
	if (cpus_have_final_cap(ARM64_WORKAROUND_SPECULATIVE_AT_VHE)) {
>>>>>>> 04d5ce62
		/* Restore the registers to what they were */
		write_sysreg_el1(cxt->tcr, SYS_TCR);
		write_sysreg_el1(cxt->sctlr, SYS_SCTLR);
	}

	local_irq_restore(cxt->flags);
}

static void __hyp_text __tlb_switch_to_host_nvhe(struct kvm *kvm,
						 struct tlb_inv_context *cxt)
{
	write_sysreg(0, vttbr_el2);

<<<<<<< HEAD
	if (cpus_have_const_cap(ARM64_WORKAROUND_SPECULATIVE_AT_NVHE)) {
=======
	if (cpus_have_final_cap(ARM64_WORKAROUND_SPECULATIVE_AT_NVHE)) {
>>>>>>> 04d5ce62
		/* Ensure write of the host VMID */
		isb();
		/* Restore the host's TCR_EL1 */
		write_sysreg_el1(cxt->tcr, SYS_TCR);
	}
}

static void __hyp_text __tlb_switch_to_host(struct kvm *kvm,
					    struct tlb_inv_context *cxt)
{
	if (has_vhe())
		__tlb_switch_to_host_vhe(kvm, cxt);
	else
		__tlb_switch_to_host_nvhe(kvm, cxt);
}

void __hyp_text __kvm_tlb_flush_vmid_ipa(struct kvm *kvm, phys_addr_t ipa)
{
	struct tlb_inv_context cxt;

	dsb(ishst);

	/* Switch to requested VMID */
	kvm = kern_hyp_va(kvm);
	__tlb_switch_to_guest(kvm, &cxt);

	/*
	 * We could do so much better if we had the VA as well.
	 * Instead, we invalidate Stage-2 for this IPA, and the
	 * whole of Stage-1. Weep...
	 */
	ipa >>= 12;
	__tlbi(ipas2e1is, ipa);

	/*
	 * We have to ensure completion of the invalidation at Stage-2,
	 * since a table walk on another CPU could refill a TLB with a
	 * complete (S1 + S2) walk based on the old Stage-2 mapping if
	 * the Stage-1 invalidation happened first.
	 */
	dsb(ish);
	__tlbi(vmalle1is);
	dsb(ish);
	isb();

	/*
	 * If the host is running at EL1 and we have a VPIPT I-cache,
	 * then we must perform I-cache maintenance at EL2 in order for
	 * it to have an effect on the guest. Since the guest cannot hit
	 * I-cache lines allocated with a different VMID, we don't need
	 * to worry about junk out of guest reset (we nuke the I-cache on
	 * VMID rollover), but we do need to be careful when remapping
	 * executable pages for the same guest. This can happen when KSM
	 * takes a CoW fault on an executable page, copies the page into
	 * a page that was previously mapped in the guest and then needs
	 * to invalidate the guest view of the I-cache for that page
	 * from EL1. To solve this, we invalidate the entire I-cache when
	 * unmapping a page from a guest if we have a VPIPT I-cache but
	 * the host is running at EL1. As above, we could do better if
	 * we had the VA.
	 *
	 * The moral of this story is: if you have a VPIPT I-cache, then
	 * you should be running with VHE enabled.
	 */
	if (!has_vhe() && icache_is_vpipt())
		__flush_icache_all();

	__tlb_switch_to_host(kvm, &cxt);
}

void __hyp_text __kvm_tlb_flush_vmid(struct kvm *kvm)
{
	struct tlb_inv_context cxt;

	dsb(ishst);

	/* Switch to requested VMID */
	kvm = kern_hyp_va(kvm);
	__tlb_switch_to_guest(kvm, &cxt);

	__tlbi(vmalls12e1is);
	dsb(ish);
	isb();

	__tlb_switch_to_host(kvm, &cxt);
}

void __hyp_text __kvm_tlb_flush_local_vmid(struct kvm_vcpu *vcpu)
{
	struct kvm *kvm = kern_hyp_va(kern_hyp_va(vcpu)->kvm);
	struct tlb_inv_context cxt;

	/* Switch to requested VMID */
	__tlb_switch_to_guest(kvm, &cxt);

	__tlbi(vmalle1);
	dsb(nsh);
	isb();

	__tlb_switch_to_host(kvm, &cxt);
}

void __hyp_text __kvm_flush_vm_context(void)
{
	dsb(ishst);
	__tlbi(alle1is);

	/*
	 * VIPT and PIPT caches are not affected by VMID, so no maintenance
	 * is necessary across a VMID rollover.
	 *
	 * VPIPT caches constrain lookup and maintenance to the active VMID,
	 * so we need to invalidate lines with a stale VMID to avoid an ABA
	 * race after multiple rollovers.
	 *
	 */
	if (icache_is_vpipt())
		asm volatile("ic ialluis");

	dsb(ish);
}<|MERGE_RESOLUTION|>--- conflicted
+++ resolved
@@ -23,11 +23,7 @@
 
 	local_irq_save(cxt->flags);
 
-<<<<<<< HEAD
-	if (cpus_have_const_cap(ARM64_WORKAROUND_SPECULATIVE_AT_VHE)) {
-=======
 	if (cpus_have_final_cap(ARM64_WORKAROUND_SPECULATIVE_AT_VHE)) {
->>>>>>> 04d5ce62
 		/*
 		 * For CPUs that are affected by ARM errata 1165522 or 1530923,
 		 * we cannot trust stage-1 to be in a correct state at that
@@ -67,11 +63,7 @@
 static void __hyp_text __tlb_switch_to_guest_nvhe(struct kvm *kvm,
 						  struct tlb_inv_context *cxt)
 {
-<<<<<<< HEAD
-	if (cpus_have_const_cap(ARM64_WORKAROUND_SPECULATIVE_AT_NVHE)) {
-=======
 	if (cpus_have_final_cap(ARM64_WORKAROUND_SPECULATIVE_AT_NVHE)) {
->>>>>>> 04d5ce62
 		u64 val;
 
 		/*
@@ -111,11 +103,7 @@
 	write_sysreg(HCR_HOST_VHE_FLAGS, hcr_el2);
 	isb();
 
-<<<<<<< HEAD
-	if (cpus_have_const_cap(ARM64_WORKAROUND_SPECULATIVE_AT_VHE)) {
-=======
 	if (cpus_have_final_cap(ARM64_WORKAROUND_SPECULATIVE_AT_VHE)) {
->>>>>>> 04d5ce62
 		/* Restore the registers to what they were */
 		write_sysreg_el1(cxt->tcr, SYS_TCR);
 		write_sysreg_el1(cxt->sctlr, SYS_SCTLR);
@@ -129,11 +117,7 @@
 {
 	write_sysreg(0, vttbr_el2);
 
-<<<<<<< HEAD
-	if (cpus_have_const_cap(ARM64_WORKAROUND_SPECULATIVE_AT_NVHE)) {
-=======
 	if (cpus_have_final_cap(ARM64_WORKAROUND_SPECULATIVE_AT_NVHE)) {
->>>>>>> 04d5ce62
 		/* Ensure write of the host VMID */
 		isb();
 		/* Restore the host's TCR_EL1 */
