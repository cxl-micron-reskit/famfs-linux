# SPDX-License-Identifier: GPL-2.0

chkbss-target ?= built-in.a
$(obj)/$(chkbss-target): chkbss

chkbss-files := $(addsuffix .chkbss, $(chkbss))
clean-files += $(chkbss-files)

PHONY += chkbss
chkbss: $(addprefix $(obj)/, $(chkbss-files))

quiet_cmd_chkbss = CHKBSS  $<
      cmd_chkbss = \
<<<<<<< HEAD
	if ! $(OBJDUMP) -j .bss -w -h $< | awk 'END { if ($$3) exit 1 }'; then \
=======
	if $(OBJDUMP) -h $< | grep -q "\.bss" && \
	   ! $(OBJDUMP) -j .bss -w -h $< | awk 'END { if ($$3) exit 1 }'; then \
>>>>>>> 0ecfebd2
		echo "error: $< .bss section is not empty" >&2; exit 1; \
	fi; \
	touch $@;

$(obj)/%.o.chkbss: $(obj)/%.o
	$(call cmd,chkbss)<|MERGE_RESOLUTION|>--- conflicted
+++ resolved
@@ -11,12 +11,8 @@
 
 quiet_cmd_chkbss = CHKBSS  $<
       cmd_chkbss = \
-<<<<<<< HEAD
-	if ! $(OBJDUMP) -j .bss -w -h $< | awk 'END { if ($$3) exit 1 }'; then \
-=======
 	if $(OBJDUMP) -h $< | grep -q "\.bss" && \
 	   ! $(OBJDUMP) -j .bss -w -h $< | awk 'END { if ($$3) exit 1 }'; then \
->>>>>>> 0ecfebd2
 		echo "error: $< .bss section is not empty" >&2; exit 1; \
 	fi; \
 	touch $@;
